--- conflicted
+++ resolved
@@ -1,10 +1,6 @@
 [relpos-percentage-top-in-scrollable.html]
   [Top percentage resolved correctly for overflow contribution]
     expected:
-<<<<<<< HEAD
-      if (os == "android") and not debug: ["FAIL", "PASS"]
-      if (os == "android") and debug: ["FAIL", "PASS"]
-=======
       if (os == "android") and not debug: [FAIL, PASS]
       if (os == "android") and debug: [FAIL, PASS]
->>>>>>> c2d89e3f
+
