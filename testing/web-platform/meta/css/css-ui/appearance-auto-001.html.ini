--- conflicted
+++ resolved
@@ -3,10 +3,5 @@
     if debug and (os == "win") and (version == "6.1.7601"): https://bugzilla.mozilla.org/show_bug.cgi?id=1560360
   expected:
     if (os == "win") and (processor == "x86"): FAIL
-<<<<<<< HEAD
-    if (os == "win") and (processor == "x86_64"): ["FAIL", "PASS"]
-    if (os == "win") and (processor == "aarch64"): ["FAIL", "PASS"]
-=======
     if (os == "win") and (processor == "aarch64"): ["PASS", "FAIL"]
     if (os == "win") and (processor == "x86_64"): FAIL
->>>>>>> c2d89e3f
