/* -*- Mode: C++; tab-width: 8; indent-tabs-mode: nil; c-basic-offset: 2 -*-
 * vim: sw=2 ts=8 et :
 */
/* This Source Code Form is subject to the terms of the Mozilla Public
 * License, v. 2.0. If a copy of the MPL was not distributed with this
 * file, You can obtain one at http://mozilla.org/MPL/2.0/. */

#include "base/basictypes.h"

#include "BasicLayers.h"
#include "gfx3DMatrix.h"
#include "LayerManagerOGL.h"
#ifdef MOZ_ENABLE_D3D9_LAYER
# include "LayerManagerD3D9.h"
#endif //MOZ_ENABLE_D3D9_LAYER
#include "mozilla/BrowserElementParent.h"
#include "mozilla/dom/TabParent.h"
#include "mozilla/layers/APZCTreeManager.h"
#include "mozilla/layers/CompositorParent.h"
#include "mozilla/layers/LayerTransactionParent.h"
#include "nsContentUtils.h"
#include "nsFrameLoader.h"
#include "nsIObserver.h"
#include "nsSubDocumentFrame.h"
#include "nsView.h"
#include "nsViewportFrame.h"
#include "RenderFrameParent.h"
#include "mozilla/layers/LayerManagerComposite.h"
#include "mozilla/layers/CompositorChild.h"
#include "ClientLayerManager.h"

typedef nsContentView::ViewConfig ViewConfig;
using namespace mozilla::dom;
using namespace mozilla::layers;

namespace mozilla {
namespace layout {

typedef FrameMetrics::ViewID ViewID;
typedef RenderFrameParent::ViewMap ViewMap;

// Represents (affine) transforms that are calculated from a content view.
struct ViewTransform {
  ViewTransform(nsIntPoint aTranslation = nsIntPoint(0, 0), float aXScale = 1, float aYScale = 1)
    : mTranslation(aTranslation)
    , mXScale(aXScale)
    , mYScale(aYScale)
  {}

  operator gfx3DMatrix() const
  {
    return
      gfx3DMatrix::Translation(mTranslation.x, mTranslation.y, 0) *
      gfx3DMatrix::ScalingMatrix(mXScale, mYScale, 1);
  }

  nsIntPoint mTranslation;
  float mXScale;
  float mYScale;
};

// Matrix helpers
// For our simple purposes, these helpers apply to 2D affine transformations
// that can be represented by a scale and a translation. This makes the math
// much easier because we only expect the diagonals and the translation
// coordinates of the matrix to be non-zero.

static double GetXScale(const gfx3DMatrix& aTransform)
{
  return aTransform._11;
}
 
static double GetYScale(const gfx3DMatrix& aTransform)
{
  return aTransform._22;
}

static void Scale(gfx3DMatrix& aTransform, double aXScale, double aYScale)
{
  aTransform._11 *= aXScale;
  aTransform._22 *= aYScale;
}

static void ReverseTranslate(gfx3DMatrix& aTransform, const gfxPoint& aOffset)
{
  aTransform._41 -= aOffset.x;
  aTransform._42 -= aOffset.y;
}


static void ApplyTransform(nsRect& aRect,
                           gfx3DMatrix& aTransform,
                           nscoord auPerDevPixel)
{
  aRect.x = aRect.x * aTransform._11 + aTransform._41 * auPerDevPixel;
  aRect.y = aRect.y * aTransform._22 + aTransform._42 * auPerDevPixel;
  aRect.width = aRect.width * aTransform._11;
  aRect.height = aRect.height * aTransform._22;
}
 
static void
AssertInTopLevelChromeDoc(ContainerLayer* aContainer,
                          nsIFrame* aContainedFrame)
{
  NS_ASSERTION(
    (aContainer->Manager()->GetBackendType() != mozilla::layers::LAYERS_BASIC) ||
    (aContainedFrame->GetNearestWidget() ==
     static_cast<BasicLayerManager*>(aContainer->Manager())->GetRetainerWidget()),
    "Expected frame to be in top-level chrome document");
}

// Return view for given ID in aMap, nullptr if not found.
static nsContentView*
FindViewForId(const ViewMap& aMap, ViewID aId)
{
  ViewMap::const_iterator iter = aMap.find(aId);
  return iter != aMap.end() ? iter->second : nullptr;
}

// Return the root content view in aMap, nullptr if not found.
static nsContentView*
FindRootView(const ViewMap& aMap)
{
  for (ViewMap::const_iterator iter = aMap.begin(), end = aMap.end();
       iter != end;
       ++iter) {
    if (iter->second->IsRoot())
      return iter->second;
  }
  return nullptr;
}

static const FrameMetrics*
GetFrameMetrics(Layer* aLayer)
{
  ContainerLayer* container = aLayer->AsContainerLayer();
  return container ? &container->GetFrameMetrics() : nullptr;
}

/**
 * Gets the layer-pixel offset of aContainerFrame's content rect top-left
 * from the nearest display item reference frame (which we assume will be inducing
 * a ContainerLayer).
 */
static nsIntPoint
GetContentRectLayerOffset(nsIFrame* aContainerFrame, nsDisplayListBuilder* aBuilder)
{
  nscoord auPerDevPixel = aContainerFrame->PresContext()->AppUnitsPerDevPixel();

  // Offset to the content rect in case we have borders or padding
  // Note that aContainerFrame could be a reference frame itself, so
  // we need to be careful here to ensure that we call ToReferenceFrame
  // on aContainerFrame and not its parent.
  nsPoint frameOffset = aBuilder->ToReferenceFrame(aContainerFrame) +
    (aContainerFrame->GetContentRect().TopLeft() - aContainerFrame->GetPosition());

  return frameOffset.ToNearestPixels(auPerDevPixel);
}

// Compute the transform of the shadow tree contained by
// |aContainerFrame| to widget space.  We transform because the
// subprocess layer manager renders to a different top-left than where
// the shadow tree is drawn here and because a scale can be set on the
// shadow tree.
static ViewTransform
ComputeShadowTreeTransform(nsIFrame* aContainerFrame,
                           nsFrameLoader* aRootFrameLoader,
                           const FrameMetrics* aMetrics,
                           const ViewConfig& aConfig,
                           float aTempScaleX = 1.0,
                           float aTempScaleY = 1.0)
{
  // |aMetrics->mViewportScrollOffset| The frame's scroll offset when it was
  //                                   painted, in content document pixels.
  // |aConfig.mScrollOffset|           What our user expects, or wants, the
  //                                   frame scroll offset to be in chrome
  //                                   document app units.
  //
  // So we set a compensating translation that moves the content document
  // pixels to where the user wants them to be.
  //
  nscoord auPerDevPixel = aContainerFrame->PresContext()->AppUnitsPerDevPixel();
  nsIntPoint scrollOffset =
    aConfig.mScrollOffset.ToNearestPixels(auPerDevPixel);
  LayerIntPoint metricsScrollOffset = RoundedToInt(aMetrics->GetScrollOffsetInLayerPixels());

  if (aRootFrameLoader->AsyncScrollEnabled() && !aMetrics->mDisplayPort.IsEmpty()) {
    // Only use asynchronous scrolling if it is enabled and there is a
    // displayport defined. It is useful to have a scroll layer that is
    // synchronously scrolled for identifying a scroll area before it is
    // being actively scrolled.
    nsIntPoint scrollCompensation(
      (scrollOffset.x / aTempScaleX - metricsScrollOffset.x),
      (scrollOffset.y / aTempScaleY - metricsScrollOffset.y));

    return ViewTransform(-scrollCompensation, aConfig.mXScale, aConfig.mYScale);
  } else {
    return ViewTransform(nsIntPoint(0, 0), 1, 1);
  }
}

// Use shadow layer tree to build display list for the browser's frame.
static void
BuildListForLayer(Layer* aLayer,
                  nsFrameLoader* aRootFrameLoader,
                  const gfx3DMatrix& aTransform,
                  nsDisplayListBuilder* aBuilder,
                  nsDisplayList& aShadowTree,
                  nsIFrame* aSubdocFrame)
{
  const FrameMetrics* metrics = GetFrameMetrics(aLayer);

  gfx3DMatrix transform;

  if (metrics && metrics->IsScrollable()) {
    const ViewID scrollId = metrics->mScrollId;

    // We need to figure out the bounds of the scrollable region using the
    // shadow layer tree from the remote process. The metrics viewport is
    // defined based on all the transformations of its parent layers and
    // the scale of the current layer.

    // Calculate transform for this layer.
    nsContentView* view =
      aRootFrameLoader->GetCurrentRemoteFrame()->GetContentView(scrollId);
    // XXX why don't we include aLayer->GetTransform() in the inverse-scale here?
    // This seems wrong, but it doesn't seem to cause bugs!
    gfx3DMatrix applyTransform = ComputeShadowTreeTransform(
      aSubdocFrame, aRootFrameLoader, metrics, view->GetViewConfig(),
      1 / GetXScale(aTransform), 1 / GetYScale(aTransform));
    transform = applyTransform * aLayer->GetTransform() * aTransform;

    // As mentioned above, bounds calculation also depends on the scale
    // of this layer.
    gfx3DMatrix tmpTransform = aTransform;
    Scale(tmpTransform, GetXScale(applyTransform), GetYScale(applyTransform));

    // Calculate rect for this layer based on aTransform.
    nsRect bounds;
    {
      bounds = CSSRect::ToAppUnits(metrics->mViewport);
      nscoord auPerDevPixel = aSubdocFrame->PresContext()->AppUnitsPerDevPixel();
      ApplyTransform(bounds, tmpTransform, auPerDevPixel);
    }

    aShadowTree.AppendToTop(
      new (aBuilder) nsDisplayRemoteShadow(aBuilder, aSubdocFrame, bounds, scrollId));

  } else {
    transform = aLayer->GetTransform() * aTransform;
  }

  for (Layer* child = aLayer->GetFirstChild(); child;
       child = child->GetNextSibling()) {
    BuildListForLayer(child, aRootFrameLoader, transform,
                      aBuilder, aShadowTree, aSubdocFrame);
  }
}

// Go down shadow layer tree and apply transformations for scrollable layers.
static void
TransformShadowTree(nsDisplayListBuilder* aBuilder, nsFrameLoader* aFrameLoader,
                    nsIFrame* aFrame, Layer* aLayer,
                    const ViewTransform& aTransform,
                    float aTempScaleDiffX = 1.0,
                    float aTempScaleDiffY = 1.0)
{
  LayerComposite* shadow = aLayer->AsLayerComposite();
  shadow->SetShadowClipRect(aLayer->GetClipRect());
  shadow->SetShadowVisibleRegion(aLayer->GetVisibleRegion());
  shadow->SetShadowOpacity(aLayer->GetOpacity());

  const FrameMetrics* metrics = GetFrameMetrics(aLayer);

  gfx3DMatrix shadowTransform = aLayer->GetTransform();
  ViewTransform layerTransform = aTransform;

  if (metrics && metrics->IsScrollable()) {
    const ViewID scrollId = metrics->mScrollId;
    const nsContentView* view =
      aFrameLoader->GetCurrentRemoteFrame()->GetContentView(scrollId);
    NS_ABORT_IF_FALSE(view, "Array of views should be consistent with layer tree");
    const gfx3DMatrix& currentTransform = aLayer->GetTransform();

    const ViewConfig& config = view->GetViewConfig();
    // With temporary scale we should compensate translation
    // using temporary scale value
    aTempScaleDiffX *= GetXScale(shadowTransform) * config.mXScale;
    aTempScaleDiffY *= GetYScale(shadowTransform) * config.mYScale;
    ViewTransform viewTransform = ComputeShadowTreeTransform(
      aFrame, aFrameLoader, metrics, view->GetViewConfig(),
      aTempScaleDiffX, aTempScaleDiffY
    );

    // Apply the layer's own transform *before* the view transform
    shadowTransform = gfx3DMatrix(viewTransform) * currentTransform;

    layerTransform = viewTransform;
    if (metrics->IsRootScrollable()) {
      // Apply the translation *before* we do the rest of the transforms.
      nsIntPoint offset = GetContentRectLayerOffset(aFrame, aBuilder);
      shadowTransform = shadowTransform *
          gfx3DMatrix::Translation(float(offset.x), float(offset.y), 0.0);
    }
  }

  if (aLayer->GetIsFixedPosition() &&
      !aLayer->GetParent()->GetIsFixedPosition()) {
    // Alter the shadow transform of fixed position layers in the situation
    // that the view transform's scroll position doesn't match the actual
    // scroll position, due to asynchronous layer scrolling.
    float offsetX = layerTransform.mTranslation.x;
    float offsetY = layerTransform.mTranslation.y;
    ReverseTranslate(shadowTransform, gfxPoint(offsetX, offsetY));
    const nsIntRect* clipRect = shadow->GetShadowClipRect();
    if (clipRect) {
      nsIntRect transformedClipRect(*clipRect);
      transformedClipRect.MoveBy(-offsetX, -offsetY);
      shadow->SetShadowClipRect(&transformedClipRect);
    }
  }

  // The transform already takes the resolution scale into account.  Since we
  // will apply the resolution scale again when computing the effective
  // transform, we must apply the inverse resolution scale here.
  if (ContainerLayer* c = aLayer->AsContainerLayer()) {
    shadowTransform.Scale(1.0f/c->GetPreXScale(),
                          1.0f/c->GetPreYScale(),
                          1);
  }
  shadowTransform.ScalePost(1.0f/aLayer->GetPostXScale(),
                            1.0f/aLayer->GetPostYScale(),
                            1);

  shadow->SetShadowTransform(shadowTransform);
  for (Layer* child = aLayer->GetFirstChild();
       child; child = child->GetNextSibling()) {
    TransformShadowTree(aBuilder, aFrameLoader, aFrame, child, layerTransform,
                        aTempScaleDiffX, aTempScaleDiffY);
  }
}

static void
ClearContainer(ContainerLayer* aContainer)
{
  while (Layer* layer = aContainer->GetFirstChild()) {
    aContainer->RemoveChild(layer);
  }
}

// Return true iff |aManager| is a "temporary layer manager".  They're
// used for small software rendering tasks, like drawWindow.  That's
// currently implemented by a BasicLayerManager without a backing
// widget, and hence in non-retained mode.
inline static bool
IsTempLayerManager(LayerManager* aManager)
{
  return (mozilla::layers::LAYERS_BASIC == aManager->GetBackendType() &&
          !static_cast<BasicLayerManager*>(aManager)->IsRetained());
}

// Recursively create a new array of scrollables, preserving any scrollables
// that are still in the layer tree.
//
// aXScale and aYScale are used to calculate any values that need to be in
// chrome-document CSS pixels and aren't part of the rendering loop, such as
// the initial scroll offset for a new view.
static void
BuildViewMap(ViewMap& oldContentViews, ViewMap& newContentViews,
             nsFrameLoader* aFrameLoader, Layer* aLayer,
             float aXScale = 1, float aYScale = 1,
             float aAccConfigXScale = 1, float aAccConfigYScale = 1)
{
  ContainerLayer* container = aLayer->AsContainerLayer();
  if (!container)
    return;
  const FrameMetrics metrics = container->GetFrameMetrics();
  const ViewID scrollId = metrics.mScrollId;
  const gfx3DMatrix transform = aLayer->GetTransform();
  aXScale *= GetXScale(transform);
  aYScale *= GetYScale(transform);

  if (metrics.IsScrollable()) {
    nscoord auPerDevPixel = aFrameLoader->GetPrimaryFrameOfOwningContent()
                                        ->PresContext()->AppUnitsPerDevPixel();
    nscoord auPerCSSPixel = auPerDevPixel * metrics.mDevPixelsPerCSSPixel.scale;
    nsContentView* view = FindViewForId(oldContentViews, scrollId);
    if (view) {
      // View already exists. Be sure to propagate scales for any values
      // that need to be calculated something in chrome-doc CSS pixels.
      ViewConfig config = view->GetViewConfig();
      aXScale *= config.mXScale;
      aYScale *= config.mYScale;
      view->mFrameLoader = aFrameLoader;
      // If scale has changed, then we should update
      // current scroll offset to new scaled value
      if (aAccConfigXScale != view->mParentScaleX ||
          aAccConfigYScale != view->mParentScaleY) {
        float xscroll = 0, yscroll = 0;
        view->GetScrollX(&xscroll);
        view->GetScrollY(&yscroll);
        xscroll = xscroll * (aAccConfigXScale / view->mParentScaleX);
        yscroll = yscroll * (aAccConfigYScale / view->mParentScaleY);
        view->ScrollTo(xscroll, yscroll);
        view->mParentScaleX = aAccConfigXScale;
        view->mParentScaleY = aAccConfigYScale;
      }
      // Collect only config scale values for scroll compensation
      aAccConfigXScale *= config.mXScale;
      aAccConfigYScale *= config.mYScale;
    } else {
      // View doesn't exist, so generate one. We start the view scroll offset at
      // the same position as the framemetric's scroll offset from the layer.
      // The default scale is 1, so no need to propagate scale down.
      ViewConfig config;
      config.mScrollOffset = nsPoint(
        NSIntPixelsToAppUnits(metrics.mScrollOffset.x, auPerCSSPixel) * aXScale,
        NSIntPixelsToAppUnits(metrics.mScrollOffset.y, auPerCSSPixel) * aYScale);
      view = new nsContentView(aFrameLoader, scrollId, metrics.mIsRoot, config);
      view->mParentScaleX = aAccConfigXScale;
      view->mParentScaleY = aAccConfigYScale;
    }

    // I don't know what units mViewportSize is in, hence use ToUnknownRect
    // here to mark the current frontier in type info propagation
    gfx::Rect viewport = metrics.mViewport.ToUnknownRect();
    view->mViewportSize = nsSize(
      NSIntPixelsToAppUnits(viewport.width, auPerDevPixel) * aXScale,
      NSIntPixelsToAppUnits(viewport.height, auPerDevPixel) * aYScale);
    view->mContentSize = nsSize(
      NSFloatPixelsToAppUnits(metrics.mScrollableRect.width, auPerCSSPixel) * aXScale,
      NSFloatPixelsToAppUnits(metrics.mScrollableRect.height, auPerCSSPixel) * aYScale);

    newContentViews[scrollId] = view;
  }

  for (Layer* child = aLayer->GetFirstChild();
       child; child = child->GetNextSibling()) {
    BuildViewMap(oldContentViews, newContentViews, aFrameLoader, child,
                 aXScale, aYScale, aAccConfigXScale, aAccConfigYScale);
  }
}

static void
BuildBackgroundPatternFor(ContainerLayer* aContainer,
                          Layer* aShadowRoot,
                          const ViewConfig& aConfig,
                          const gfxRGBA& aColor,
                          LayerManager* aManager,
                          nsIFrame* aFrame)
{
  LayerComposite* shadowRoot = aShadowRoot->AsLayerComposite();
  gfxMatrix t;
  if (!shadowRoot->GetShadowTransform().Is2D(&t)) {
    return;
  }

  // Get the rect bounding the shadow content, transformed into the
  // same space as |aFrame|
  nsIntRect contentBounds = shadowRoot->GetShadowVisibleRegion().GetBounds();
  gfxRect contentVis(contentBounds.x, contentBounds.y,
                     contentBounds.width, contentBounds.height);
  gfxRect localContentVis(t.Transform(contentVis));
  // Round *in* here because this area is punched out of the background
  localContentVis.RoundIn();
  nsIntRect localIntContentVis(localContentVis.X(), localContentVis.Y(),
                               localContentVis.Width(), localContentVis.Height());

  // Get the frame's rect
  nscoord auPerDevPixel = aFrame->PresContext()->AppUnitsPerDevPixel();
  nsIntRect frameRect = aFrame->GetRect().ToOutsidePixels(auPerDevPixel);

  // If the shadow tree covers the frame rect, don't bother building
  // the background, it wouldn't be visible
  if (localIntContentVis.Contains(frameRect)) {
    return;
  }
  nsRefPtr<ColorLayer> layer = aManager->CreateColorLayer();
  layer->SetColor(aColor);

  // The visible area of the background is the frame's area minus the
  // content area
  nsIntRegion bgRgn(frameRect);
  bgRgn.Sub(bgRgn, localIntContentVis);
  bgRgn.MoveBy(-frameRect.TopLeft());
  layer->SetVisibleRegion(bgRgn);

  aContainer->InsertAfter(layer, nullptr);
}

already_AddRefed<LayerManager>
GetFrom(nsFrameLoader* aFrameLoader)
{
  nsIDocument* doc = aFrameLoader->GetOwnerDoc();
  return nsContentUtils::LayerManagerForDocument(doc);
}

class RemoteContentController : public GeckoContentController {
public:
  RemoteContentController(RenderFrameParent* aRenderFrame)
    : mUILoop(MessageLoop::current())
    , mRenderFrame(aRenderFrame)
    , mHaveZoomConstraints(false)
    , mAllowZoom(true)
  { }

  virtual void RequestContentRepaint(const FrameMetrics& aFrameMetrics) MOZ_OVERRIDE
  {
    // We always need to post requests into the "UI thread" otherwise the
    // requests may get processed out of order.
    mUILoop->PostTask(
      FROM_HERE,
      NewRunnableMethod(this, &RemoteContentController::DoRequestContentRepaint,
                        aFrameMetrics));
  }

  virtual void HandleDoubleTap(const CSSIntPoint& aPoint) MOZ_OVERRIDE
  {
    if (MessageLoop::current() != mUILoop) {
      // We have to send this message from the "UI thread" (main
      // thread).
      mUILoop->PostTask(
        FROM_HERE,
        NewRunnableMethod(this, &RemoteContentController::HandleDoubleTap,
                          aPoint));
      return;
    }
    if (mRenderFrame) {
      TabParent* browser = static_cast<TabParent*>(mRenderFrame->Manager());
      browser->HandleDoubleTap(aPoint);
    }
  }

  virtual void HandleSingleTap(const CSSIntPoint& aPoint) MOZ_OVERRIDE
  {
    if (MessageLoop::current() != mUILoop) {
      // We have to send this message from the "UI thread" (main
      // thread).
      mUILoop->PostTask(
        FROM_HERE,
        NewRunnableMethod(this, &RemoteContentController::HandleSingleTap,
                          aPoint));
      return;
    }
    if (mRenderFrame) {
      TabParent* browser = static_cast<TabParent*>(mRenderFrame->Manager());
      browser->HandleSingleTap(aPoint);
    }
  }

  virtual void HandleLongTap(const CSSIntPoint& aPoint) MOZ_OVERRIDE
  {
    if (MessageLoop::current() != mUILoop) {
      // We have to send this message from the "UI thread" (main
      // thread).
      mUILoop->PostTask(
        FROM_HERE,
        NewRunnableMethod(this, &RemoteContentController::HandleLongTap,
                          aPoint));
      return;
    }
    if (mRenderFrame) {
      TabParent* browser = static_cast<TabParent*>(mRenderFrame->Manager());
      browser->HandleLongTap(aPoint);
    }
  }

  void ClearRenderFrame() { mRenderFrame = nullptr; }

  virtual void SendAsyncScrollDOMEvent(bool aIsRoot,
                                       const CSSRect& aContentRect,
                                       const CSSSize& aContentSize) MOZ_OVERRIDE
  {
    if (MessageLoop::current() != mUILoop) {
      mUILoop->PostTask(
        FROM_HERE,
        NewRunnableMethod(this,
                          &RemoteContentController::SendAsyncScrollDOMEvent,
                          aIsRoot, aContentRect, aContentSize));
      return;
    }
    if (mRenderFrame && aIsRoot) {
      TabParent* browser = static_cast<TabParent*>(mRenderFrame->Manager());
      BrowserElementParent::DispatchAsyncScrollEvent(browser, aContentRect,
                                                     aContentSize);
    }
  }

  virtual void PostDelayedTask(Task* aTask, int aDelayMs) MOZ_OVERRIDE
  {
    MessageLoop::current()->PostDelayedTask(FROM_HERE, aTask, aDelayMs);
  }

  void SaveZoomConstraints(bool aAllowZoom,
                           const CSSToScreenScale& aMinZoom,
                           const CSSToScreenScale& aMaxZoom)
  {
    mHaveZoomConstraints = true;
    mAllowZoom = aAllowZoom;
    mMinZoom = aMinZoom;
    mMaxZoom = aMaxZoom;
  }

  virtual bool GetRootZoomConstraints(bool* aOutAllowZoom,
                                      CSSToScreenScale* aOutMinZoom,
                                      CSSToScreenScale* aOutMaxZoom)
  {
    if (mHaveZoomConstraints) {
      *aOutAllowZoom = mAllowZoom;
      *aOutMinZoom = mMinZoom;
      *aOutMaxZoom = mMaxZoom;
    }
    return mHaveZoomConstraints;
  }

private:
  void DoRequestContentRepaint(const FrameMetrics& aFrameMetrics)
  {
    if (mRenderFrame) {
      TabParent* browser = static_cast<TabParent*>(mRenderFrame->Manager());
      browser->UpdateFrame(aFrameMetrics);
    }
  }

  MessageLoop* mUILoop;
  RenderFrameParent* mRenderFrame;

  bool mHaveZoomConstraints;
  bool mAllowZoom;
  CSSToScreenScale mMinZoom;
  CSSToScreenScale mMaxZoom;
};

RenderFrameParent::RenderFrameParent()
  : mLayersId(0)
  , mFrameLoaderDestroyed(false)
  , mBackgroundColor(gfxRGBA(1, 1, 1))
{
<<<<<<< HEAD
=======
}

void
RenderFrameParent::Init(nsFrameLoader* aFrameLoader,
                        ScrollingBehavior aScrollingBehavior,
                        TextureFactoryIdentifier* aTextureFactoryIdentifier,
                        uint64_t* aId)
{
  mFrameLoader = aFrameLoader;

  mContentViews[FrameMetrics::ROOT_SCROLL_ID] =
    new nsContentView(aFrameLoader, FrameMetrics::ROOT_SCROLL_ID);

>>>>>>> 2ad3e016
  *aId = 0;

  nsRefPtr<LayerManager> lm = GetFrom(mFrameLoader);
  // Perhaps the document containing this frame currently has no presentation?
  if (lm && lm->GetBackendType() == LAYERS_CLIENT) {
    *aTextureFactoryIdentifier = lm->GetTextureFactoryIdentifier();
  } else {
    *aTextureFactoryIdentifier = TextureFactoryIdentifier();
  }

  if (lm && lm->GetRoot() && lm->GetRoot()->AsContainerLayer()) {
    ViewID rootScrollId = lm->GetRoot()->AsContainerLayer()->GetFrameMetrics().mScrollId;
    if (rootScrollId != FrameMetrics::NULL_SCROLL_ID) {
      mContentViews[rootScrollId] = new nsContentView(aFrameLoader, rootScrollId, true);
    }
  }

  if (CompositorParent::CompositorLoop()) {
    // Our remote frame will push layers updates to the compositor,
    // and we'll keep an indirect reference to that tree.
    *aId = mLayersId = CompositorParent::AllocateLayerTreeId();
    if (lm && lm->GetBackendType() == LAYERS_CLIENT) {
      ClientLayerManager *clientManager = static_cast<ClientLayerManager*>(lm.get());
      clientManager->GetRemoteRenderer()->SendNotifyChildCreated(mLayersId);
    }
    if (aScrollingBehavior == ASYNC_PAN_ZOOM) {
      mContentController = new RemoteContentController(this);
      CompositorParent::SetControllerForLayerTree(mLayersId, mContentController);
    }
  }
  // Set a default RenderFrameParent
  mFrameLoader->SetCurrentRemoteFrame(this);
}

APZCTreeManager*
RenderFrameParent::GetApzcTreeManager()
{
  // We can't get a ref to the APZCTreeManager until after the child is
  // created and the static getter knows which CompositorParent is
  // instantiated with this layers ID. That's why try to fetch it when
  // we first need it and cache the result.
  if (!mApzcTreeManager) {
    mApzcTreeManager = CompositorParent::GetAPZCTreeManager(mLayersId);
  }
  return mApzcTreeManager.get();
}

RenderFrameParent::~RenderFrameParent()
{}

void
RenderFrameParent::Destroy()
{
  size_t numChildren = ManagedPLayerTransactionParent().Length();
  NS_ABORT_IF_FALSE(0 == numChildren || 1 == numChildren,
                    "render frame must only have 0 or 1 layer manager");

  if (numChildren) {
    LayerTransactionParent* layers =
      static_cast<LayerTransactionParent*>(ManagedPLayerTransactionParent()[0]);
    layers->Destroy();
  }

  mFrameLoaderDestroyed = true;
}

nsContentView*
RenderFrameParent::GetContentView(ViewID aId)
{
  return FindViewForId(mContentViews, aId);
}

nsContentView*
RenderFrameParent::GetRootContentView()
{
  return FindRootView(mContentViews);
}

void
RenderFrameParent::ContentViewScaleChanged(nsContentView* aView)
{
  // Since the scale has changed for a view, it and its descendents need their
  // shadow-space attributes updated. It's easiest to rebuild the view map.
  BuildViewMap();
}

void
RenderFrameParent::ShadowLayersUpdated(LayerTransactionParent* aLayerTree,
                                       const TargetConfig& aTargetConfig,
                                       bool isFirstPaint)
{
  // View map must only contain views that are associated with the current
  // shadow layer tree. We must always update the map when shadow layers
  // are updated.
  BuildViewMap();

  TriggerRepaint();
}

already_AddRefed<Layer>
RenderFrameParent::BuildLayer(nsDisplayListBuilder* aBuilder,
                              nsIFrame* aFrame,
                              LayerManager* aManager,
                              const nsIntRect& aVisibleRect,
                              nsDisplayItem* aItem,
                              const ContainerLayerParameters& aContainerParameters)
{
  NS_ABORT_IF_FALSE(aFrame,
                    "makes no sense to have a shadow tree without a frame");
  NS_ABORT_IF_FALSE(!mContainer ||
                    IsTempLayerManager(aManager) ||
                    mContainer->Manager() == aManager,
                    "retaining manager changed out from under us ... HELP!");

  if (IsTempLayerManager(aManager) ||
      (mContainer && mContainer->Manager() != aManager)) {
    // This can happen if aManager is a "temporary" manager, or if the
    // widget's layer manager changed out from under us.  We need to
    // FIXME handle the former case somehow, probably with an API to
    // draw a manager's subtree.  The latter is bad bad bad, but the
    // the NS_ABORT_IF_FALSE() above will flag it.  Returning nullptr
    // here will just cause the shadow subtree not to be rendered.
    NS_WARNING("Remote iframe not rendered");
    return nullptr;
  }

  uint64_t id = GetLayerTreeId();
  if (0 != id) {
    MOZ_ASSERT(!GetRootLayer());

    nsRefPtr<Layer> layer =
      (aManager->GetLayerBuilder()->GetLeafLayerFor(aBuilder, aItem));
    if (!layer) {
      layer = aManager->CreateRefLayer();
    }
    if (!layer) {
      // Probably a temporary layer manager that doesn't know how to
      // use ref layers.
      return nullptr;
    }
    static_cast<RefLayer*>(layer.get())->SetReferentId(id);
    nsIntPoint offset = GetContentRectLayerOffset(aFrame, aBuilder);
    layer->SetVisibleRegion(aVisibleRect - offset);
    // We can only have an offset if we're a child of an inactive
    // container, but our display item is LAYER_ACTIVE_FORCE which
    // forces all layers above to be active.
    MOZ_ASSERT(aContainerParameters.mOffset == nsIntPoint());
    gfx3DMatrix m =
      gfx3DMatrix::Translation(offset.x, offset.y, 0.0);
    // Remote content can't be repainted by us, so we multiply down
    // the resolution that our container expects onto our container.
    m.Scale(aContainerParameters.mXScale, aContainerParameters.mYScale, 1.0);
    layer->SetBaseTransform(m);

    return layer.forget();
  }

  if (mContainer) {
    ClearContainer(mContainer);
    mContainer->SetPreScale(1.0f, 1.0f);
    mContainer->SetPostScale(1.0f, 1.0f);
    mContainer->SetInheritedScale(1.0f, 1.0f);
  }

  Layer* shadowRoot = GetRootLayer();
  if (!shadowRoot) {
    mContainer = nullptr;
    return nullptr;
  }

  NS_ABORT_IF_FALSE(!shadowRoot || shadowRoot->Manager() == aManager,
                    "retaining manager changed out from under us ... HELP!");

  // Wrap the shadow layer tree in mContainer.
  if (!mContainer) {
    mContainer = aManager->CreateContainerLayer();
  }
  NS_ABORT_IF_FALSE(!mContainer->GetFirstChild(),
                    "container of shadow tree shouldn't have a 'root' here");

  mContainer->InsertAfter(shadowRoot, nullptr);

  AssertInTopLevelChromeDoc(mContainer, aFrame);
  ViewTransform transform;
  TransformShadowTree(aBuilder, mFrameLoader, aFrame, shadowRoot, transform);
  mContainer->SetClipRect(nullptr);

  if (mFrameLoader->AsyncScrollEnabled()) {
    const nsContentView* view = GetRootContentView();
    BuildBackgroundPatternFor(mContainer,
                              shadowRoot,
                              view->GetViewConfig(),
                              mBackgroundColor,
                              aManager, aFrame);
  }
  mContainer->SetVisibleRegion(aVisibleRect);

  return nsRefPtr<Layer>(mContainer).forget();
}

void
RenderFrameParent::OwnerContentChanged(nsIContent* aContent)
{
  NS_ABORT_IF_FALSE(mFrameLoader->GetOwnerContent() == aContent,
                    "Don't build new map if owner is same!");
  BuildViewMap();
}

void
RenderFrameParent::NotifyInputEvent(const WidgetInputEvent& aEvent,
                                    ScrollableLayerGuid* aOutTargetGuid,
                                    WidgetInputEvent* aOutEvent)
{
  if (GetApzcTreeManager()) {
    GetApzcTreeManager()->ReceiveInputEvent(aEvent, aOutTargetGuid, aOutEvent);
  }
}

void
RenderFrameParent::NotifyDimensionsChanged(ScreenIntSize size)
{
  if (GetApzcTreeManager()) {
    GetApzcTreeManager()->UpdateRootCompositionBounds(
      mLayersId, ScreenIntRect(ScreenIntPoint(), size));
  }
}

void
RenderFrameParent::ActorDestroy(ActorDestroyReason why)
{
  if (mLayersId != 0) {
    CompositorParent::DeallocateLayerTreeId(mLayersId);
    if (mContentController) {
      // Stop our content controller from requesting repaints of our
      // content.
      mContentController->ClearRenderFrame();
      // TODO: notify the compositor?
    }
  }

  if (mFrameLoader && mFrameLoader->GetCurrentRemoteFrame() == this) {
    // XXX this might cause some weird issues ... we'll just not
    // redraw the part of the window covered by this until the "next"
    // remote frame has a layer-tree transaction.  For
    // why==NormalShutdown, we'll definitely want to do something
    // better, especially as nothing guarantees another Update() from
    // the "next" remote layer tree.
    mFrameLoader->SetCurrentRemoteFrame(nullptr);
  }
  mFrameLoader = nullptr;
}

bool
RenderFrameParent::RecvNotifyCompositorTransaction()
{
  TriggerRepaint();
  return true;
}

bool
RenderFrameParent::RecvUpdateHitRegion(const nsRegion& aRegion)
{
  mTouchRegion = aRegion;
  return true;
}

PLayerTransactionParent*
RenderFrameParent::AllocPLayerTransactionParent()
{
  if (!mFrameLoader || mFrameLoaderDestroyed) {
    return nullptr;
  }
  nsRefPtr<LayerManager> lm = GetFrom(mFrameLoader);
  return new LayerTransactionParent(lm->AsLayerManagerComposite(), this, 0);
}

bool
RenderFrameParent::DeallocPLayerTransactionParent(PLayerTransactionParent* aLayers)
{
  delete aLayers;
  return true;
}

void
RenderFrameParent::BuildViewMap()
{
  ViewMap newContentViews;
  // BuildViewMap assumes we have a primary frame, which may not be the case.
  if (GetRootLayer() && mFrameLoader->GetPrimaryFrameOfOwningContent()) {
    // Some of the content views in our hash map may no longer be active. To
    // tag them as inactive and to remove any chance of them using a dangling
    // pointer, we set mContentView to nullptr.
    //
    // BuildViewMap will restore mFrameLoader if the content view is still
    // in our hash table.

    for (ViewMap::const_iterator iter = mContentViews.begin();
         iter != mContentViews.end();
         ++iter) {
      iter->second->mFrameLoader = nullptr;
    }

    mozilla::layout::BuildViewMap(mContentViews, newContentViews, mFrameLoader, GetRootLayer());
  }

  // Here, we guarantee that *only* the root view is preserved in
  // case we couldn't build a new view map above. This is important because
  // the content view map should only contain the root view and content
  // views that are present in the layer tree.
  if (newContentViews.empty()) {
    nsContentView* rootView = FindRootView(mContentViews);
    if (rootView)
      newContentViews[rootView->GetId()] = rootView;
  }

  mContentViews = newContentViews;
}

void
RenderFrameParent::TriggerRepaint()
{
  mFrameLoader->SetCurrentRemoteFrame(this);

  nsIFrame* docFrame = mFrameLoader->GetPrimaryFrameOfOwningContent();
  if (!docFrame) {
    // Bad, but nothing we can do about it (XXX/cjones: or is there?
    // maybe bug 589337?).  When the new frame is created, we'll
    // probably still be the current render frame and will get to draw
    // our content then.  Or, we're shutting down and this update goes
    // to /dev/null.
    return;
  }

  docFrame->InvalidateLayer(nsDisplayItem::TYPE_REMOTE);
}

LayerTransactionParent*
RenderFrameParent::GetShadowLayers() const
{
  const InfallibleTArray<PLayerTransactionParent*>& shadowParents = ManagedPLayerTransactionParent();
  NS_ABORT_IF_FALSE(shadowParents.Length() <= 1,
                    "can only support at most 1 LayerTransactionParent");
  return (shadowParents.Length() == 1) ?
    static_cast<LayerTransactionParent*>(shadowParents[0]) : nullptr;
}

uint64_t
RenderFrameParent::GetLayerTreeId() const
{
  return mLayersId;
}

Layer*
RenderFrameParent::GetRootLayer() const
{
  LayerTransactionParent* shadowLayers = GetShadowLayers();
  return shadowLayers ? shadowLayers->GetRoot() : nullptr;
}

void
RenderFrameParent::BuildDisplayList(nsDisplayListBuilder* aBuilder,
                                    nsSubDocumentFrame* aFrame,
                                    const nsRect& aDirtyRect,
                                    const nsDisplayListSet& aLists)
{
  // We're the subdoc for <browser remote="true"> and it has
  // painted content.  Display its shadow layer tree.
  DisplayListClipState::AutoSaveRestore clipState(aBuilder);

  nsPoint offset = aBuilder->ToReferenceFrame(aFrame);
  nsRect bounds = aFrame->EnsureInnerView()->GetBounds() + offset;
  clipState.ClipContentDescendants(bounds);

  Layer* container = GetRootLayer();
  if (aBuilder->IsForEventDelivery() && container) {
    ViewTransform offset =
      ViewTransform(GetContentRectLayerOffset(aFrame, aBuilder));
    BuildListForLayer(container, mFrameLoader, offset,
                      aBuilder, *aLists.Content(), aFrame);
  } else {
    aLists.Content()->AppendToTop(
      new (aBuilder) nsDisplayRemote(aBuilder, aFrame, this));
  }
}

void
RenderFrameParent::ZoomToRect(uint32_t aPresShellId, ViewID aViewId,
                              const CSSRect& aRect)
{
  if (GetApzcTreeManager()) {
    GetApzcTreeManager()->ZoomToRect(ScrollableLayerGuid(mLayersId, aPresShellId, aViewId),
                                     aRect);
  }
}

void
RenderFrameParent::ContentReceivedTouch(const ScrollableLayerGuid& aGuid,
                                        bool aPreventDefault)
{
  if (GetApzcTreeManager()) {
    GetApzcTreeManager()->ContentReceivedTouch(aGuid, aPreventDefault);
  }
}

void
RenderFrameParent::UpdateZoomConstraints(uint32_t aPresShellId,
                                         ViewID aViewId,
                                         bool aIsRoot,
                                         bool aAllowZoom,
                                         const CSSToScreenScale& aMinZoom,
                                         const CSSToScreenScale& aMaxZoom)
{
  if (mContentController && aIsRoot) {
    mContentController->SaveZoomConstraints(aAllowZoom, aMinZoom, aMaxZoom);
  }
  if (GetApzcTreeManager()) {
    GetApzcTreeManager()->UpdateZoomConstraints(ScrollableLayerGuid(mLayersId, aPresShellId, aViewId),
                                                aAllowZoom, aMinZoom, aMaxZoom);
  }
}

void
RenderFrameParent::UpdateScrollOffset(uint32_t aPresShellId, ViewID aViewId, const CSSIntPoint& aScrollOffset)
{
  if (GetApzcTreeManager()) {
    GetApzcTreeManager()->UpdateScrollOffset(ScrollableLayerGuid(mLayersId, aPresShellId, aViewId),
                                             aScrollOffset);
  }
}

bool
RenderFrameParent::HitTest(const nsRect& aRect)
{
  return mTouchRegion.Contains(aRect);
}

}  // namespace layout
}  // namespace mozilla

already_AddRefed<Layer>
nsDisplayRemote::BuildLayer(nsDisplayListBuilder* aBuilder,
                            LayerManager* aManager,
                            const ContainerLayerParameters& aContainerParameters)
{
  int32_t appUnitsPerDevPixel = mFrame->PresContext()->AppUnitsPerDevPixel();
  nsIntRect visibleRect = GetVisibleRect().ToNearestPixels(appUnitsPerDevPixel);
  visibleRect += aContainerParameters.mOffset;
  nsRefPtr<Layer> layer = mRemoteFrame->BuildLayer(aBuilder, mFrame, aManager, visibleRect, this, aContainerParameters);
  return layer.forget();
}

void
nsDisplayRemote::HitTest(nsDisplayListBuilder* aBuilder, const nsRect& aRect,
                         HitTestState* aState, nsTArray<nsIFrame*> *aOutFrames)
{
  if (mRemoteFrame->HitTest(aRect)) {
    aOutFrames->AppendElement(mFrame);
  }
}

void
nsDisplayRemoteShadow::HitTest(nsDisplayListBuilder* aBuilder, const nsRect& aRect,
                         HitTestState* aState, nsTArray<nsIFrame*> *aOutFrames)
{
  // If we are here, then rects have intersected.
  //
  // XXX I think iframes and divs can be rounded like anything else but we don't
  //     cover that case here.
  //
  if (aState->mShadows) {
    aState->mShadows->AppendElement(mId);
  }
}<|MERGE_RESOLUTION|>--- conflicted
+++ resolved
@@ -636,8 +636,6 @@
   , mFrameLoaderDestroyed(false)
   , mBackgroundColor(gfxRGBA(1, 1, 1))
 {
-<<<<<<< HEAD
-=======
 }
 
 void
@@ -648,10 +646,6 @@
 {
   mFrameLoader = aFrameLoader;
 
-  mContentViews[FrameMetrics::ROOT_SCROLL_ID] =
-    new nsContentView(aFrameLoader, FrameMetrics::ROOT_SCROLL_ID);
-
->>>>>>> 2ad3e016
   *aId = 0;
 
   nsRefPtr<LayerManager> lm = GetFrom(mFrameLoader);
