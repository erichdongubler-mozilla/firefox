/* -*- Mode: C++; tab-width: 2; indent-tabs-mode: nil; c-basic-offset: 2 -*-
 * This Source Code Form is subject to the terms of the Mozilla Public
 * License, v. 2.0. If a copy of the MPL was not distributed with this
 * file, You can obtain one at http://mozilla.org/MPL/2.0/. */

#include "ClientPaintedLayer.h"
#include "ClientTiledPaintedLayer.h"     // for ClientTiledPaintedLayer
#include <stdint.h>                     // for uint32_t
#include "GeckoProfiler.h"              // for PROFILER_LABEL
#include "client/ClientLayerManager.h"  // for ClientLayerManager, etc
#include "gfxContext.h"                 // for gfxContext
#include "gfxRect.h"                    // for gfxRect
#include "gfxPrefs.h"                   // for gfxPrefs
#include "mozilla/Assertions.h"         // for MOZ_ASSERT, etc
#include "mozilla/gfx/2D.h"             // for DrawTarget
#include "mozilla/gfx/Matrix.h"         // for Matrix
#include "mozilla/gfx/Rect.h"           // for Rect, IntRect
#include "mozilla/gfx/Types.h"          // for Float, etc
#include "mozilla/layers/LayersTypes.h"
#include "mozilla/Preferences.h"
#include "nsCOMPtr.h"                   // for already_AddRefed
#include "nsISupportsImpl.h"            // for Layer::AddRef, etc
#include "nsRect.h"                     // for mozilla::gfx::IntRect
#include "gfx2DGlue.h"
#include "ReadbackProcessor.h"

namespace mozilla {
namespace layers {

using namespace mozilla::gfx;

void
ClientPaintedLayer::PaintThebes(nsTArray<ReadbackProcessor::Update>* aReadbackUpdates)
{
  PROFILER_LABEL("ClientPaintedLayer", "PaintThebes",
    js::ProfileEntry::Category::GRAPHICS);

  NS_ASSERTION(ClientManager()->InDrawing(),
               "Can only draw in drawing phase");
  
  mContentClient->BeginPaint();

  uint32_t flags = RotatedContentBuffer::PAINT_CAN_DRAW_ROTATED;
#ifndef MOZ_IGNORE_PAINT_WILL_RESAMPLE
  if (ClientManager()->CompositorMightResample()) {
    flags |= RotatedContentBuffer::PAINT_WILL_RESAMPLE;
  }
  if (!(flags & RotatedContentBuffer::PAINT_WILL_RESAMPLE)) {
    if (MayResample()) {
      flags |= RotatedContentBuffer::PAINT_WILL_RESAMPLE;
    }
  }
#endif
  PaintState state =
    mContentClient->BeginPaintBuffer(this, flags);
<<<<<<< HEAD
  mValidRegion.Sub(mValidRegion, state.mRegionToInvalidate);
=======
  SubtractFromValidRegion(state.mRegionToInvalidate);
>>>>>>> b75bf971

  if (!state.mRegionToDraw.IsEmpty() && !ClientManager()->GetPaintedLayerCallback()) {
    ClientManager()->SetTransactionIncomplete();
    mContentClient->EndPaint(nullptr);
    return;
  }

  // The area that became invalid and is visible needs to be repainted
  // (this could be the whole visible area if our buffer switched
  // from RGB to RGBA, because we might need to repaint with
  // subpixel AA)
  state.mRegionToInvalidate.And(state.mRegionToInvalidate,
                                GetLocalVisibleRegion().ToUnknownRegion());

  bool didUpdate = false;
  RotatedContentBuffer::DrawIterator iter;
  while (DrawTarget* target = mContentClient->BorrowDrawTargetForPainting(state, &iter)) {
    if (!target || !target->IsValid()) {
      if (target) {
        mContentClient->ReturnDrawTargetToBuffer(target);
      }
      continue;
    }
    
    SetAntialiasingFlags(this, target);

    RefPtr<gfxContext> ctx = gfxContext::CreatePreservingTransformOrNull(target);
    MOZ_ASSERT(ctx); // already checked the target above

    ClientManager()->GetPaintedLayerCallback()(this,
                                              ctx,
                                              iter.mDrawRegion,
                                              iter.mDrawRegion,
                                              state.mClip,
                                              state.mRegionToInvalidate,
                                              ClientManager()->GetPaintedLayerCallbackData());

    ctx = nullptr;
    mContentClient->ReturnDrawTargetToBuffer(target);
    didUpdate = true;
  }

  mContentClient->EndPaint(aReadbackUpdates);

  if (didUpdate) {
    Mutated();

<<<<<<< HEAD
    mValidRegion.Or(mValidRegion, state.mRegionToDraw);
=======
    AddToValidRegion(state.mRegionToDraw);
>>>>>>> b75bf971

    ContentClientRemote* contentClientRemote = static_cast<ContentClientRemote*>(mContentClient.get());
    MOZ_ASSERT(contentClientRemote->GetIPCHandle());

    // Hold(this) ensures this layer is kept alive through the current transaction
    // The ContentClient assumes this layer is kept alive (e.g., in CreateBuffer),
    // so deleting this Hold for whatever reason will break things.
    ClientManager()->Hold(this);
    contentClientRemote->Updated(state.mRegionToDraw,
                                 mVisibleRegion.ToUnknownRegion(),
                                 state.mDidSelfCopy);
  }
}

void
ClientPaintedLayer::RenderLayerWithReadback(ReadbackProcessor *aReadback)
{
  RenderMaskLayers(this);
  
  if (!mContentClient) {
    mContentClient = ContentClient::CreateContentClient(ClientManager()->AsShadowForwarder());
    if (!mContentClient) {
      return;
    }
    mContentClient->Connect();
    ClientManager()->AsShadowForwarder()->Attach(mContentClient, this);
    MOZ_ASSERT(mContentClient->GetForwarder());
  }

  nsTArray<ReadbackProcessor::Update> readbackUpdates;
  nsIntRegion readbackRegion;
  if (aReadback && UsedForReadback()) {
    aReadback->GetPaintedLayerUpdates(this, &readbackUpdates);
  }

  PaintThebes(&readbackUpdates);
}

already_AddRefed<PaintedLayer>
ClientLayerManager::CreatePaintedLayer()
{
  return CreatePaintedLayerWithHint(NONE);
}

already_AddRefed<PaintedLayer>
ClientLayerManager::CreatePaintedLayerWithHint(PaintedLayerCreationHint aHint)
{
  NS_ASSERTION(InConstruction(), "Only allowed in construction phase");
  // The non-tiling ContentClient requires CrossProcessSemaphore which
  // isn't implemented for OSX.
#ifdef XP_MACOSX
  if (true) {
#else
  if (gfxPrefs::LayersTilesEnabled()) {
#endif
    RefPtr<ClientTiledPaintedLayer> layer = new ClientTiledPaintedLayer(this, aHint);
    CREATE_SHADOW(Painted);
    return layer.forget();
  } else {
    RefPtr<ClientPaintedLayer> layer = new ClientPaintedLayer(this, aHint);
    CREATE_SHADOW(Painted);
    return layer.forget();
  }
}

void
ClientPaintedLayer::PrintInfo(std::stringstream& aStream, const char* aPrefix)
{
  PaintedLayer::PrintInfo(aStream, aPrefix);
  if (mContentClient) {
    aStream << "\n";
    nsAutoCString pfx(aPrefix);
    pfx += "  ";
    mContentClient->PrintInfo(aStream, pfx.get());
  }
}

} // namespace layers
} // namespace mozilla<|MERGE_RESOLUTION|>--- conflicted
+++ resolved
@@ -53,11 +53,7 @@
 #endif
   PaintState state =
     mContentClient->BeginPaintBuffer(this, flags);
-<<<<<<< HEAD
-  mValidRegion.Sub(mValidRegion, state.mRegionToInvalidate);
-=======
   SubtractFromValidRegion(state.mRegionToInvalidate);
->>>>>>> b75bf971
 
   if (!state.mRegionToDraw.IsEmpty() && !ClientManager()->GetPaintedLayerCallback()) {
     ClientManager()->SetTransactionIncomplete();
@@ -105,11 +101,7 @@
   if (didUpdate) {
     Mutated();
 
-<<<<<<< HEAD
-    mValidRegion.Or(mValidRegion, state.mRegionToDraw);
-=======
     AddToValidRegion(state.mRegionToDraw);
->>>>>>> b75bf971
 
     ContentClientRemote* contentClientRemote = static_cast<ContentClientRemote*>(mContentClient.get());
     MOZ_ASSERT(contentClientRemote->GetIPCHandle());
