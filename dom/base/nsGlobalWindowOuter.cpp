/* -*- Mode: C++; tab-width: 8; indent-tabs-mode: nil; c-basic-offset: 2 -*- */
/* vim: set ts=8 sts=2 et sw=2 tw=80: */
/* This Source Code Form is subject to the terms of the Mozilla Public
 * License, v. 2.0. If a copy of the MPL was not distributed with this
 * file, You can obtain one at http://mozilla.org/MPL/2.0/. */

#include "nsGlobalWindow.h"

#include <algorithm>

#include "mozilla/MemoryReporting.h"

// Local Includes
#include "Navigator.h"
#include "nsContentSecurityManager.h"
#include "nsScreen.h"
#include "nsHistory.h"
#include "nsDOMNavigationTiming.h"
#include "nsICookieService.h"
#include "nsIDOMStorageManager.h"
#include "nsIPermission.h"
#include "nsIPermissionManager.h"
#include "nsIPrefBranch.h"
#include "nsISecureBrowserUI.h"
#include "nsIWebProgressListener.h"
#include "mozilla/AntiTrackingCommon.h"
#include "mozilla/dom/ContentFrameMessageManager.h"
#include "mozilla/dom/EventTarget.h"
#include "mozilla/dom/LocalStorage.h"
#include "mozilla/dom/LSObject.h"
#include "mozilla/dom/Storage.h"
#include "mozilla/dom/IdleRequest.h"
#include "mozilla/dom/MaybeCrossOriginObject.h"
#include "mozilla/dom/Performance.h"
#include "mozilla/dom/StorageEvent.h"
#include "mozilla/dom/StorageEventBinding.h"
#include "mozilla/dom/StorageNotifierService.h"
#include "mozilla/dom/StorageUtils.h"
#include "mozilla/dom/Timeout.h"
#include "mozilla/dom/TimeoutHandler.h"
#include "mozilla/dom/TimeoutManager.h"
#include "mozilla/dom/WindowProxyHolder.h"
#include "mozilla/IntegerPrintfMacros.h"
#if defined(MOZ_WIDGET_ANDROID)
#  include "mozilla/dom/WindowOrientationObserver.h"
#endif
#include "nsError.h"
#include "nsIIdleService.h"
#include "nsISizeOfEventTarget.h"
#include "nsDOMJSUtils.h"
#include "nsArrayUtils.h"
#include "nsDOMWindowList.h"
#include "mozilla/dom/WakeLock.h"
#include "mozilla/dom/power/PowerManagerService.h"
#include "nsIDocShellTreeOwner.h"
#include "nsIInterfaceRequestorUtils.h"
#include "nsIPermissionManager.h"
#include "nsIScriptContext.h"
#include "nsIScriptTimeoutHandler.h"
#include "nsITimeoutHandler.h"
#include "nsIController.h"
#include "nsISlowScriptDebug.h"
#include "nsWindowMemoryReporter.h"
#include "nsWindowSizes.h"
#include "WindowNamedPropertiesHandler.h"
#include "nsFrameSelection.h"
#include "nsNetUtil.h"
#include "nsVariant.h"
#include "nsPrintfCString.h"
#include "mozilla/intl/LocaleService.h"
#include "WindowDestroyedEvent.h"
#include "nsDocShellLoadState.h"
#include "mozilla/dom/WindowGlobalChild.h"

// Helper Classes
#include "nsJSUtils.h"
#include "jsapi.h"
#include "js/PropertySpec.h"
#include "js/Wrapper.h"
#include "nsCharSeparatedTokenizer.h"
#include "nsReadableUtils.h"
#include "nsJSEnvironment.h"
#include "mozilla/dom/ScriptSettings.h"
#include "mozilla/Preferences.h"
#include "mozilla/Likely.h"
#include "mozilla/Sprintf.h"
#include "mozilla/Unused.h"

// Other Classes
#include "mozilla/dom/BarProps.h"
#include "nsContentCID.h"
#include "nsLayoutStatics.h"
#include "nsCCUncollectableMarker.h"
#include "mozilla/dom/WorkerCommon.h"
#include "mozilla/dom/ToJSValue.h"
#include "nsJSPrincipals.h"
#include "mozilla/Attributes.h"
#include "mozilla/Debug.h"
#include "mozilla/EventListenerManager.h"
#include "mozilla/EventStates.h"
#include "mozilla/MouseEvents.h"
#include "mozilla/ProcessHangMonitor.h"
#include "mozilla/StaticPrefs.h"
#include "mozilla/ThrottledEventQueue.h"
#include "AudioChannelService.h"
#include "nsAboutProtocolUtils.h"
#include "nsCharTraits.h"  // NS_IS_HIGH/LOW_SURROGATE
#include "PostMessageEvent.h"
#include "mozilla/dom/DocGroup.h"
#include "mozilla/dom/TabGroup.h"

// Interfaces Needed
#include "nsIFrame.h"
#include "nsCanvasFrame.h"
#include "nsIWidget.h"
#include "nsIWidgetListener.h"
#include "nsIBaseWindow.h"
#include "nsIDeviceSensors.h"
#include "nsIContent.h"
#include "nsIDocShell.h"
#include "mozilla/dom/Document.h"
#include "Crypto.h"
#include "nsDOMString.h"
#include "nsIEmbeddingSiteWindow.h"
#include "nsThreadUtils.h"
#include "nsILoadContext.h"
#include "nsIPresShell.h"
#include "nsIScrollableFrame.h"
#include "nsView.h"
#include "nsViewManager.h"
#include "nsISelectionController.h"
#include "nsIPrompt.h"
#include "nsIPromptService.h"
#include "nsIPromptFactory.h"
#include "nsIAddonPolicyService.h"
#include "nsIWritablePropertyBag2.h"
#include "nsIWebNavigation.h"
#include "nsIWebBrowserChrome.h"
#include "nsIWebBrowserFind.h"  // For window.find()
#include "nsIWindowMediator.h"  // For window.find()
#include "nsComputedDOMStyle.h"
#include "nsDOMCID.h"
#include "nsDOMWindowUtils.h"
#include "nsIWindowWatcher.h"
#include "nsPIWindowWatcher.h"
#include "nsIContentViewer.h"
#include "nsIScriptError.h"
#include "nsIControllers.h"
#include "nsIControllerContext.h"
#include "nsGlobalWindowCommands.h"
#include "nsQueryObject.h"
#include "nsContentUtils.h"
#include "nsCSSProps.h"
#include "nsIURIFixup.h"
#include "nsIURIMutator.h"
#ifndef DEBUG
#  include "nsIAppStartup.h"
#  include "nsToolkitCompsCID.h"
#endif
#include "nsCDefaultURIFixup.h"
#include "mozilla/EventDispatcher.h"
#include "mozilla/EventStateManager.h"
#include "nsIObserverService.h"
#include "nsFocusManager.h"
#include "nsIXULWindow.h"
#include "nsITimedChannel.h"
#include "nsServiceManagerUtils.h"
#include "mozilla/dom/CustomEvent.h"
#include "nsIJARChannel.h"
#include "nsIScreenManager.h"
#include "nsIEffectiveTLDService.h"

#include "xpcprivate.h"

#ifdef NS_PRINTING
#  include "nsIPrintSettings.h"
#  include "nsIPrintSettingsService.h"
#  include "nsIWebBrowserPrint.h"
#endif

#include "nsWindowRoot.h"
#include "nsNetCID.h"
#include "nsIArray.h"

#include "XULDocument.h"
#include "nsIDOMXULCommandDispatcher.h"

#include "nsBindingManager.h"
#include "nsXBLService.h"

#include "nsIDragService.h"
#include "mozilla/dom/Element.h"
#include "mozilla/dom/Selection.h"
#include "nsFrameLoader.h"
#include "nsISupportsPrimitives.h"
#include "nsXPCOMCID.h"
#include "mozilla/Logging.h"
#include "prenv.h"

#include "mozilla/dom/IDBFactory.h"
#include "mozilla/dom/MessageChannel.h"
#include "mozilla/dom/Promise.h"

#include "mozilla/dom/Gamepad.h"
#include "mozilla/dom/GamepadManager.h"

#include "gfxVR.h"
#include "mozilla/dom/VRDisplay.h"
#include "mozilla/dom/VRDisplayEvent.h"
#include "mozilla/dom/VRDisplayEventBinding.h"
#include "mozilla/dom/VREventObserver.h"

#include "nsRefreshDriver.h"
#include "Layers.h"

#include "mozilla/BasePrincipal.h"
#include "mozilla/Services.h"
#include "mozilla/Telemetry.h"
#include "mozilla/dom/Location.h"
#include "nsHTMLDocument.h"
#include "nsWrapperCacheInlines.h"
#include "mozilla/DOMEventTargetHelper.h"
#include "prrng.h"
#include "nsSandboxFlags.h"
#include "nsBaseCommandController.h"
#include "nsXULControllers.h"
#include "mozilla/dom/AudioContext.h"
#include "mozilla/dom/BrowserElementDictionariesBinding.h"
#include "mozilla/dom/cache/CacheStorage.h"
#include "mozilla/dom/Console.h"
#include "mozilla/dom/Fetch.h"
#include "mozilla/dom/FunctionBinding.h"
#include "mozilla/dom/HashChangeEvent.h"
#include "mozilla/dom/IntlUtils.h"
#include "mozilla/dom/PopStateEvent.h"
#include "mozilla/dom/PopupBlockedEvent.h"
#include "mozilla/dom/PrimitiveConversions.h"
#include "mozilla/dom/WindowBinding.h"
#include "nsITabChild.h"
#include "mozilla/dom/MediaQueryList.h"
#include "mozilla/dom/ScriptSettings.h"
#include "mozilla/dom/NavigatorBinding.h"
#include "mozilla/dom/ImageBitmap.h"
#include "mozilla/dom/ImageBitmapBinding.h"
#include "mozilla/dom/ServiceWorkerRegistration.h"
#include "mozilla/dom/U2F.h"
#include "mozilla/dom/WebIDLGlobalNameHash.h"
#include "mozilla/dom/Worklet.h"
#ifdef HAVE_SIDEBAR
#  include "mozilla/dom/ExternalBinding.h"
#endif

#ifdef MOZ_WEBSPEECH
#  include "mozilla/dom/SpeechSynthesis.h"
#endif

// Apple system headers seem to have a check() macro.  <sigh>
#ifdef check
class nsIScriptTimeoutHandler;
#  undef check
#endif  // check
#include "AccessCheck.h"

#ifdef ANDROID
#  include <android/log.h>
#endif

#ifdef XP_WIN
#  include <process.h>
#  define getpid _getpid
#else
#  include <unistd.h>  // for getpid()
#endif

using namespace mozilla;
using namespace mozilla::dom;
using namespace mozilla::dom::ipc;
using mozilla::BasePrincipal;
using mozilla::OriginAttributes;
using mozilla::TimeStamp;

#define FORWARD_TO_INNER(method, args, err_rval)       \
  PR_BEGIN_MACRO                                       \
  if (!mInnerWindow) {                                 \
    NS_WARNING("No inner window available!");          \
    return err_rval;                                   \
  }                                                    \
  return GetCurrentInnerWindowInternal()->method args; \
  PR_END_MACRO

#define FORWARD_TO_INNER_VOID(method, args)     \
  PR_BEGIN_MACRO                                \
  if (!mInnerWindow) {                          \
    NS_WARNING("No inner window available!");   \
    return;                                     \
  }                                             \
  GetCurrentInnerWindowInternal()->method args; \
  return;                                       \
  PR_END_MACRO

// Same as FORWARD_TO_INNER, but this will create a fresh inner if an
// inner doesn't already exists.
#define FORWARD_TO_INNER_CREATE(method, args, err_rval) \
  PR_BEGIN_MACRO                                        \
  if (!mInnerWindow) {                                  \
    if (mIsClosed) {                                    \
      return err_rval;                                  \
    }                                                   \
    nsCOMPtr<Document> kungFuDeathGrip = GetDoc();      \
    ::mozilla::Unused << kungFuDeathGrip;               \
    if (!mInnerWindow) {                                \
      return err_rval;                                  \
    }                                                   \
  }                                                     \
  return GetCurrentInnerWindowInternal()->method args;  \
  PR_END_MACRO

static LazyLogModule gDOMLeakPRLogOuter("DOMLeakOuter");

static int32_t gOpenPopupSpamCount = 0;

static bool gSyncContentBlockingNotifications = false;

nsGlobalWindowOuter::OuterWindowByIdTable*
    nsGlobalWindowOuter::sOuterWindowsById = nullptr;

/* static */
nsPIDOMWindowOuter* nsPIDOMWindowOuter::GetFromCurrentInner(
    nsPIDOMWindowInner* aInner) {
  if (!aInner) {
    return nullptr;
  }

  nsPIDOMWindowOuter* outer = aInner->GetOuterWindow();
  if (!outer || outer->GetCurrentInnerWindow() != aInner) {
    return nullptr;
  }

  return outer;
}

//*****************************************************************************
// nsOuterWindowProxy: Outer Window Proxy
//*****************************************************************************

// Give OuterWindowProxyClass 2 reserved slots, like the other wrappers, so
// JSObject::swap can swap it with CrossCompartmentWrappers without requiring
// malloc.
//
// We store the nsGlobalWindowOuter* in our first slot.
//
// We store our holder weakmap in the second slot.
const js::Class OuterWindowProxyClass = PROXY_CLASS_DEF(
    "Proxy", JSCLASS_HAS_RESERVED_SLOTS(2)); /* additional class flags */

static const size_t OUTER_WINDOW_SLOT = 0;
static const size_t HOLDER_WEAKMAP_SLOT = 1;

class nsOuterWindowProxy : public MaybeCrossOriginObject<js::Wrapper> {
  typedef MaybeCrossOriginObject<js::Wrapper> Base;

 public:
  constexpr nsOuterWindowProxy() : Base(0) {}

  bool finalizeInBackground(const JS::Value& priv) const override {
    return false;
  }

  // Standard internal methods
  /**
   * Implementation of [[GetOwnProperty]] as defined at
   * https://html.spec.whatwg.org/multipage/window-object.html#windowproxy-getownproperty
   *
   * "proxy" is the WindowProxy object involved.  It may not be same-compartment
   * with cx.
   */
  bool getOwnPropertyDescriptor(
      JSContext* cx, JS::Handle<JSObject*> proxy, JS::Handle<jsid> id,
      JS::MutableHandle<JS::PropertyDescriptor> desc) const override;

  /*
   * Implementation of the same-origin case of
   * <https://html.spec.whatwg.org/multipage/window-object.html#windowproxy-getownproperty>.
   */
  bool definePropertySameOrigin(JSContext* cx, JS::Handle<JSObject*> proxy,
                                JS::Handle<jsid> id,
                                JS::Handle<JS::PropertyDescriptor> desc,
                                JS::ObjectOpResult& result) const override;

  /**
   * Implementation of [[OwnPropertyKeys]] as defined at
   *
   * https://html.spec.whatwg.org/multipage/window-object.html#windowproxy-ownpropertykeys
   *
   * "proxy" is the WindowProxy object involved.  It may not be same-compartment
   * with cx.
   */
  bool ownPropertyKeys(JSContext* cx, JS::Handle<JSObject*> proxy,
                       JS::AutoIdVector& props) const override;
  /**
   * Implementation of [[Delete]] as defined at
   * https://html.spec.whatwg.org/multipage/window-object.html#windowproxy-delete
   *
   * "proxy" is the WindowProxy object involved.  It may not be same-compartment
   * with cx.
   */
  bool delete_(JSContext* cx, JS::Handle<JSObject*> proxy, JS::Handle<jsid> id,
               JS::ObjectOpResult& result) const override;

  /**
   * Implementaton of hook for superclass getPrototype() method.
   */
  JSObject* getSameOriginPrototype(JSContext* cx) const override;

  /**
   * Implementation of [[HasProperty]] internal method as defined at
   * https://tc39.github.io/ecma262/#sec-ordinary-object-internal-methods-and-internal-slots-hasproperty-p
   *
   * "proxy" is the WindowProxy object involved.  It may not be same-compartment
   * with cx.
   *
   * Note that the HTML spec does not define an override for this internal
   * method, so we just want the "normal object" behavior.  We have to override
   * it, because js::Wrapper also overrides, with "not normal" behavior.
   */
  bool has(JSContext* cx, JS::Handle<JSObject*> proxy, JS::Handle<jsid> id,
           bool* bp) const override;

  /**
   * Implementation of [[Get]] internal method as defined at
   * <https://html.spec.whatwg.org/multipage/window-object.html#windowproxy-get>.
   *
   * "proxy" is the WindowProxy object involved.  It may or may not be
   * same-compartment with "cx".
   *
   * "receiver" is the receiver ("this") for the get.  It will be
   * same-compartment with "cx".
   *
   * "vp" is the return value.  It will be same-compartment with "cx".
   */
  bool get(JSContext* cx, JS::Handle<JSObject*> proxy,
           JS::Handle<JS::Value> receiver, JS::Handle<jsid> id,
           JS::MutableHandle<JS::Value> vp) const override;

  /**
   * Implementation of [[Set]] internal method as defined at
   * <https://html.spec.whatwg.org/multipage/window-object.html#windowproxy-set>.
   *
   * "proxy" is the WindowProxy object involved.  It may or may not be
   * same-compartment with "cx".
   *
   * "v" is the value being set.  It will be same-compartment with "cx".
   *
   * "receiver" is the receiver ("this") for the set.  It will be
   * same-compartment with "cx".
   */
  bool set(JSContext* cx, JS::Handle<JSObject*> proxy, JS::Handle<jsid> id,
           JS::Handle<JS::Value> v, JS::Handle<JS::Value> receiver,
           JS::ObjectOpResult& result) const override;

  // SpiderMonkey extensions
  /**
   * Implementation of SpiderMonkey extension which just checks whether this
   * object has the property.  Basically Object.getOwnPropertyDescriptor(obj,
   * prop) !== undefined. but does not require reifying the descriptor.
   *
   * We have to override this because js::Wrapper overrides it, but we want
   * different behavior from js::Wrapper.
   *
   * "proxy" is the WindowProxy object involved.  It may not be same-compartment
   * with cx.
   */
  bool hasOwn(JSContext* cx, JS::Handle<JSObject*> proxy, JS::Handle<jsid> id,
              bool* bp) const override;

  /**
   * Implementation of SpiderMonkey extension which is used as a fast path for
   * enumerating.
   *
   * We have to override this because js::Wrapper overrides it, but we want
   * different behavior from js::Wrapper.
   *
   * "proxy" is the WindowProxy object involved.  It may not be same-compartment
   * with cx.
   */
  bool getOwnEnumerablePropertyKeys(JSContext* cx, JS::Handle<JSObject*> proxy,
                                    JS::AutoIdVector& props) const override;

  /**
   * Hook used by SpiderMonkey to implement Object.prototype.toString.
   */
  const char* className(JSContext* cx,
                        JS::Handle<JSObject*> wrapper) const override;

  void finalize(JSFreeOp* fop, JSObject* proxy) const override;
  size_t objectMoved(JSObject* proxy, JSObject* old) const override;

  bool isCallable(JSObject* obj) const override { return false; }
  bool isConstructor(JSObject* obj) const override { return false; }

  static const nsOuterWindowProxy singleton;

 protected:
  static nsGlobalWindowOuter* GetOuterWindow(JSObject* proxy) {
    nsGlobalWindowOuter* outerWindow =
        nsGlobalWindowOuter::FromSupports(static_cast<nsISupports*>(
            js::GetProxyReservedSlot(proxy, OUTER_WINDOW_SLOT).toPrivate()));
    return outerWindow;
  }

  // False return value means we threw an exception.  True return value
  // but false "found" means we didn't have a subframe at that index.
  bool GetSubframeWindow(JSContext* cx, JS::Handle<JSObject*> proxy,
                         JS::Handle<jsid> id, JS::MutableHandle<JS::Value> vp,
                         bool& found) const;

  // Returns a non-null window only if id is an index and we have a
  // window at that index.
  already_AddRefed<nsPIDOMWindowOuter> GetSubframeWindow(
      JSContext* cx, JS::Handle<JSObject*> proxy, JS::Handle<jsid> id) const;

  bool AppendIndexedPropertyNames(JSObject* proxy,
                                  JS::AutoIdVector& props) const;

  using MaybeCrossOriginObjectMixins::EnsureHolder;
  bool EnsureHolder(JSContext* cx, JS::Handle<JSObject*> proxy,
                    JS::MutableHandle<JSObject*> holder) const override;
};

const char* nsOuterWindowProxy::className(JSContext* cx,
                                          JS::Handle<JSObject*> proxy) const {
  MOZ_ASSERT(js::IsProxy(proxy));

  if (!IsPlatformObjectSameOrigin(cx, proxy)) {
    return "Object";
  }

  return "Window";
}

void nsOuterWindowProxy::finalize(JSFreeOp* fop, JSObject* proxy) const {
  nsGlobalWindowOuter* outerWindow = GetOuterWindow(proxy);
  if (outerWindow) {
    outerWindow->ClearWrapper(proxy);
    BrowsingContext* bc = outerWindow->GetBrowsingContext();
    if (bc) {
      bc->ClearWindowProxy();
    }

    // Ideally we would use OnFinalize here, but it's possible that
    // EnsureScriptEnvironment will later be called on the window, and we don't
    // want to create a new script object in that case. Therefore, we need to
    // write a non-null value that will reliably crash when dereferenced.
    outerWindow->PoisonOuterWindowProxy(proxy);
  }
}

/**
 * IsNonConfigurableReadonlyPrimitiveGlobalProp returns true for
 * property names that fit the following criteria:
 *
 * 1) The ES spec defines a property with that name on globals.
 * 2) The property is non-configurable.
 * 3) The property is non-writable (readonly).
 * 4) The value of the property is a primitive (so doesn't change
 *    observably on when navigation happens).
 *
 * Such properties can act as actual non-configurable properties on a
 * WindowProxy, because they are not affected by navigation.
 */
#ifndef RELEASE_OR_BETA
static bool IsNonConfigurableReadonlyPrimitiveGlobalProp(JSContext* cx,
                                                         JS::Handle<jsid> id) {
  return id == GetJSIDByIndex(cx, XPCJSContext::IDX_NAN) ||
         id == GetJSIDByIndex(cx, XPCJSContext::IDX_UNDEFINED) ||
         id == GetJSIDByIndex(cx, XPCJSContext::IDX_INFINITY);
}
#endif

bool nsOuterWindowProxy::getOwnPropertyDescriptor(
    JSContext* cx, JS::Handle<JSObject*> proxy, JS::Handle<jsid> id,
    JS::MutableHandle<JS::PropertyDescriptor> desc) const {
  // First check for indexed access.  This is
  // https://html.spec.whatwg.org/multipage/window-object.html#windowproxy-getownproperty
  // step 2, mostly.
  bool found;
  if (!GetSubframeWindow(cx, proxy, id, desc.value(), found)) {
    return false;
  }
  if (found) {
    // Step 2.4.
    FillPropertyDescriptor(desc, proxy, true);
    return true;
  }

  bool isSameOrigin = IsPlatformObjectSameOrigin(cx, proxy);

  // If we did not find a subframe, we could still have an indexed property
  // access.  In that case we should throw a SecurityError in the cross-origin
  // case.
  if (!isSameOrigin && IsArrayIndex(GetArrayIndexFromId(id))) {
    // Step 2.5.2.
    return ReportCrossOriginDenial(cx, id, NS_LITERAL_CSTRING("access"));
  }

  // Step 2.5.1 is handled via the forwarding to js::Wrapper; it saves us an
  // IsArrayIndex(GetArrayIndexFromId(id)) here.  We'll never have a property on
  // the Window whose name is an index, because our defineProperty doesn't pass
  // those on to the Window.

  // Step 3.
  if (isSameOrigin) {
    // Fall through to js::Wrapper.
    {  // Scope for JSAutoRealm while we are dealing with js::Wrapper.
      // When forwarding to js::Wrapper, we should just enter the Realm of proxy
      // for now.  That's what js::Wrapper expects, and since we're same-origin
      // anyway this is not changing any security behavior.
      JSAutoRealm ar(cx, proxy);
      JS_MarkCrossZoneId(cx, id);
      bool ok = js::Wrapper::getOwnPropertyDescriptor(cx, proxy, id, desc);
      if (!ok) {
        return false;
      }

#ifndef RELEASE_OR_BETA  // To be turned on in bug 1496510.
      if (!IsNonConfigurableReadonlyPrimitiveGlobalProp(cx, id)) {
        desc.setConfigurable(true);
      }
#endif
    }

    // Now wrap our descriptor back into the Realm that asked for it.
    return JS_WrapPropertyDescriptor(cx, desc);
  }

  // Step 4.
  if (!CrossOriginGetOwnPropertyHelper(cx, proxy, id, desc)) {
    return false;
  }

  // Step 5
  if (desc.object()) {
    return true;
  }

  // Step 6 -- check for named subframes.
  if (JSID_IS_STRING(id)) {
    nsAutoJSString name;
    if (!name.init(cx, JSID_TO_STRING(id))) {
      return false;
    }
    nsGlobalWindowOuter* win = GetOuterWindow(proxy);
    if (RefPtr<BrowsingContext> childDOMWin = win->GetChildWindow(name)) {
      JS::Rooted<JS::Value> childValue(cx);
      if (!ToJSValue(cx, WindowProxyHolder(childDOMWin), &childValue)) {
        return false;
      }
      FillPropertyDescriptor(desc, proxy, childValue,
                             /* readonly = */ true,
                             /* enumerable = */ false);
      return true;
    }
  }

  // And step 7.
  return CrossOriginPropertyFallback(cx, proxy, id, desc);
}

bool nsOuterWindowProxy::definePropertySameOrigin(
    JSContext* cx, JS::Handle<JSObject*> proxy, JS::Handle<jsid> id,
    JS::Handle<JS::PropertyDescriptor> desc, JS::ObjectOpResult& result) const {
  if (IsArrayIndex(GetArrayIndexFromId(id))) {
    // Spec says to Reject whether this is a supported index or not,
    // since we have no indexed setter or indexed creator.  It is up
    // to the caller to decide whether to throw a TypeError.
    return result.failCantDefineWindowElement();
  }

  JS::ObjectOpResult ourResult;
  bool ok = js::Wrapper::defineProperty(cx, proxy, id, desc, ourResult);
  if (!ok) {
    return false;
  }

  if (!ourResult.ok()) {
    // It's possible that this failed because the page got the existing
    // descriptor (which we force to claim to be configurable) and then tried to
    // redefine the property with the descriptor it got but a different value.
    // We want to allow this case to succeed, so check for it and if we're in
    // that case try again but now with an attempt to define a non-configurable
    // property.
    if (!desc.hasConfigurable() || !desc.configurable()) {
      // The incoming descriptor was not explicitly marked "configurable: true",
      // so it failed for some other reason.  Just propagate that reason out.
      result = ourResult;
      return true;
    }

    JS::Rooted<JS::PropertyDescriptor> existingDesc(cx);
    ok = js::Wrapper::getOwnPropertyDescriptor(cx, proxy, id, &existingDesc);
    if (!ok) {
      return false;
    }
    if (!existingDesc.object() || existingDesc.configurable()) {
      // We have no existing property, or its descriptor is already configurable
      // (on the Window itself, where things really can be non-configurable).
      // So we failed for some other reason, which we should propagate out.
      result = ourResult;
      return true;
    }

    JS::Rooted<JS::PropertyDescriptor> updatedDesc(cx, desc);
    updatedDesc.setConfigurable(false);

    JS::ObjectOpResult ourNewResult;
    ok = js::Wrapper::defineProperty(cx, proxy, id, updatedDesc, ourNewResult);
    if (!ok) {
      return false;
    }

    if (!ourNewResult.ok()) {
      // Twiddling the configurable flag didn't help.  Just return this failure
      // out to the caller.
      result = ourNewResult;
      return true;
    }
  }

#ifndef RELEASE_OR_BETA  // To be turned on in bug 1496510.
  if (desc.hasConfigurable() && !desc.configurable() &&
      !IsNonConfigurableReadonlyPrimitiveGlobalProp(cx, id)) {
    // Give callers a way to detect that they failed to "really" define a
    // non-configurable property.
    result.failCantDefineWindowNonConfigurable();
    return true;
  }
#endif

  result.succeed();
  return true;
}

bool nsOuterWindowProxy::ownPropertyKeys(JSContext* cx,
                                         JS::Handle<JSObject*> proxy,
                                         JS::AutoIdVector& props) const {
  // Just our indexed stuff followed by our "normal" own property names.
  if (!AppendIndexedPropertyNames(proxy, props)) {
    return false;
  }

  if (IsPlatformObjectSameOrigin(cx, proxy)) {
    // When forwarding to js::Wrapper, we should just enter the Realm of proxy
    // for now.  That's what js::Wrapper expects, and since we're same-origin
    // anyway this is not changing any security behavior.
    JS::AutoIdVector innerProps(cx);
    {  // Scope for JSAutoRealm so we can mark the ids once we exit it
      JSAutoRealm ar(cx, proxy);
      if (!js::Wrapper::ownPropertyKeys(cx, proxy, innerProps)) {
        return false;
      }
    }
    for (auto& id : innerProps) {
      JS_MarkCrossZoneId(cx, id);
    }
    return js::AppendUnique(cx, props, innerProps);
  }

  // In the cross-origin case we purposefully exclude subframe names from the
  // list of property names we report here.
  JS::Rooted<JSObject*> holder(cx);
  if (!EnsureHolder(cx, proxy, &holder)) {
    return false;
  }

  JS::AutoIdVector crossOriginProps(cx);
  if (!js::GetPropertyKeys(cx, holder,
                           JSITER_OWNONLY | JSITER_HIDDEN | JSITER_SYMBOLS,
                           &crossOriginProps) ||
      !js::AppendUnique(cx, props, crossOriginProps)) {
    return false;
  }

  return xpc::AppendCrossOriginWhitelistedPropNames(cx, props);
}

bool nsOuterWindowProxy::delete_(JSContext* cx, JS::Handle<JSObject*> proxy,
                                 JS::Handle<jsid> id,
                                 JS::ObjectOpResult& result) const {
  if (!IsPlatformObjectSameOrigin(cx, proxy)) {
    return ReportCrossOriginDenial(cx, id, NS_LITERAL_CSTRING("delete"));
  }

  if (nsCOMPtr<nsPIDOMWindowOuter> frame = GetSubframeWindow(cx, proxy, id)) {
    // Fail (which means throw if strict, else return false).
    return result.failCantDeleteWindowElement();
  }

  if (IsArrayIndex(GetArrayIndexFromId(id))) {
    // Indexed, but not supported.  Spec says return true.
    return result.succeed();
  }

  // We're same-origin, so it should be safe to enter the Realm of "proxy".
  // Let's do that, just in case, to avoid cross-compartment issues in our
  // js::Wrapper caller..
  JSAutoRealm ar(cx, proxy);
  JS_MarkCrossZoneId(cx, id);
  return js::Wrapper::delete_(cx, proxy, id, result);
}

JSObject* nsOuterWindowProxy::getSameOriginPrototype(JSContext* cx) const {
  return Window_Binding::GetProtoObjectHandle(cx);
}

bool nsOuterWindowProxy::has(JSContext* cx, JS::Handle<JSObject*> proxy,
                             JS::Handle<jsid> id, bool* bp) const {
  // We could just directly forward this method to js::BaseProxyHandler, but
  // that involves reifying the actual property descriptor, which might be more
  // work than we have to do for has() on the Window.

  if (!IsPlatformObjectSameOrigin(cx, proxy)) {
    // In the cross-origin case we only have own properties.  Just call hasOwn
    // directly.
    return hasOwn(cx, proxy, id, bp);
  }

  if (nsCOMPtr<nsPIDOMWindowOuter> frame = GetSubframeWindow(cx, proxy, id)) {
    *bp = true;
    return true;
  }

  // Just to be safe in terms of compartment asserts, enter the Realm of
  // "proxy".  We're same-origin with it, so this should be safe.
  JSAutoRealm ar(cx, proxy);
  JS_MarkCrossZoneId(cx, id);
  return js::Wrapper::has(cx, proxy, id, bp);
}

bool nsOuterWindowProxy::hasOwn(JSContext* cx, JS::Handle<JSObject*> proxy,
                                JS::Handle<jsid> id, bool* bp) const {
  // We could just directly forward this method to js::BaseProxyHandler, but
  // that involves reifying the actual property descriptor, which might be more
  // work than we have to do for hasOwn() on the Window.

  if (!IsPlatformObjectSameOrigin(cx, proxy)) {
    // Avoiding reifying the property descriptor here would require duplicating
    // a bunch of "is this property exposed cross-origin" logic, which is
    // probably not worth it.  Just forward this along to the base
    // implementation.
    //
    // It's very important to not forward this to js::Wrapper, because that will
    // not do the right security and cross-origin checks and will pass through
    // the call to the Window.
    //
    // The BaseProxyHandler code is OK with this happening without entering the
    // compartment of "proxy".
    return js::BaseProxyHandler::hasOwn(cx, proxy, id, bp);
  }

  if (nsCOMPtr<nsPIDOMWindowOuter> frame = GetSubframeWindow(cx, proxy, id)) {
    *bp = true;
    return true;
  }

  // Just to be safe in terms of compartment asserts, enter the Realm of
  // "proxy".  We're same-origin with it, so this should be safe.
  JSAutoRealm ar(cx, proxy);
  JS_MarkCrossZoneId(cx, id);
  return js::Wrapper::hasOwn(cx, proxy, id, bp);
}

bool nsOuterWindowProxy::get(JSContext* cx, JS::Handle<JSObject*> proxy,
                             JS::Handle<JS::Value> receiver,
                             JS::Handle<jsid> id,
                             JS::MutableHandle<JS::Value> vp) const {
  if (id == GetJSIDByIndex(cx, XPCJSContext::IDX_WRAPPED_JSOBJECT) &&
      xpc::AccessCheck::isChrome(js::GetContextCompartment(cx))) {
    vp.set(JS::ObjectValue(*proxy));
    return MaybeWrapValue(cx, vp);
  }

  if (!IsPlatformObjectSameOrigin(cx, proxy)) {
    return CrossOriginGet(cx, proxy, receiver, id, vp);
  }

  bool found;
  if (!GetSubframeWindow(cx, proxy, id, vp, found)) {
    return false;
  }

  if (found) {
    return true;
  }

  {  // Scope for JSAutoRealm
    // Enter "proxy"'s Realm.  We're in the same-origin case, so this should be
    // safe.
    JSAutoRealm ar(cx, proxy);

    JS_MarkCrossZoneId(cx, id);

    JS::Rooted<JS::Value> wrappedReceiver(cx, receiver);
    if (!MaybeWrapValue(cx, &wrappedReceiver)) {
      return false;
    }

    // Fall through to js::Wrapper.
    if (!js::Wrapper::get(cx, proxy, wrappedReceiver, id, vp)) {
      return false;
    }
  }

  // Make sure our return value is in the caller compartment.
  return MaybeWrapValue(cx, vp);
}

bool nsOuterWindowProxy::set(JSContext* cx, JS::Handle<JSObject*> proxy,
                             JS::Handle<jsid> id, JS::Handle<JS::Value> v,
                             JS::Handle<JS::Value> receiver,
                             JS::ObjectOpResult& result) const {
  if (!IsPlatformObjectSameOrigin(cx, proxy)) {
    return CrossOriginSet(cx, proxy, id, v, receiver, result);
  }

  if (IsArrayIndex(GetArrayIndexFromId(id))) {
    // Reject the set.  It's up to the caller to decide whether to throw a
    // TypeError.  If the caller is strict mode JS code, it'll throw.
    return result.failReadOnly();
  }

  // Do the rest in the Realm of "proxy", since we're in the same-origin case.
  JSAutoRealm ar(cx, proxy);
  JS::Rooted<JS::Value> wrappedArg(cx, v);
  if (!MaybeWrapValue(cx, &wrappedArg)) {
    return false;
  }
  JS::Rooted<JS::Value> wrappedReceiver(cx, receiver);
  if (!MaybeWrapValue(cx, &wrappedReceiver)) {
    return false;
  }

  JS_MarkCrossZoneId(cx, id);

  return js::Wrapper::set(cx, proxy, id, wrappedArg, wrappedReceiver, result);
}

bool nsOuterWindowProxy::getOwnEnumerablePropertyKeys(
    JSContext* cx, JS::Handle<JSObject*> proxy, JS::AutoIdVector& props) const {
  // We could just stop overring getOwnEnumerablePropertyKeys and let our
  // superclasses deal (by falling back on the BaseProxyHandler implementation
  // that uses a combination of ownPropertyKeys and getOwnPropertyDescriptor to
  // only return the enumerable ones.  But maybe there's value in having
  // somewhat faster for-in iteration on Window objects...

  // Like ownPropertyKeys, our indexed stuff followed by our "normal" enumerable
  // own property names.
  if (!AppendIndexedPropertyNames(proxy, props)) {
    return false;
  }

  if (!IsPlatformObjectSameOrigin(cx, proxy)) {
    // All the cross-origin properties other than the indexed props are
    // non-enumerable, so we're done here.
    return true;
  }

  // When forwarding to js::Wrapper, we should just enter the Realm of proxy
  // for now.  That's what js::Wrapper expects, and since we're same-origin
  // anyway this is not changing any security behavior.
  JS::AutoIdVector innerProps(cx);
  {  // Scope for JSAutoRealm so we can mark the ids once we exit it.
    JSAutoRealm ar(cx, proxy);
    if (!js::Wrapper::getOwnEnumerablePropertyKeys(cx, proxy, innerProps)) {
      return false;
    }
  }

  for (auto& id : innerProps) {
    JS_MarkCrossZoneId(cx, id);
  }

  return js::AppendUnique(cx, props, innerProps);
}

bool nsOuterWindowProxy::GetSubframeWindow(JSContext* cx,
                                           JS::Handle<JSObject*> proxy,
                                           JS::Handle<jsid> id,
                                           JS::MutableHandle<JS::Value> vp,
                                           bool& found) const {
  nsCOMPtr<nsPIDOMWindowOuter> frame = GetSubframeWindow(cx, proxy, id);
  if (!frame) {
    found = false;
    return true;
  }

  found = true;
  // Just return the window's global
  nsGlobalWindowOuter* global = nsGlobalWindowOuter::Cast(frame);
  frame->EnsureInnerWindow();
  JSObject* obj = global->FastGetGlobalJSObject();
  // This null check fixes a hard-to-reproduce crash that occurs when we
  // get here when we're mid-call to nsDocShell::Destroy. See bug 640904
  // comment 105.
  if (MOZ_UNLIKELY(!obj)) {
    return xpc::Throw(cx, NS_ERROR_FAILURE);
  }
  JS::ExposeObjectToActiveJS(obj);
  vp.setObject(*obj);
  return JS_WrapValue(cx, vp);
}

already_AddRefed<nsPIDOMWindowOuter> nsOuterWindowProxy::GetSubframeWindow(
    JSContext* cx, JS::Handle<JSObject*> proxy, JS::Handle<jsid> id) const {
  uint32_t index = GetArrayIndexFromId(id);
  if (!IsArrayIndex(index)) {
    return nullptr;
  }

  nsGlobalWindowOuter* win = GetOuterWindow(proxy);
  return win->IndexedGetterOuter(index);
}

bool nsOuterWindowProxy::AppendIndexedPropertyNames(
    JSObject* proxy, JS::AutoIdVector& props) const {
  uint32_t length = GetOuterWindow(proxy)->Length();
  MOZ_ASSERT(int32_t(length) >= 0);
  if (!props.reserve(props.length() + length)) {
    return false;
  }
  for (int32_t i = 0; i < int32_t(length); ++i) {
    if (!props.append(INT_TO_JSID(i))) {
      return false;
    }
  }

  return true;
}

bool nsOuterWindowProxy::EnsureHolder(
    JSContext* cx, JS::Handle<JSObject*> proxy,
    JS::MutableHandle<JSObject*> holder) const {
  return EnsureHolder(cx, proxy, HOLDER_WEAKMAP_SLOT,
                      Window_Binding::sCrossOriginAttributes,
                      Window_Binding::sCrossOriginMethods, holder);
}

size_t nsOuterWindowProxy::objectMoved(JSObject* obj, JSObject* old) const {
  nsGlobalWindowOuter* outerWindow = GetOuterWindow(obj);
  if (outerWindow) {
    outerWindow->UpdateWrapper(obj, old);
    BrowsingContext* bc = outerWindow->GetBrowsingContext();
    if (bc) {
      bc->UpdateWindowProxy(obj, old);
    }
  }
  return 0;
}

const nsOuterWindowProxy nsOuterWindowProxy::singleton;

class nsChromeOuterWindowProxy : public nsOuterWindowProxy {
 public:
  constexpr nsChromeOuterWindowProxy() : nsOuterWindowProxy() {}

  const char* className(JSContext* cx,
                        JS::Handle<JSObject*> wrapper) const override;

  static const nsChromeOuterWindowProxy singleton;
};

const char* nsChromeOuterWindowProxy::className(
    JSContext* cx, JS::Handle<JSObject*> proxy) const {
  MOZ_ASSERT(js::IsProxy(proxy));

  return "ChromeWindow";
}

const nsChromeOuterWindowProxy nsChromeOuterWindowProxy::singleton;

static JSObject* NewOuterWindowProxy(JSContext* cx,
                                     JS::Handle<JSObject*> global,
                                     bool isChrome) {
  MOZ_ASSERT(JS_IsGlobalObject(global));

  JSAutoRealm ar(cx, global);

  js::WrapperOptions options;
  options.setClass(&OuterWindowProxyClass);
  options.setSingleton(true);
  JSObject* obj =
      js::Wrapper::New(cx, global,
                       isChrome ? &nsChromeOuterWindowProxy::singleton
                                : &nsOuterWindowProxy::singleton,
                       options);
  MOZ_ASSERT_IF(obj, js::IsWindowProxy(obj));
  return obj;
}

//*****************************************************************************
//***    nsGlobalWindowOuter: Object Management
//*****************************************************************************

nsGlobalWindowOuter::nsGlobalWindowOuter(uint64_t aWindowID)
    : nsPIDOMWindowOuter(aWindowID),
      mIdleFuzzFactor(0),
      mIdleCallbackIndex(-1),
      mCurrentlyIdle(false),
      mAddActiveEventFuzzTime(true),
      mFullscreen(false),
      mFullscreenMode(false),
      mIsClosed(false),
      mInClose(false),
      mHavePendingClose(false),
      mHadOriginalOpener(false),
      mIsPopupSpam(false),
      mBlockScriptedClosingFlag(false),
      mWasOffline(false),
      mCreatingInnerWindow(false),
      mIsChrome(false),
      mAllowScriptsToClose(false),
      mTopLevelOuterContentWindow(false),
      mHasStorageAccess(false),
#ifdef DEBUG
      mSerial(0),
      mSetOpenerWindowCalled(false),
#endif
      mCleanedUp(false),
#ifdef DEBUG
      mIsValidatingTabGroup(false),
#endif
      mCanSkipCCGeneration(0),
      mAutoActivateVRDisplayID(0) {
  AssertIsOnMainThread();

  nsLayoutStatics::AddRef();

  // Initialize the PRCList (this).
  PR_INIT_CLIST(this);

  // |this| is an outer window. Outer windows start out frozen and
  // remain frozen until they get an inner window.
  MOZ_ASSERT(IsFrozen());

  // We could have failed the first time through trying
  // to create the entropy collector, so we should
  // try to get one until we succeed.

#ifdef DEBUG
  mSerial = nsContentUtils::InnerOrOuterWindowCreated();

  if (!PR_GetEnv("MOZ_QUIET")) {
    printf_stderr(
        "++DOMWINDOW == %d (%p) [pid = %d] [serial = %d] [outer = %p]\n",
        nsContentUtils::GetCurrentInnerOrOuterWindowCount(),
        static_cast<void*>(ToCanonicalSupports(this)), getpid(), mSerial,
        nullptr);
  }
#endif

  MOZ_LOG(gDOMLeakPRLogOuter, LogLevel::Debug,
          ("DOMWINDOW %p created outer=nullptr", this));

  // Add ourselves to the outer windows list.
  MOZ_ASSERT(sOuterWindowsById, "Outer Windows hash table must be created!");

  // |this| is an outer window, add to the outer windows list.
  MOZ_ASSERT(!sOuterWindowsById->Get(mWindowID),
             "This window shouldn't be in the hash table yet!");
  // We seem to see crashes in release builds because of null
  // |sOuterWindowsById|.
  if (sOuterWindowsById) {
    sOuterWindowsById->Put(mWindowID, this);
  }
}

#ifdef DEBUG

/* static */
void nsGlobalWindowOuter::AssertIsOnMainThread() {
  MOZ_ASSERT(NS_IsMainThread());
}

#endif  // DEBUG

/* static */
void nsGlobalWindowOuter::Init() {
  AssertIsOnMainThread();

  NS_ASSERTION(gDOMLeakPRLogOuter,
               "gDOMLeakPRLogOuter should have been initialized!");

  sOuterWindowsById = new OuterWindowByIdTable();
}

nsGlobalWindowOuter::~nsGlobalWindowOuter() {
  AssertIsOnMainThread();

  if (sOuterWindowsById) {
    MOZ_ASSERT(sOuterWindowsById->Get(mWindowID),
               "This window should be in the hash table");
    sOuterWindowsById->Remove(mWindowID);
  }

  nsContentUtils::InnerOrOuterWindowDestroyed();

#ifdef DEBUG
  if (!PR_GetEnv("MOZ_QUIET")) {
    nsAutoCString url;
    if (mLastOpenedURI) {
      url = mLastOpenedURI->GetSpecOrDefault();

      // Data URLs can be very long, so truncate to avoid flooding the log.
      const uint32_t maxURLLength = 1000;
      if (url.Length() > maxURLLength) {
        url.Truncate(maxURLLength);
      }
    }

    printf_stderr(
        "--DOMWINDOW == %d (%p) [pid = %d] [serial = %d] [outer = %p] [url = "
        "%s]\n",
        nsContentUtils::GetCurrentInnerOrOuterWindowCount(),
        static_cast<void*>(ToCanonicalSupports(this)), getpid(), mSerial,
        nullptr, url.get());
  }
#endif

  MOZ_LOG(gDOMLeakPRLogOuter, LogLevel::Debug,
          ("DOMWINDOW %p destroyed", this));

  JSObject* proxy = GetWrapperMaybeDead();
  if (proxy) {
    if (mBrowsingContext) {
      mBrowsingContext->ClearWindowProxy();
    }
    js::SetProxyReservedSlot(proxy, OUTER_WINDOW_SLOT,
                             js::PrivateValue(nullptr));
  }

  // An outer window is destroyed with inner windows still possibly
  // alive, iterate through the inner windows and null out their
  // back pointer to this outer, and pull them out of the list of
  // inner windows.
  //
  // Our linked list of inner windows both contains (an nsGlobalWindowOuter),
  // and our inner windows (nsGlobalWindowInners). This means that we need to
  // use PRCList*. We can then compare that PRCList* to `this` to see if its an
  // inner or outer window.
  PRCList* w;
  while ((w = PR_LIST_HEAD(this)) != this) {
    PR_REMOVE_AND_INIT_LINK(w);
  }

  DropOuterWindowDocs();

  if (mTabGroup) {
    mTabGroup->Leave(this);
  }

  // Outer windows are always supposed to call CleanUp before letting themselves
  // be destroyed.
  MOZ_ASSERT(mCleanedUp);

  nsCOMPtr<nsIDeviceSensors> ac = do_GetService(NS_DEVICE_SENSORS_CONTRACTID);
  if (ac) ac->RemoveWindowAsListener(this);

  nsCOMPtr<nsIObserverService> obs = mozilla::services::GetObserverService();
  if (obs) {
    obs->RemoveObserver(this, PERM_CHANGE_NOTIFICATION);
  }
  nsCOMPtr<nsIPrefBranch> prefBranch = do_GetService(NS_PREFSERVICE_CONTRACTID);
  if (prefBranch) {
    prefBranch->RemoveObserver("network.cookie.cookieBehavior", this);
  }

  nsLayoutStatics::Release();
}

// static
void nsGlobalWindowOuter::ShutDown() {
  AssertIsOnMainThread();

  delete sOuterWindowsById;
  sOuterWindowsById = nullptr;
}

void nsGlobalWindowOuter::MaybeForgiveSpamCount() {
  if (IsPopupSpamWindow()) {
    SetIsPopupSpamWindow(false);
  }
}

void nsGlobalWindowOuter::SetIsPopupSpamWindow(bool aIsPopupSpam) {
  mIsPopupSpam = aIsPopupSpam;
  if (aIsPopupSpam) {
    ++gOpenPopupSpamCount;
  } else {
    --gOpenPopupSpamCount;
    NS_ASSERTION(gOpenPopupSpamCount >= 0,
                 "Unbalanced decrement of gOpenPopupSpamCount");
  }
}

void nsGlobalWindowOuter::DropOuterWindowDocs() {
  MOZ_ASSERT_IF(mDoc, !mDoc->EventHandlingSuppressed());
  mDoc = nullptr;
  mSuspendedDoc = nullptr;
}

void nsGlobalWindowOuter::CleanUp() {
  // Guarantee idempotence.
  if (mCleanedUp) return;
  mCleanedUp = true;

  StartDying();

  mFrames = nullptr;
  mWindowUtils = nullptr;

  ClearControllers();

  mOpener = nullptr;  // Forces Release
  if (mContext) {
    mContext = nullptr;  // Forces Release
  }
  mChromeEventHandler = nullptr;  // Forces Release
  mParentTarget = nullptr;
  mMessageManager = nullptr;

  mArguments = nullptr;

  if (mIdleTimer) {
    mIdleTimer->Cancel();
    mIdleTimer = nullptr;
  }
}

void nsGlobalWindowOuter::ClearControllers() {
  if (mControllers) {
    uint32_t count;
    mControllers->GetControllerCount(&count);

    while (count--) {
      nsCOMPtr<nsIController> controller;
      mControllers->GetControllerAt(count, getter_AddRefs(controller));

      nsCOMPtr<nsIControllerContext> context = do_QueryInterface(controller);
      if (context) context->SetCommandContext(nullptr);
    }

    mControllers = nullptr;
  }
}

//*****************************************************************************
// nsGlobalWindowOuter::nsISupports
//*****************************************************************************

// QueryInterface implementation for nsGlobalWindowOuter
NS_INTERFACE_MAP_BEGIN_CYCLE_COLLECTION(nsGlobalWindowOuter)
  NS_WRAPPERCACHE_INTERFACE_MAP_ENTRY
  NS_INTERFACE_MAP_ENTRY_AMBIGUOUS(nsISupports, EventTarget)
  NS_INTERFACE_MAP_ENTRY(nsIDOMWindow)
  NS_INTERFACE_MAP_ENTRY(nsIGlobalObject)
  NS_INTERFACE_MAP_ENTRY(nsIScriptGlobalObject)
  NS_INTERFACE_MAP_ENTRY(nsIScriptObjectPrincipal)
  NS_INTERFACE_MAP_ENTRY(mozilla::dom::EventTarget)
  NS_INTERFACE_MAP_ENTRY(nsPIDOMWindowOuter)
  NS_INTERFACE_MAP_ENTRY(mozIDOMWindowProxy)
  NS_INTERFACE_MAP_ENTRY_CONDITIONAL(nsIDOMChromeWindow, IsChromeWindow())
  NS_INTERFACE_MAP_ENTRY(nsISupportsWeakReference)
  NS_INTERFACE_MAP_ENTRY(nsIInterfaceRequestor)
  NS_INTERFACE_MAP_ENTRY(nsIObserver)
NS_INTERFACE_MAP_END

NS_IMPL_CYCLE_COLLECTING_ADDREF(nsGlobalWindowOuter)
NS_IMPL_CYCLE_COLLECTING_RELEASE(nsGlobalWindowOuter)

NS_IMPL_CYCLE_COLLECTION_CAN_SKIP_BEGIN(nsGlobalWindowOuter)
  if (tmp->IsBlackForCC(false)) {
    if (nsCCUncollectableMarker::InGeneration(tmp->mCanSkipCCGeneration)) {
      return true;
    }
    tmp->mCanSkipCCGeneration = nsCCUncollectableMarker::sGeneration;
    if (EventListenerManager* elm = tmp->GetExistingListenerManager()) {
      elm->MarkForCC();
    }
    return true;
  }
NS_IMPL_CYCLE_COLLECTION_CAN_SKIP_END

NS_IMPL_CYCLE_COLLECTION_CAN_SKIP_IN_CC_BEGIN(nsGlobalWindowOuter)
  return tmp->IsBlackForCC(true);
NS_IMPL_CYCLE_COLLECTION_CAN_SKIP_IN_CC_END

NS_IMPL_CYCLE_COLLECTION_CAN_SKIP_THIS_BEGIN(nsGlobalWindowOuter)
  return tmp->IsBlackForCC(false);
NS_IMPL_CYCLE_COLLECTION_CAN_SKIP_THIS_END

NS_IMPL_CYCLE_COLLECTION_CLASS(nsGlobalWindowOuter)

NS_IMPL_CYCLE_COLLECTION_TRAVERSE_BEGIN_INTERNAL(nsGlobalWindowOuter)
  if (MOZ_UNLIKELY(cb.WantDebugInfo())) {
    char name[512];
    nsAutoCString uri;
    if (tmp->mDoc && tmp->mDoc->GetDocumentURI()) {
      uri = tmp->mDoc->GetDocumentURI()->GetSpecOrDefault();
    }
    SprintfLiteral(name, "nsGlobalWindowOuter # %" PRIu64 " outer %s",
                   tmp->mWindowID, uri.get());
    cb.DescribeRefCountedNode(tmp->mRefCnt.get(), name);
  } else {
    NS_IMPL_CYCLE_COLLECTION_DESCRIBE(nsGlobalWindowOuter, tmp->mRefCnt.get())
  }

  NS_IMPL_CYCLE_COLLECTION_TRAVERSE(mContext)

  NS_IMPL_CYCLE_COLLECTION_TRAVERSE(mControllers)
  NS_IMPL_CYCLE_COLLECTION_TRAVERSE(mArguments)

  NS_IMPL_CYCLE_COLLECTION_TRAVERSE(mLocalStorage)
  NS_IMPL_CYCLE_COLLECTION_TRAVERSE(mSuspendedDoc)
  NS_IMPL_CYCLE_COLLECTION_TRAVERSE(mDocumentPrincipal)
  NS_IMPL_CYCLE_COLLECTION_TRAVERSE(mDoc)
  NS_IMPL_CYCLE_COLLECTION_TRAVERSE(mIdleService)

  NS_IMPL_CYCLE_COLLECTION_TRAVERSE(mIdleObservers)

  // Traverse stuff from nsPIDOMWindow
  NS_IMPL_CYCLE_COLLECTION_TRAVERSE(mChromeEventHandler)
  NS_IMPL_CYCLE_COLLECTION_TRAVERSE(mParentTarget)
  NS_IMPL_CYCLE_COLLECTION_TRAVERSE(mMessageManager)
  NS_IMPL_CYCLE_COLLECTION_TRAVERSE(mFrameElement)
  NS_IMPL_CYCLE_COLLECTION_TRAVERSE(mOpenerForInitialContentBrowser)

  NS_IMPL_CYCLE_COLLECTION_TRAVERSE(mDocShell)
  NS_IMPL_CYCLE_COLLECTION_TRAVERSE(mBrowsingContext)

  tmp->TraverseHostObjectURIs(cb);

  NS_IMPL_CYCLE_COLLECTION_TRAVERSE(mChromeFields.mBrowserDOMWindow)
NS_IMPL_CYCLE_COLLECTION_TRAVERSE_END

NS_IMPL_CYCLE_COLLECTION_UNLINK_BEGIN(nsGlobalWindowOuter)
  NS_IMPL_CYCLE_COLLECTION_UNLINK(mContext)

  NS_IMPL_CYCLE_COLLECTION_UNLINK(mControllers)
  NS_IMPL_CYCLE_COLLECTION_UNLINK(mArguments)

  NS_IMPL_CYCLE_COLLECTION_UNLINK(mLocalStorage)
  NS_IMPL_CYCLE_COLLECTION_UNLINK(mSuspendedDoc)
  NS_IMPL_CYCLE_COLLECTION_UNLINK(mDocumentPrincipal)
  NS_IMPL_CYCLE_COLLECTION_UNLINK(mDoc)
  NS_IMPL_CYCLE_COLLECTION_UNLINK(mIdleService)
  NS_IMPL_CYCLE_COLLECTION_UNLINK(mIdleObservers)

  // Unlink stuff from nsPIDOMWindow
  NS_IMPL_CYCLE_COLLECTION_UNLINK(mChromeEventHandler)
  NS_IMPL_CYCLE_COLLECTION_UNLINK(mParentTarget)
  NS_IMPL_CYCLE_COLLECTION_UNLINK(mMessageManager)
  NS_IMPL_CYCLE_COLLECTION_UNLINK(mFrameElement)
  NS_IMPL_CYCLE_COLLECTION_UNLINK(mOpenerForInitialContentBrowser)

  NS_IMPL_CYCLE_COLLECTION_UNLINK(mDocShell)
  if (tmp->mBrowsingContext) {
    tmp->mBrowsingContext->ClearWindowProxy();
    tmp->mBrowsingContext = nullptr;
  }

  tmp->UnlinkHostObjectURIs();

  if (tmp->IsChromeWindow()) {
    NS_IMPL_CYCLE_COLLECTION_UNLINK(mChromeFields.mBrowserDOMWindow)
  }

  NS_IMPL_CYCLE_COLLECTION_UNLINK_PRESERVED_WRAPPER
NS_IMPL_CYCLE_COLLECTION_UNLINK_END

NS_IMPL_CYCLE_COLLECTION_TRACE_BEGIN(nsGlobalWindowOuter)
  NS_IMPL_CYCLE_COLLECTION_TRACE_PRESERVED_WRAPPER
NS_IMPL_CYCLE_COLLECTION_TRACE_END

bool nsGlobalWindowOuter::IsBlackForCC(bool aTracingNeeded) {
  if (!nsCCUncollectableMarker::sGeneration) {
    return false;
  }

  return (nsCCUncollectableMarker::InGeneration(GetMarkedCCGeneration()) ||
          HasKnownLiveWrapper()) &&
         (!aTracingNeeded || HasNothingToTrace(ToSupports(this)));
}

//*****************************************************************************
// nsGlobalWindowOuter::nsIScriptGlobalObject
//*****************************************************************************

nsresult nsGlobalWindowOuter::EnsureScriptEnvironment() {
  if (GetWrapperPreserveColor()) {
    return NS_OK;
  }

  NS_ASSERTION(!GetCurrentInnerWindowInternal(),
               "No cached wrapper, but we have an inner window?");

  // If this window is a [i]frame, don't bother GC'ing when the frame's context
  // is destroyed since a GC will happen when the frameset or host document is
  // destroyed anyway.
  nsCOMPtr<nsIScriptContext> context = new nsJSContext(!IsFrame(), this);

  NS_ASSERTION(!mContext, "Will overwrite mContext!");

  // should probably assert the context is clean???
  context->WillInitializeContext();

  nsresult rv = context->InitContext();
  NS_ENSURE_SUCCESS(rv, rv);

  mContext = context;
  return NS_OK;
}

nsIScriptContext* nsGlobalWindowOuter::GetScriptContext() { return mContext; }

JSObject* nsGlobalWindowOuter::GetGlobalJSObject() {
  return FastGetGlobalJSObject();
}

bool nsGlobalWindowOuter::WouldReuseInnerWindow(Document* aNewDocument) {
  // We reuse the inner window when:
  // a. We are currently at our original document.
  // b. At least one of the following conditions are true:
  // -- The new document is the same as the old document. This means that we're
  //    getting called from document.open().
  // -- The new document has the same origin as what we have loaded right now.

  if (!mDoc || !aNewDocument) {
    return false;
  }

  if (!mDoc->IsInitialDocument()) {
    return false;
  }

#ifdef DEBUG
  {
    nsCOMPtr<nsIURI> uri;
    NS_GetURIWithoutRef(mDoc->GetDocumentURI(), getter_AddRefs(uri));
    NS_ASSERTION(NS_IsAboutBlank(uri), "How'd this happen?");
  }
#endif

  // Great, we're the original document, check for one of the other
  // conditions.

  if (mDoc == aNewDocument) {
    return true;
  }

  bool equal;
  if (NS_SUCCEEDED(mDoc->NodePrincipal()->Equals(aNewDocument->NodePrincipal(),
                                                 &equal)) &&
      equal) {
    // The origin is the same.
    return true;
  }

  return false;
}

void nsGlobalWindowOuter::SetInitialPrincipalToSubject() {
  // First, grab the subject principal.
  nsCOMPtr<nsIPrincipal> newWindowPrincipal =
      nsContentUtils::SubjectPrincipalOrSystemIfNativeCaller();

  // We should never create windows with an expanded principal.
  // If we have a system principal, make sure we're not using it for a content
  // docshell.
  // NOTE: Please keep this logic in sync with nsWebShellWindow::Initialize().
  if (nsContentUtils::IsExpandedPrincipal(newWindowPrincipal) ||
      (nsContentUtils::IsSystemPrincipal(newWindowPrincipal) &&
       GetDocShell()->ItemType() != nsIDocShellTreeItem::typeChrome)) {
    newWindowPrincipal = nullptr;
  }

  // If there's an existing document, bail if it either:
  if (mDoc) {
    // (a) is not an initial about:blank document, or
    if (!mDoc->IsInitialDocument()) return;
    // (b) already has the correct principal.
    if (mDoc->NodePrincipal() == newWindowPrincipal) return;

#ifdef DEBUG
    // If we have a document loaded at this point, it had better be about:blank.
    // Otherwise, something is really weird. An about:blank page has a
    // NullPrincipal.
    bool isNullPrincipal;
    MOZ_ASSERT(NS_SUCCEEDED(mDoc->NodePrincipal()->GetIsNullPrincipal(
                   &isNullPrincipal)) &&
               isNullPrincipal);
#endif
  }

  GetDocShell()->CreateAboutBlankContentViewer(newWindowPrincipal);

  if (mDoc) {
    mDoc->SetIsInitialDocument(true);
  }

  nsCOMPtr<nsIPresShell> shell = GetDocShell()->GetPresShell();

  if (shell && !shell->DidInitialize()) {
    // Ensure that if someone plays with this document they will get
    // layout happening.
    shell->Initialize();
  }
}

#define WINDOWSTATEHOLDER_IID                        \
  {                                                  \
    0x0b917c3e, 0xbd50, 0x4683, {                    \
      0xaf, 0xc9, 0xc7, 0x81, 0x07, 0xae, 0x33, 0x26 \
    }                                                \
  }

class WindowStateHolder final : public nsISupports {
 public:
  NS_DECLARE_STATIC_IID_ACCESSOR(WINDOWSTATEHOLDER_IID)
  NS_DECL_ISUPPORTS

  explicit WindowStateHolder(nsGlobalWindowInner* aWindow);

  nsGlobalWindowInner* GetInnerWindow() { return mInnerWindow; }

  void DidRestoreWindow() {
    mInnerWindow = nullptr;
    mInnerWindowReflector = nullptr;
  }

 protected:
  ~WindowStateHolder();

  nsGlobalWindowInner* mInnerWindow;
  // We hold onto this to make sure the inner window doesn't go away. The outer
  // window ends up recalculating it anyway.
  JS::PersistentRooted<JSObject*> mInnerWindowReflector;
};

NS_DEFINE_STATIC_IID_ACCESSOR(WindowStateHolder, WINDOWSTATEHOLDER_IID)

WindowStateHolder::WindowStateHolder(nsGlobalWindowInner* aWindow)
    : mInnerWindow(aWindow),
      mInnerWindowReflector(RootingCx(), aWindow->GetWrapper()) {
  MOZ_ASSERT(aWindow, "null window");

  aWindow->Suspend();

  // When a global goes into the bfcache, we disable script.
  xpc::Scriptability::Get(mInnerWindowReflector).SetDocShellAllowsScript(false);
}

WindowStateHolder::~WindowStateHolder() {
  if (mInnerWindow) {
    // This window was left in the bfcache and is now going away. We need to
    // free it up.
    // Note that FreeInnerObjects may already have been called on the
    // inner window if its outer has already had SetDocShell(null)
    // called.
    mInnerWindow->FreeInnerObjects();
  }
}

NS_IMPL_ISUPPORTS(WindowStateHolder, WindowStateHolder)

bool nsGlobalWindowOuter::ComputeIsSecureContext(Document* aDocument,
                                                 SecureContextFlags aFlags) {
  nsCOMPtr<nsIPrincipal> principal = aDocument->NodePrincipal();
  if (nsContentUtils::IsSystemPrincipal(principal)) {
    return true;
  }

  // Implement https://w3c.github.io/webappsec-secure-contexts/#settings-object
  // With some modifications to allow for aFlags.

  bool hadNonSecureContextCreator = false;

  nsPIDOMWindowOuter* parentOuterWin = GetScriptableParent();
  MOZ_ASSERT(parentOuterWin, "How can we get here? No docShell somehow?");
  if (nsGlobalWindowOuter::Cast(parentOuterWin) != this) {
    // There may be a small chance that parentOuterWin has navigated in
    // the time that it took us to start loading this sub-document.  If that
    // were the case then parentOuterWin->GetCurrentInnerWindow() wouldn't
    // return the window for the document that is embedding us.  For this
    // reason we only use the GetScriptableParent call above to check that we
    // have a same-type parent, but actually get the inner window via the
    // document that we know is embedding us.
    Document* creatorDoc = aDocument->GetParentDocument();
    if (!creatorDoc) {
      return false;  // we must be tearing down
    }
    nsGlobalWindowInner* parentWin =
        nsGlobalWindowInner::Cast(creatorDoc->GetInnerWindow());
    if (!parentWin) {
      return false;  // we must be tearing down
    }
    MOZ_ASSERT(parentWin == nsGlobalWindowInner::Cast(
                                parentOuterWin->GetCurrentInnerWindow()),
               "Creator window mismatch while setting Secure Context state");
    hadNonSecureContextCreator = !parentWin->IsSecureContext();
  }

  if (hadNonSecureContextCreator) {
    return false;
  }

  if (nsContentUtils::HttpsStateIsModern(aDocument)) {
    return true;
  }

  if (principal->GetIsNullPrincipal()) {
    nsCOMPtr<nsIURI> uri = aDocument->GetOriginalURI();
    // IsOriginPotentiallyTrustworthy doesn't care about origin attributes so
    // it doesn't actually matter what we use here, but reusing the document
    // principal's attributes is convenient.
    const OriginAttributes& attrs = principal->OriginAttributesRef();
    // CreateCodebasePrincipal correctly gets a useful principal for blob: and
    // other URI_INHERITS_SECURITY_CONTEXT URIs.
    principal = BasePrincipal::CreateCodebasePrincipal(uri, attrs);
    if (NS_WARN_IF(!principal)) {
      return false;
    }
  }

  nsCOMPtr<nsIContentSecurityManager> csm =
      do_GetService(NS_CONTENTSECURITYMANAGER_CONTRACTID);
  NS_WARNING_ASSERTION(csm, "csm is null");
  if (csm) {
    bool isTrustworthyOrigin = false;
    csm->IsOriginPotentiallyTrustworthy(principal, &isTrustworthyOrigin);
    if (isTrustworthyOrigin) {
      return true;
    }
  }

  return false;
}

// We need certain special behavior for remote XUL whitelisted domains, but we
// don't want that behavior to take effect in automation, because we whitelist
// all the mochitest domains. So we need to check a pref here.
static bool TreatAsRemoteXUL(nsIPrincipal* aPrincipal) {
  MOZ_ASSERT(!nsContentUtils::IsSystemPrincipal(aPrincipal));
  return nsContentUtils::AllowXULXBLForPrincipal(aPrincipal) &&
         !Preferences::GetBool("dom.use_xbl_scopes_for_remote_xul", false);
}

static bool EnablePrivilege(JSContext* cx, unsigned argc, JS::Value* vp) {
  Telemetry::Accumulate(Telemetry::ENABLE_PRIVILEGE_EVER_CALLED, true);
  return xpc::EnableUniversalXPConnect(cx);
}

static const JSFunctionSpec EnablePrivilegeSpec[] = {
    JS_FN("enablePrivilege", EnablePrivilege, 1, 0), JS_FS_END};

static bool InitializeLegacyNetscapeObject(JSContext* aCx,
                                           JS::Handle<JSObject*> aGlobal) {
  JSAutoRealm ar(aCx, aGlobal);

  // Note: MathJax depends on window.netscape being exposed. See bug 791526.
  JS::Rooted<JSObject*> obj(aCx);
  obj = JS_DefineObject(aCx, aGlobal, "netscape", nullptr);
  NS_ENSURE_TRUE(obj, false);

  obj = JS_DefineObject(aCx, obj, "security", nullptr);
  NS_ENSURE_TRUE(obj, false);

  // We hide enablePrivilege behind a pref because it has been altered in a
  // way that makes it fundamentally insecure to use in production. Mozilla
  // uses this pref during automated testing to support legacy test code that
  // uses enablePrivilege. If you're not doing test automation, you _must_ not
  // flip this pref, or you will be exposing all your users to security
  // vulnerabilities.
  if (!xpc::IsInAutomation()) {
    return true;
  }

  /* Define PrivilegeManager object with the necessary "static" methods. */
  obj = JS_DefineObject(aCx, obj, "PrivilegeManager", nullptr);
  NS_ENSURE_TRUE(obj, false);

  return JS_DefineFunctions(aCx, obj, EnablePrivilegeSpec);
}

static JS::RealmCreationOptions& SelectZone(
    nsIPrincipal* aPrincipal, nsGlobalWindowInner* aNewInner,
    JS::RealmCreationOptions& aOptions) {
  // Use the shared system compartment for chrome windows.
  if (nsContentUtils::IsSystemPrincipal(aPrincipal)) {
    return aOptions.setExistingCompartment(xpc::PrivilegedJunkScope());
  }

  if (aNewInner->GetOuterWindow()) {
    nsGlobalWindowOuter* top = aNewInner->GetTopInternal();

    // If we have a top-level window, use its zone.
    if (top && top->GetGlobalJSObject()) {
      return aOptions.setNewCompartmentInExistingZone(top->GetGlobalJSObject());
    }
  }

  return aOptions.setNewCompartmentAndZone();
}

/**
 * Create a new global object that will be used for an inner window.
 * Return the native global and an nsISupports 'holder' that can be used
 * to manage the lifetime of it.
 */
static nsresult CreateNativeGlobalForInner(JSContext* aCx,
                                           nsGlobalWindowInner* aNewInner,
                                           nsIURI* aURI,
                                           nsIPrincipal* aPrincipal,
                                           JS::MutableHandle<JSObject*> aGlobal,
                                           bool aIsSecureContext) {
  MOZ_ASSERT(aCx);
  MOZ_ASSERT(aNewInner);
  MOZ_ASSERT(aPrincipal);

  // DOMWindow with nsEP is not supported, we have to make sure
  // no one creates one accidentally.
  nsCOMPtr<nsIExpandedPrincipal> nsEP = do_QueryInterface(aPrincipal);
  MOZ_RELEASE_ASSERT(!nsEP, "DOMWindow with nsEP is not supported");

  JS::RealmOptions options;

  SelectZone(aPrincipal, aNewInner, options.creationOptions());

  options.creationOptions().setSecureContext(aIsSecureContext);

  xpc::InitGlobalObjectOptions(options, aPrincipal);

  // Determine if we need the Components object.
  bool needComponents = nsContentUtils::IsSystemPrincipal(aPrincipal) ||
                        TreatAsRemoteXUL(aPrincipal);
  uint32_t flags = needComponents ? 0 : xpc::OMIT_COMPONENTS_OBJECT;
  flags |= xpc::DONT_FIRE_ONNEWGLOBALHOOK;

  if (!Window_Binding::Wrap(aCx, aNewInner, aNewInner, options,
                            nsJSPrincipals::get(aPrincipal), false, aGlobal) ||
      !xpc::InitGlobalObject(aCx, aGlobal, flags)) {
    return NS_ERROR_FAILURE;
  }

  MOZ_ASSERT(aNewInner->GetWrapperPreserveColor() == aGlobal);

  // Set the location information for the new global, so that tools like
  // about:memory may use that information
  xpc::SetLocationForGlobal(aGlobal, aURI);

  if (!InitializeLegacyNetscapeObject(aCx, aGlobal)) {
    return NS_ERROR_FAILURE;
  }

  return NS_OK;
}

nsresult nsGlobalWindowOuter::SetNewDocument(Document* aDocument,
                                             nsISupports* aState,
                                             bool aForceReuseInnerWindow) {
  MOZ_ASSERT(mDocumentPrincipal == nullptr,
             "mDocumentPrincipal prematurely set!");
  MOZ_ASSERT(aDocument);

  // Bail out early if we're in process of closing down the window.
  NS_ENSURE_STATE(!mCleanedUp);

  NS_ASSERTION(!GetCurrentInnerWindow() ||
                   GetCurrentInnerWindow()->GetExtantDoc() == mDoc,
               "Uh, mDoc doesn't match the current inner window "
               "document!");

  bool wouldReuseInnerWindow = WouldReuseInnerWindow(aDocument);
  if (aForceReuseInnerWindow && !wouldReuseInnerWindow && mDoc &&
      mDoc->NodePrincipal() != aDocument->NodePrincipal()) {
    NS_ERROR("Attempted forced inner window reuse while changing principal");
    return NS_ERROR_UNEXPECTED;
  }

  RefPtr<Document> oldDoc = mDoc;

  AutoJSAPI jsapi;
  jsapi.Init();
  JSContext* cx = jsapi.cx();

  // Check if we're anywhere near the stack limit before we reach the
  // transplanting code, since it has no good way to handle errors. This uses
  // the untrusted script limit, which is not strictly necessary since no
  // actual script should run.
  if (!js::CheckRecursionLimitConservativeDontReport(cx)) {
    NS_WARNING("Overrecursion in SetNewDocument");
    return NS_ERROR_FAILURE;
  }

  if (!mDoc) {
    // First document load.

    // Get our private root. If it is equal to us, then we need to
    // attach our global key bindings that handles browser scrolling
    // and other browser commands.
    nsPIDOMWindowOuter* privateRoot = GetPrivateRoot();

    if (privateRoot == this) {
      nsXBLService::AttachGlobalKeyHandler(mChromeEventHandler);
    }
  }

  /* No mDocShell means we're already been partially closed down.  When that
     happens, setting status isn't a big requirement, so don't. (Doesn't happen
     under normal circumstances, but bug 49615 describes a case.) */

  nsContentUtils::AddScriptRunner(
      NewRunnableMethod("nsGlobalWindowOuter::ClearStatus", this,
                        &nsGlobalWindowOuter::ClearStatus));

  // Sometimes, WouldReuseInnerWindow() returns true even if there's no inner
  // window (see bug 776497). Be safe.
  bool reUseInnerWindow = (aForceReuseInnerWindow || wouldReuseInnerWindow) &&
                          GetCurrentInnerWindowInternal();

  nsresult rv;

  // We set mDoc even though this is an outer window to avoid
  // having to *always* reach into the inner window to find the
  // document.
  mDoc = aDocument;

  // Take this opportunity to clear mSuspendedDoc. Our old inner window is now
  // responsible for unsuspending it.
  mSuspendedDoc = nullptr;

#ifdef DEBUG
  mLastOpenedURI = aDocument->GetDocumentURI();
#endif

  mContext->WillInitializeContext();

  RefPtr<nsGlobalWindowInner> currentInner = GetCurrentInnerWindowInternal();

  if (currentInner && currentInner->mNavigator) {
    currentInner->mNavigator->OnNavigation();
  }

  RefPtr<nsGlobalWindowInner> newInnerWindow;
  bool createdInnerWindow = false;

  bool thisChrome = IsChromeWindow();

  nsCOMPtr<WindowStateHolder> wsh = do_QueryInterface(aState);
  NS_ASSERTION(!aState || wsh,
               "What kind of weird state are you giving me here?");

  bool handleDocumentOpen = false;
  bool doomCurrentInner = false;

  JS::Rooted<JSObject*> newInnerGlobal(cx);
  if (reUseInnerWindow) {
    // We're reusing the current inner window.
    NS_ASSERTION(!currentInner->IsFrozen(),
                 "We should never be reusing a shared inner window");
    newInnerWindow = currentInner;
    newInnerGlobal = currentInner->GetWrapperPreserveColor();

    if (aDocument != oldDoc) {
      JS::ExposeObjectToActiveJS(newInnerGlobal);
    }

    // We're reusing the inner window, but this still counts as a navigation,
    // so all expandos and such defined on the outer window should go away.
    // Force all Xray wrappers to be recomputed.
    JS::Rooted<JSObject*> rootedObject(cx, GetWrapper());
    if (!JS_RefreshCrossCompartmentWrappers(cx, rootedObject)) {
      return NS_ERROR_FAILURE;
    }

    // Inner windows are only reused for same-origin principals, but the
    // principals don't necessarily match exactly. Update the principal on the
    // realm to match the new document. NB: We don't just call
    // currentInner->RefreshRealmPrincipals() here because we haven't yet set
    // its mDoc to aDocument.
    JS::Realm* realm = js::GetNonCCWObjectRealm(newInnerGlobal);
#ifdef DEBUG
    bool sameOrigin = false;
    nsIPrincipal* existing = nsJSPrincipals::get(JS::GetRealmPrincipals(realm));
    aDocument->NodePrincipal()->Equals(existing, &sameOrigin);
    MOZ_ASSERT(sameOrigin);
    MOZ_ASSERT_IF(aDocument == oldDoc,
                  xpc::GetRealmPrincipal(realm) == aDocument->NodePrincipal());
#endif
    if (aDocument != oldDoc) {
      JS::SetRealmPrincipals(realm,
                             nsJSPrincipals::get(aDocument->NodePrincipal()));
      // Make sure we clear out the old content XBL scope, so the new one will
      // get created with a principal that subsumes our new principal.
      xpc::ClearContentXBLScope(newInnerGlobal);
    }
  } else {
    if (aState) {
      newInnerWindow = wsh->GetInnerWindow();
      newInnerGlobal = newInnerWindow->GetWrapperPreserveColor();
    } else {
      newInnerWindow = nsGlobalWindowInner::Create(this, thisChrome);
      if (StaticPrefs::dom_timeout_defer_during_load()) {
        // ensure the initial loading state is known
        newInnerWindow->SetActiveLoadingState(
            aDocument->GetReadyStateEnum() ==
            Document::ReadyState::READYSTATE_LOADING);
      }

      // The outer window is automatically treated as frozen when we
      // null out the inner window. As a result, initializing classes
      // on the new inner won't end up reaching into the old inner
      // window for classes etc.
      //
      // [This happens with Object.prototype when XPConnect creates
      // a temporary global while initializing classes; the reason
      // being that xpconnect creates the temp global w/o a parent
      // and proto, which makes the JS engine look up classes in
      // cx->globalObject, i.e. this outer window].

      mInnerWindow = nullptr;

      mCreatingInnerWindow = true;
      // Every script context we are initialized with must create a
      // new global.
      rv = CreateNativeGlobalForInner(
          cx, newInnerWindow, aDocument->GetDocumentURI(),
          aDocument->NodePrincipal(), &newInnerGlobal,
          ComputeIsSecureContext(aDocument));
      NS_ASSERTION(
          NS_SUCCEEDED(rv) && newInnerGlobal &&
              newInnerWindow->GetWrapperPreserveColor() == newInnerGlobal,
          "Failed to get script global");

      mCreatingInnerWindow = false;
      createdInnerWindow = true;

      NS_ENSURE_SUCCESS(rv, rv);
    }

    if (currentInner && currentInner->GetWrapperPreserveColor()) {
      if (oldDoc == aDocument) {
        handleDocumentOpen = true;
      }

      // Don't free objects on our current inner window if it's going to be
      // held in the bfcache.
      if (!currentInner->IsFrozen()) {
        doomCurrentInner = true;
      }
    }

    mInnerWindow = newInnerWindow->AsInner();
    MOZ_ASSERT(mInnerWindow);
    mInnerWindow->TryToCacheTopInnerWindow();

    if (!GetWrapperPreserveColor()) {
      JS::Rooted<JSObject*> outer(
          cx, NewOuterWindowProxy(cx, newInnerGlobal, thisChrome));
      NS_ENSURE_TRUE(outer, NS_ERROR_FAILURE);

      js::SetProxyReservedSlot(outer, OUTER_WINDOW_SLOT,
                               js::PrivateValue(ToSupports(this)));

      // Inform the nsJSContext, which is the canonical holder of the outer.
      mContext->SetWindowProxy(outer);
      mContext->DidInitializeContext();

      SetWrapper(mContext->GetWindowProxy());
    } else {
      JS::ExposeObjectToActiveJS(newInnerGlobal);
      JS::Rooted<JSObject*> outerObject(
          cx, NewOuterWindowProxy(cx, newInnerGlobal, thisChrome));
      if (!outerObject) {
        NS_ERROR("out of memory");
        return NS_ERROR_FAILURE;
      }

      JS::Rooted<JSObject*> obj(cx, GetWrapperPreserveColor());

      js::SetProxyReservedSlot(obj, OUTER_WINDOW_SLOT,
                               js::PrivateValue(nullptr));
      js::SetProxyReservedSlot(outerObject, OUTER_WINDOW_SLOT,
                               js::PrivateValue(nullptr));

      outerObject = xpc::TransplantObject(cx, obj, outerObject);
      if (!outerObject) {
        mBrowsingContext->ClearWindowProxy();
        NS_ERROR("unable to transplant wrappers, probably OOM");
        return NS_ERROR_FAILURE;
      }

      js::SetProxyReservedSlot(outerObject, OUTER_WINDOW_SLOT,
                               js::PrivateValue(ToSupports(this)));

      SetWrapper(outerObject);

      MOZ_ASSERT(JS::GetNonCCWObjectGlobal(outerObject) == newInnerGlobal);

      // Inform the nsJSContext, which is the canonical holder of the outer.
      mContext->SetWindowProxy(outerObject);
    }

    // Enter the new global's realm.
    JSAutoRealm ar(cx, GetWrapperPreserveColor());

    {
      JS::Rooted<JSObject*> outer(cx, GetWrapperPreserveColor());
      js::SetWindowProxy(cx, newInnerGlobal, outer);
      mBrowsingContext->SetWindowProxy(outer);
    }

    // Set scriptability based on the state of the docshell.
    bool allow = GetDocShell()->GetCanExecuteScripts();
    xpc::Scriptability::Get(GetWrapperPreserveColor())
        .SetDocShellAllowsScript(allow);

    if (!aState) {
      // Get the "window" property once so it will be cached on our inner.  We
      // have to do this here, not in binding code, because this has to happen
      // after we've created the outer window proxy and stashed it in the outer
      // nsGlobalWindowOuter, so GetWrapperPreserveColor() on that outer
      // nsGlobalWindowOuter doesn't return null and
      // nsGlobalWindowOuter::OuterObject works correctly.
      JS::Rooted<JS::Value> unused(cx);
      if (!JS_GetProperty(cx, newInnerGlobal, "window", &unused)) {
        NS_ERROR("can't create the 'window' property");
        return NS_ERROR_FAILURE;
      }

      // And same thing for the "self" property.
      if (!JS_GetProperty(cx, newInnerGlobal, "self", &unused)) {
        NS_ERROR("can't create the 'self' property");
        return NS_ERROR_FAILURE;
      }
    }
  }

  JSAutoRealm ar(cx, GetWrapperPreserveColor());

  if (!aState && !reUseInnerWindow) {
    // Loading a new page and creating a new inner window, *not*
    // restoring from session history.

    // Now that both the the inner and outer windows are initialized
    // let the script context do its magic to hook them together.
    MOZ_ASSERT(mContext->GetWindowProxy() == GetWrapperPreserveColor());
#ifdef DEBUG
    JS::Rooted<JSObject*> rootedJSObject(cx, GetWrapperPreserveColor());
    JS::Rooted<JSObject*> proto1(cx), proto2(cx);
    JS_GetPrototype(cx, rootedJSObject, &proto1);
    JS_GetPrototype(cx, newInnerGlobal, &proto2);
    NS_ASSERTION(proto1 == proto2,
                 "outer and inner globals should have the same prototype");
#endif

    mInnerWindow->SyncStateFromParentWindow();
  }

  // Add an extra ref in case we release mContext during GC.
  nsCOMPtr<nsIScriptContext> kungFuDeathGrip(mContext);

  aDocument->SetScriptGlobalObject(newInnerWindow);
  MOZ_ASSERT(newInnerWindow->mTabGroup,
             "We must have a TabGroup cached at this point");

  if (!aState) {
    if (reUseInnerWindow) {
      if (newInnerWindow->mDoc != aDocument) {
        newInnerWindow->mDoc = aDocument;

        // The storage objects contain the URL of the window. We have to
        // recreate them when the innerWindow is reused.
        newInnerWindow->mLocalStorage = nullptr;
        newInnerWindow->mSessionStorage = nullptr;
        newInnerWindow->mPerformance = nullptr;

        // This must be called after nullifying the internal objects because
        // here we could recreate them, calling the getter methods, and store
        // them into the JS slots. If we nullify them after, the slot values and
        // the objects will be out of sync.
        newInnerWindow->ClearDocumentDependentSlots(cx);

        // When replacing an initial about:blank document we call
        // ExecutionReady again to update the client creation URL.
        rv = newInnerWindow->ExecutionReady();
        NS_ENSURE_SUCCESS(rv, rv);
      }
    } else {
      newInnerWindow->InnerSetNewDocument(cx, aDocument);

      // Initialize DOM classes etc on the inner window.
      JS::Rooted<JSObject*> obj(cx, newInnerGlobal);
      rv = kungFuDeathGrip->InitClasses(obj);
      NS_ENSURE_SUCCESS(rv, rv);

      rv = newInnerWindow->ExecutionReady();
      NS_ENSURE_SUCCESS(rv, rv);
    }

    if (mArguments) {
      newInnerWindow->DefineArgumentsProperty(mArguments);
      mArguments = nullptr;
    }

    // Give the new inner window our chrome event handler (since it
    // doesn't have one).
    newInnerWindow->mChromeEventHandler = mChromeEventHandler;
  }

  // Handle any document.open() logic after we setup the new inner window
  // so that any bound DETH objects can see the top window, document, etc.
  if (handleDocumentOpen) {
    newInnerWindow->MigrateStateForDocumentOpen(currentInner);
  }

  // Tell the WindowGlobalParent that it should become the current window global
  // for our BrowsingContext if it isn't already.
  mInnerWindow->GetWindowGlobalChild()->SendBecomeCurrentWindowGlobal();

  // We no longer need the old inner window.  Start its destruction if
  // its not being reused and clear our reference.
  if (doomCurrentInner) {
    currentInner->FreeInnerObjects(handleDocumentOpen);
  }
  currentInner = nullptr;

  // Ask the JS engine to assert that it's valid to access our DocGroup whenever
  // it runs JS code for this realm. We skip the check if this window is for
  // chrome JS or an add-on.
  nsCOMPtr<nsIPrincipal> principal = mDoc->NodePrincipal();
  if (GetDocGroup() && !nsContentUtils::IsSystemPrincipal(principal) &&
      !BasePrincipal::Cast(principal)->AddonPolicy()) {
    js::SetRealmValidAccessPtr(
        cx, newInnerGlobal, newInnerWindow->GetDocGroup()->GetValidAccessPtr());
  }

  kungFuDeathGrip->DidInitializeContext();

  // We wait to fire the debugger hook until the window is all set up and hooked
  // up with the outer. See bug 969156.
  if (createdInnerWindow) {
    nsContentUtils::AddScriptRunner(NewRunnableMethod(
        "nsGlobalWindowInner::FireOnNewGlobalObject", newInnerWindow,
        &nsGlobalWindowInner::FireOnNewGlobalObject));
  }

  if (newInnerWindow && !newInnerWindow->mHasNotifiedGlobalCreated && mDoc) {
    // We should probably notify. However if this is the, arguably bad,
    // situation when we're creating a temporary non-chrome-about-blank
    // document in a chrome docshell, don't notify just yet. Instead wait
    // until we have a real chrome doc.
    if (!mDocShell ||
        mDocShell->ItemType() != nsIDocShellTreeItem::typeChrome ||
        nsContentUtils::IsSystemPrincipal(mDoc->NodePrincipal())) {
      newInnerWindow->mHasNotifiedGlobalCreated = true;
      nsContentUtils::AddScriptRunner(NewRunnableMethod(
          "nsGlobalWindowOuter::DispatchDOMWindowCreated", this,
          &nsGlobalWindowOuter::DispatchDOMWindowCreated));
    }
  }

  PreloadLocalStorage();

  // If we have a recorded interesting Large-Allocation header status, report it
  // to the newly attached document.
  ReportLargeAllocStatus();
  mLargeAllocStatus = LargeAllocStatus::NONE;

  mHasStorageAccess = false;
  nsIURI* uri = aDocument->GetDocumentURI();
  if (newInnerWindow) {
    if (StaticPrefs::network_cookie_cookieBehavior() ==
            nsICookieService::BEHAVIOR_REJECT_TRACKER &&
        nsContentUtils::IsThirdPartyWindowOrChannel(newInnerWindow, nullptr,
                                                    uri) &&
        nsContentUtils::IsTrackingResourceWindow(newInnerWindow)) {
      // Grant storage access by default if the first-party storage access
      // permission has been granted already.
      // Don't notify in this case, since we would be notifying the user
      // needlessly.
      mHasStorageAccess =
          AntiTrackingCommon::IsFirstPartyStorageAccessGrantedFor(
              newInnerWindow, uri, nullptr);
    }
  }

  return NS_OK;
}

void nsGlobalWindowOuter::PreloadLocalStorage() {
  if (!Storage::StoragePrefIsEnabled()) {
    return;
  }

  if (IsChromeWindow()) {
    return;
  }

  nsIPrincipal* principal = GetPrincipal();
  if (!principal) {
    return;
  }

  nsresult rv;

  nsCOMPtr<nsIDOMStorageManager> storageManager =
      do_GetService("@mozilla.org/dom/localStorage-manager;1", &rv);
  if (NS_FAILED(rv)) {
    return;
  }

  // private browsing windows do not persist local storage to disk so we should
  // only try to precache storage when we're not a private browsing window.
  if (principal->GetPrivateBrowsingId() == 0) {
    RefPtr<Storage> storage;
    rv = storageManager->PrecacheStorage(principal, getter_AddRefs(storage));
    if (NS_SUCCEEDED(rv)) {
      mLocalStorage = storage;
    }
  }
}

void nsGlobalWindowOuter::DispatchDOMWindowCreated() {
  if (!mDoc) {
    return;
  }

  // Fire DOMWindowCreated at chrome event listeners
  nsContentUtils::DispatchChromeEvent(mDoc, ToSupports(mDoc),
                                      NS_LITERAL_STRING("DOMWindowCreated"),
                                      CanBubble::eYes, Cancelable::eNo);

  nsCOMPtr<nsIObserverService> observerService =
      mozilla::services::GetObserverService();

  // The event dispatching could possibly cause docshell destory, and
  // consequently cause mDoc to be set to nullptr by DropOuterWindowDocs(),
  // so check it again here.
  if (observerService && mDoc) {
    nsAutoString origin;
    nsIPrincipal* principal = mDoc->NodePrincipal();
    nsContentUtils::GetUTFOrigin(principal, origin);
    observerService->NotifyObservers(
        static_cast<nsIDOMWindow*>(this),
        nsContentUtils::IsSystemPrincipal(principal)
            ? "chrome-document-global-created"
            : "content-document-global-created",
        origin.get());
  }
}

void nsGlobalWindowOuter::ClearStatus() { SetStatusOuter(EmptyString()); }

void nsGlobalWindowOuter::SetDocShell(nsDocShell* aDocShell) {
  MOZ_ASSERT(aDocShell);

  if (aDocShell == mDocShell) {
    return;
  }

  mDocShell = aDocShell;  // Weak Reference
  mBrowsingContext = aDocShell->GetBrowsingContext();

  nsCOMPtr<nsPIDOMWindowOuter> parentWindow = GetScriptableParentOrNull();
  MOZ_RELEASE_ASSERT(!parentWindow || !mTabGroup ||
                     mTabGroup ==
                         nsGlobalWindowOuter::Cast(parentWindow)->mTabGroup);

  mTopLevelOuterContentWindow =
      !mIsChrome && GetScriptableTopInternal() == this;

  if (mFrames) {
    mFrames->SetDocShell(aDocShell);
  }

  // Get our enclosing chrome shell and retrieve its global window impl, so
  // that we can do some forwarding to the chrome document.
  RefPtr<EventTarget> chromeEventHandler;
  mDocShell->GetChromeEventHandler(getter_AddRefs(chromeEventHandler));
  mChromeEventHandler = chromeEventHandler;
  if (!mChromeEventHandler) {
    // We have no chrome event handler. If we have a parent,
    // get our chrome event handler from the parent. If
    // we don't have a parent, then we need to make a new
    // window root object that will function as a chrome event
    // handler and receive all events that occur anywhere inside
    // our window.
    nsCOMPtr<nsPIDOMWindowOuter> parentWindow = GetParent();
    if (parentWindow.get() != this) {
      mChromeEventHandler = parentWindow->GetChromeEventHandler();
    } else {
      mChromeEventHandler = NS_NewWindowRoot(this);
      mIsRootOuterWindow = true;
    }
  }

  bool docShellActive;
  mDocShell->GetIsActive(&docShellActive);
  SetIsBackgroundInternal(!docShellActive);
}

void nsGlobalWindowOuter::DetachFromDocShell() {
  // DetachFromDocShell means the window is being torn down. Drop our
  // reference to the script context, allowing it to be deleted
  // later. Meanwhile, keep our weak reference to the script object
  // so that it can be retrieved later (until it is finalized by the JS GC).

  // Call FreeInnerObjects on all inner windows, not just the current
  // one, since some could be held by WindowStateHolder objects that
  // are GC-owned.
  RefPtr<nsGlobalWindowInner> inner;
  for (PRCList* node = PR_LIST_HEAD(this); node != this;
       node = PR_NEXT_LINK(inner)) {
    // This cast is safe because `node != this`. Non-this nodes are inner
    // windows.
    inner = static_cast<nsGlobalWindowInner*>(node);
    MOZ_ASSERT(!inner->mOuterWindow || inner->mOuterWindow == this);
    inner->FreeInnerObjects();
  }

  // Don't report that we were detached to the nsWindowMemoryReporter, as it
  // only tracks inner windows.

  NotifyWindowIDDestroyed("outer-window-destroyed");

  nsGlobalWindowInner* currentInner = GetCurrentInnerWindowInternal();

  if (currentInner) {
    NS_ASSERTION(mDoc, "Must have doc!");

    // Remember the document's principal and URI.
    mDocumentPrincipal = mDoc->NodePrincipal();
    mDocumentURI = mDoc->GetDocumentURI();

    // Release our document reference
    DropOuterWindowDocs();
  }

  ClearControllers();

  mChromeEventHandler = nullptr;  // force release now

  if (mContext) {
    // When we're about to destroy a top level content window
    // (for example a tab), we trigger a full GC by passing null as the last
    // param. We also trigger a full GC for chrome windows.
    nsJSContext::PokeGC(JS::GCReason::SET_DOC_SHELL,
                        (mTopLevelOuterContentWindow || mIsChrome)
                            ? nullptr
                            : GetWrapperPreserveColor());
    mContext = nullptr;
  }

  mDocShell = nullptr;  // Weak Reference

  if (mFrames) {
    mFrames->SetDocShell(nullptr);
  }

  MaybeForgiveSpamCount();
  CleanUp();
}

void nsGlobalWindowOuter::SetOpenerWindow(nsPIDOMWindowOuter* aOpener,
                                          bool aOriginalOpener) {
  nsWeakPtr opener = do_GetWeakReference(aOpener);
  if (opener == mOpener) {
    MOZ_DIAGNOSTIC_ASSERT(
        !aOpener || !aOpener->GetDocShell() ||
        (GetBrowsingContext() &&
         GetBrowsingContext()->GetOpener() == aOpener->GetBrowsingContext()));
    return;
  }

  NS_ASSERTION(!aOriginalOpener || !mSetOpenerWindowCalled,
               "aOriginalOpener is true, but not first call to "
               "SetOpenerWindow!");
  NS_ASSERTION(aOpener || !aOriginalOpener,
               "Shouldn't set mHadOriginalOpener if aOpener is null");

  mOpener = opener.forget();
  NS_ASSERTION(mOpener || !aOpener, "Opener must support weak references!");

  if (mDocShell) {
    MOZ_DIAGNOSTIC_ASSERT(
        !aOriginalOpener || !aOpener ||
        // TODO(farre): Allowing to set a closed or closing window as
        // opener is not ideal, since it won't have a docshell and
        // therefore no browsing context. This means that we're
        // effectively setting the browsing context opener to null and
        // the window opener to a closed window. This needs to be
        // cleaned up, see Bug 1511353.
        nsGlobalWindowOuter::Cast(aOpener)->IsClosedOrClosing() ||
        aOpener->GetBrowsingContext() == GetBrowsingContext()->GetOpener());
    // TODO(farre): Here we really wish to only consider the case
    // where 'aOriginalOpener'. See bug 1509016.
    GetBrowsingContext()->SetOpener(aOpener ? aOpener->GetBrowsingContext()
                                            : nullptr);
  }

  // Check that the js visible opener matches! We currently don't depend on this
  // being true outside of nightly, so we disable the assertion in optimized
  // release / beta builds.
  nsPIDOMWindowOuter* contentOpener = GetSanitizedOpener(aOpener);

  // contentOpener is not used when the DIAGNOSTIC_ASSERT is compiled out.
  mozilla::Unused << contentOpener;
  MOZ_DIAGNOSTIC_ASSERT(
      !contentOpener || !mTabGroup ||
      mTabGroup == nsGlobalWindowOuter::Cast(contentOpener)->mTabGroup);

  if (aOriginalOpener) {
    MOZ_ASSERT(!mHadOriginalOpener,
               "Probably too late to call ComputeIsSecureContext again");
    mHadOriginalOpener = true;
  }

#ifdef DEBUG
  mSetOpenerWindowCalled = true;
#endif
}

void nsGlobalWindowOuter::UpdateParentTarget() {
  // NOTE: This method is nearly identical to
  // nsGlobalWindowInner::UpdateParentTarget(). IF YOU UPDATE THIS METHOD,
  // UPDATE THE OTHER ONE TOO!  The one difference is that this method updates
  // mMessageManager as well, which inner windows don't have.

  // Try to get our frame element's tab child global (its in-process message
  // manager).  If that fails, fall back to the chrome event handler's tab
  // child global, and if it doesn't have one, just use the chrome event
  // handler itself.

  nsCOMPtr<Element> frameElement = GetOuterWindow()->GetFrameElementInternal();
  mMessageManager = nsContentUtils::TryGetTabChildGlobal(frameElement);

  if (!mMessageManager) {
    nsGlobalWindowOuter* topWin = GetScriptableTopInternal();
    if (topWin) {
      frameElement = topWin->GetFrameElementInternal();
      mMessageManager = nsContentUtils::TryGetTabChildGlobal(frameElement);
    }
  }

  if (!mMessageManager) {
    mMessageManager = nsContentUtils::TryGetTabChildGlobal(mChromeEventHandler);
  }

  if (mMessageManager) {
    mParentTarget = mMessageManager;
  } else {
    mParentTarget = mChromeEventHandler;
  }
}

EventTarget* nsGlobalWindowOuter::GetTargetForEventTargetChain() {
  return GetCurrentInnerWindowInternal();
}

void nsGlobalWindowOuter::GetEventTargetParent(EventChainPreVisitor& aVisitor) {
  MOZ_CRASH("The outer window should not be part of an event path");
}

bool nsGlobalWindowOuter::ShouldPromptToBlockDialogs() {
  nsGlobalWindowOuter* topWindowOuter = GetScriptableTopInternal();
  if (!topWindowOuter) {
    NS_ASSERTION(!mDocShell,
                 "ShouldPromptToBlockDialogs() called without a top window?");
    return true;
  }

  nsGlobalWindowInner* topWindow =
      topWindowOuter->GetCurrentInnerWindowInternal();
  if (!topWindow) {
    return true;
  }

  return topWindow->DialogsAreBeingAbused();
}

bool nsGlobalWindowOuter::AreDialogsEnabled() {
  nsGlobalWindowOuter* topWindowOuter = GetScriptableTopInternal();
  if (!topWindowOuter) {
    NS_ERROR("AreDialogsEnabled() called without a top window?");
    return false;
  }

  // TODO: Warn if no top window?
  nsGlobalWindowInner* topWindow =
      topWindowOuter->GetCurrentInnerWindowInternal();
  if (!topWindow) {
    return false;
  }

  // Dialogs are blocked if the content viewer is hidden
  if (mDocShell) {
    nsCOMPtr<nsIContentViewer> cv;
    mDocShell->GetContentViewer(getter_AddRefs(cv));

    bool isHidden;
    cv->GetIsHidden(&isHidden);
    if (isHidden) {
      return false;
    }
  }

  // Dialogs are also blocked if the document is sandboxed with SANDBOXED_MODALS
  // (or if we have no document, of course).  Which document?  Who knows; the
  // spec is daft.  See <https://github.com/whatwg/html/issues/1206>.  For now
  // just go ahead and check mDoc, since in everything except edge cases in
  // which a frame is allow-same-origin but not allow-scripts and is being poked
  // at by some other window this should be the right thing anyway.
  if (!mDoc || (mDoc->GetSandboxFlags() & SANDBOXED_MODALS)) {
    return false;
  }

  return topWindow->mAreDialogsEnabled;
}

bool nsGlobalWindowOuter::ConfirmDialogIfNeeded() {
  NS_ENSURE_TRUE(mDocShell, false);
  nsCOMPtr<nsIPromptService> promptSvc =
      do_GetService("@mozilla.org/embedcomp/prompt-service;1");

  if (!promptSvc) {
    return true;
  }

  // Reset popup state while opening a modal dialog, and firing events
  // about the dialog, to prevent the current state from being active
  // the whole time a modal dialog is open.
  nsAutoPopupStatePusher popupStatePusher(PopupBlocker::openAbused, true);

  bool disableDialog = false;
  nsAutoString label, title;
  nsContentUtils::GetLocalizedString(nsContentUtils::eCOMMON_DIALOG_PROPERTIES,
                                     "ScriptDialogLabel", label);
  nsContentUtils::GetLocalizedString(nsContentUtils::eCOMMON_DIALOG_PROPERTIES,
                                     "ScriptDialogPreventTitle", title);
  promptSvc->Confirm(this, title.get(), label.get(), &disableDialog);
  if (disableDialog) {
    DisableDialogs();
    return false;
  }

  return true;
}

void nsGlobalWindowOuter::DisableDialogs() {
  nsGlobalWindowOuter* topWindowOuter = GetScriptableTopInternal();
  if (!topWindowOuter) {
    NS_ERROR("DisableDialogs() called without a top window?");
    return;
  }

  nsGlobalWindowInner* topWindow =
      topWindowOuter->GetCurrentInnerWindowInternal();
  // TODO: Warn if no top window?
  if (topWindow) {
    topWindow->mAreDialogsEnabled = false;
  }
}

void nsGlobalWindowOuter::EnableDialogs() {
  nsGlobalWindowOuter* topWindowOuter = GetScriptableTopInternal();
  if (!topWindowOuter) {
    NS_ERROR("EnableDialogs() called without a top window?");
    return;
  }

  // TODO: Warn if no top window?
  nsGlobalWindowInner* topWindow =
      topWindowOuter->GetCurrentInnerWindowInternal();
  if (topWindow) {
    topWindow->mAreDialogsEnabled = true;
  }
}

nsresult nsGlobalWindowOuter::PostHandleEvent(EventChainPostVisitor& aVisitor) {
  MOZ_CRASH("The outer window should not be part of an event path");
}

void nsGlobalWindowOuter::PoisonOuterWindowProxy(JSObject* aObject) {
  if (aObject == GetWrapperMaybeDead()) {
    PoisonWrapper();
  }
}

nsresult nsGlobalWindowOuter::SetArguments(nsIArray* aArguments) {
  nsresult rv;

  // Historically, we've used the same machinery to handle openDialog arguments
  // (exposed via window.arguments) and showModalDialog arguments (exposed via
  // window.dialogArguments), even though the former is XUL-only and uses an
  // XPCOM array while the latter is web-exposed and uses an arbitrary JS value.
  // Moreover, per-spec |dialogArguments| is a property of the browsing context
  // (outer), whereas |arguments| lives on the inner.
  //
  // We've now mostly separated them, but the difference is still opaque to
  // nsWindowWatcher (the caller of SetArguments in this little back-and-forth
  // embedding waltz we do here).
  //
  // So we need to demultiplex the two cases here.
  nsGlobalWindowInner* currentInner = GetCurrentInnerWindowInternal();

  mArguments = aArguments;
  rv = currentInner->DefineArgumentsProperty(aArguments);
  NS_ENSURE_SUCCESS(rv, rv);

  return NS_OK;
}

//*****************************************************************************
// nsGlobalWindowOuter::nsIScriptObjectPrincipal
//*****************************************************************************

nsIPrincipal* nsGlobalWindowOuter::GetPrincipal() {
  if (mDoc) {
    // If we have a document, get the principal from the document
    return mDoc->NodePrincipal();
  }

  if (mDocumentPrincipal) {
    return mDocumentPrincipal;
  }

  // If we don't have a principal and we don't have a document we
  // ask the parent window for the principal. This can happen when
  // loading a frameset that has a <frame src="javascript:xxx">, in
  // that case the global window is used in JS before we've loaded
  // a document into the window.

  nsCOMPtr<nsIScriptObjectPrincipal> objPrincipal =
      do_QueryInterface(GetParentInternal());

  if (objPrincipal) {
    return objPrincipal->GetPrincipal();
  }

  return nullptr;
}

//*****************************************************************************
// nsGlobalWindowOuter::nsIDOMWindow
//*****************************************************************************

void nsPIDOMWindowOuter::SetInitialKeyboardIndicators(
    UIStateChangeType aShowAccelerators, UIStateChangeType aShowFocusRings) {
  MOZ_ASSERT(!GetCurrentInnerWindow());

  nsPIDOMWindowOuter* piWin = GetPrivateRoot();
  if (!piWin) {
    return;
  }

  MOZ_ASSERT(piWin == this);

  // only change the flags that have been modified
  nsCOMPtr<nsPIWindowRoot> windowRoot = do_QueryInterface(mChromeEventHandler);
  if (!windowRoot) {
    return;
  }

  if (aShowAccelerators != UIStateChangeType_NoChange) {
    windowRoot->SetShowAccelerators(aShowAccelerators == UIStateChangeType_Set);
  }
  if (aShowFocusRings != UIStateChangeType_NoChange) {
    windowRoot->SetShowFocusRings(aShowFocusRings == UIStateChangeType_Set);
  }

  nsContentUtils::SetKeyboardIndicatorsOnRemoteChildren(
      GetOuterWindow(), aShowAccelerators, aShowFocusRings);
}

Element* nsPIDOMWindowOuter::GetFrameElementInternal() const {
  return mFrameElement;
}

void nsPIDOMWindowOuter::SetFrameElementInternal(Element* aFrameElement) {
  mFrameElement = aFrameElement;
}

Navigator* nsGlobalWindowOuter::GetNavigator() {
  FORWARD_TO_INNER(Navigator, (), nullptr);
}

nsScreen* nsGlobalWindowOuter::GetScreen() {
  FORWARD_TO_INNER(GetScreen, (IgnoreErrors()), nullptr);
}

void nsPIDOMWindowOuter::MaybeActiveMediaComponents() {
  if (mMediaSuspend != nsISuspendedTypes::SUSPENDED_BLOCK) {
    return;
  }

  MOZ_LOG(AudioChannelService::GetAudioChannelLog(), LogLevel::Debug,
          ("nsPIDOMWindowOuter, MaybeActiveMediaComponents, "
           "resume the window from blocked, this = %p\n",
           this));

  SetMediaSuspend(nsISuspendedTypes::NONE_SUSPENDED);
}

SuspendTypes nsPIDOMWindowOuter::GetMediaSuspend() const {
  return mMediaSuspend;
}

void nsPIDOMWindowOuter::SetMediaSuspend(SuspendTypes aSuspend) {
  if (!IsDisposableSuspend(aSuspend)) {
    MaybeNotifyMediaResumedFromBlock(aSuspend);
    mMediaSuspend = aSuspend;
  }

  RefreshMediaElementsSuspend(aSuspend);
}

void nsPIDOMWindowOuter::MaybeNotifyMediaResumedFromBlock(
    SuspendTypes aSuspend) {
  if (mMediaSuspend == nsISuspendedTypes::SUSPENDED_BLOCK &&
      aSuspend == nsISuspendedTypes::NONE_SUSPENDED) {
    RefPtr<AudioChannelService> service = AudioChannelService::GetOrCreate();
    if (service) {
      service->NotifyMediaResumedFromBlock(GetOuterWindow());
    }
  }
}

bool nsPIDOMWindowOuter::GetAudioMuted() const { return mAudioMuted; }

void nsPIDOMWindowOuter::SetAudioMuted(bool aMuted) {
  if (mAudioMuted == aMuted) {
    return;
  }

  mAudioMuted = aMuted;
  RefreshMediaElementsVolume();
}

float nsPIDOMWindowOuter::GetAudioVolume() const { return mAudioVolume; }

nsresult nsPIDOMWindowOuter::SetAudioVolume(float aVolume) {
  if (aVolume < 0.0) {
    return NS_ERROR_DOM_INDEX_SIZE_ERR;
  }

  if (mAudioVolume == aVolume) {
    return NS_OK;
  }

  mAudioVolume = aVolume;
  RefreshMediaElementsVolume();
  return NS_OK;
}

void nsPIDOMWindowOuter::RefreshMediaElementsVolume() {
  RefPtr<AudioChannelService> service = AudioChannelService::GetOrCreate();
  if (service) {
    service->RefreshAgentsVolume(GetOuterWindow());
  }
}

void nsPIDOMWindowOuter::RefreshMediaElementsSuspend(SuspendTypes aSuspend) {
  RefPtr<AudioChannelService> service = AudioChannelService::GetOrCreate();
  if (service) {
    service->RefreshAgentsSuspend(GetOuterWindow(), aSuspend);
  }
}

bool nsPIDOMWindowOuter::IsDisposableSuspend(SuspendTypes aSuspend) const {
  return (aSuspend == nsISuspendedTypes::SUSPENDED_PAUSE_DISPOSABLE ||
          aSuspend == nsISuspendedTypes::SUSPENDED_STOP_DISPOSABLE);
}

void nsPIDOMWindowOuter::SetServiceWorkersTestingEnabled(bool aEnabled) {
  // Devtools should only be setting this on the top level window.  Its
  // ok if devtools clears the flag on clean up of nested windows, though.
  // It will have no affect.
#ifdef DEBUG
  nsCOMPtr<nsPIDOMWindowOuter> topWindow = GetScriptableTop();
  MOZ_ASSERT_IF(aEnabled, this == topWindow);
#endif
  mServiceWorkersTestingEnabled = aEnabled;
}

bool nsPIDOMWindowOuter::GetServiceWorkersTestingEnabled() {
  // Automatically get this setting from the top level window so that nested
  // iframes get the correct devtools setting.
  nsCOMPtr<nsPIDOMWindowOuter> topWindow = GetScriptableTop();
  if (!topWindow) {
    return false;
  }
  return topWindow->mServiceWorkersTestingEnabled;
}

Nullable<WindowProxyHolder> nsGlobalWindowOuter::GetParentOuter() {
  nsPIDOMWindowOuter* parent = GetScriptableParent();
  BrowsingContext* parentBC;
  if (!parent || !(parentBC = parent->GetBrowsingContext())) {
    return nullptr;
  }

  return WindowProxyHolder(parentBC);
}

/**
 * GetScriptableParent is called when script reads window.parent.
 *
 * In contrast to GetRealParent, GetScriptableParent respects <iframe
 * mozbrowser> boundaries, so if |this| is contained by an <iframe
 * mozbrowser>, we will return |this| as its own parent.
 */
nsPIDOMWindowOuter* nsGlobalWindowOuter::GetScriptableParent() {
  if (!mDocShell) {
    return nullptr;
  }

  if (mDocShell->GetIsMozBrowser()) {
    return this;
  }

  nsCOMPtr<nsPIDOMWindowOuter> parent = GetParent();
  return parent;
}

/**
 * Behavies identically to GetScriptableParent extept that it returns null
 * if GetScriptableParent would return this window.
 */
nsPIDOMWindowOuter* nsGlobalWindowOuter::GetScriptableParentOrNull() {
  nsPIDOMWindowOuter* parent = GetScriptableParent();
  return (nsGlobalWindowOuter::Cast(parent) == this) ? nullptr : parent;
}

/**
 * nsPIDOMWindow::GetParent (when called from C++) is just a wrapper around
 * GetRealParent.
 */
already_AddRefed<nsPIDOMWindowOuter> nsGlobalWindowOuter::GetParent() {
  if (!mDocShell) {
    return nullptr;
  }

  nsCOMPtr<nsIDocShell> parent;
  mDocShell->GetSameTypeParentIgnoreBrowserBoundaries(getter_AddRefs(parent));

  if (parent) {
    nsCOMPtr<nsPIDOMWindowOuter> win = parent->GetWindow();
    return win.forget();
  }

  nsCOMPtr<nsPIDOMWindowOuter> win(this);
  return win.forget();
}

static nsresult GetTopImpl(nsGlobalWindowOuter* aWin, nsIURI* aURIBeingLoaded,
                           nsPIDOMWindowOuter** aTop, bool aScriptable,
                           bool aExcludingExtensionAccessibleContentFrames) {
  *aTop = nullptr;

  MOZ_ASSERT_IF(aExcludingExtensionAccessibleContentFrames, !aScriptable);

  // Walk up the parent chain.

  nsCOMPtr<nsPIDOMWindowOuter> prevParent = aWin;
  nsCOMPtr<nsPIDOMWindowOuter> parent = aWin;
  do {
    if (!parent) {
      break;
    }

    prevParent = parent;

    if (aScriptable) {
      parent = parent->GetScriptableParent();
    } else {
      parent = parent->GetParent();
    }

    if (aExcludingExtensionAccessibleContentFrames) {
      if (auto* p = nsGlobalWindowOuter::Cast(parent)) {
        nsGlobalWindowInner* currentInner = p->GetCurrentInnerWindowInternal();
        nsIURI* uri = prevParent->GetDocumentURI();
        if (!uri) {
          // If our parent doesn't have a URI yet, we have a document that is in
          // the process of being loaded.  In that case, our caller is
          // responsible for passing in the URI for the document that is being
          // loaded, so we fall back to using that URI here.
          uri = aURIBeingLoaded;
        }

        if (currentInner && uri) {
          // If we find an inner window, we better find the uri for the current
          // window we're looking at.  If we can't find it directly, it is the
          // responsibility of our caller to provide it to us.
          MOZ_DIAGNOSTIC_ASSERT(uri);

          // If the new parent has permission to load the current page, we're
          // at a moz-extension:// frame which has a host permission that allows
          // it to load the document that we've loaded.  In that case, stop at
          // this frame and consider it the top-level frame.
          //
          // Note that it's possible for the set of URIs accepted by
          // AddonAllowsLoad() to change at runtime, but we don't need to cache
          // the result of this check, since the important consumer of this code
          // (which is nsIHttpChannelInternal.topWindowURI) already caches the
          // result after computing it the first time.
          if (BasePrincipal::Cast(p->GetPrincipal())
                  ->AddonAllowsLoad(uri, true)) {
            parent = prevParent;
            break;
          }
        }
      }
    }

  } while (parent != prevParent);

  if (parent) {
    parent.swap(*aTop);
  }

  return NS_OK;
}

/**
 * GetScriptableTop is called when script reads window.top.
 *
 * In contrast to GetRealTop, GetScriptableTop respects <iframe mozbrowser>
 * boundaries.  If we encounter a window owned by an <iframe mozbrowser> while
 * walking up the window hierarchy, we'll stop and return that window.
 */
nsPIDOMWindowOuter* nsGlobalWindowOuter::GetScriptableTop() {
  nsCOMPtr<nsPIDOMWindowOuter> window;
  GetTopImpl(this, /* aURIBeingLoaded = */ nullptr, getter_AddRefs(window),
             /* aScriptable = */ true,
             /* aExcludingExtensionAccessibleContentFrames = */ false);
  return window.get();
}

already_AddRefed<nsPIDOMWindowOuter> nsGlobalWindowOuter::GetTop() {
  nsCOMPtr<nsPIDOMWindowOuter> window;
  GetTopImpl(this, /* aURIBeingLoaded = */ nullptr, getter_AddRefs(window),
             /* aScriptable = */ false,
             /* aExcludingExtensionAccessibleContentFrames = */ false);
  return window.forget();
}

already_AddRefed<nsPIDOMWindowOuter>
nsGlobalWindowOuter::GetTopExcludingExtensionAccessibleContentFrames(
    nsIURI* aURIBeingLoaded) {
  nsCOMPtr<nsPIDOMWindowOuter> window;
  GetTopImpl(this, aURIBeingLoaded, getter_AddRefs(window),
             /* aScriptable = */ false,
             /* aExcludingExtensionAccessibleContentFrames = */ true);
  return window.forget();
}

void nsGlobalWindowOuter::GetContentOuter(JSContext* aCx,
                                          JS::MutableHandle<JSObject*> aRetval,
                                          CallerType aCallerType,
                                          ErrorResult& aError) {
  nsCOMPtr<nsPIDOMWindowOuter> content =
      GetContentInternal(aError, aCallerType);
  if (aError.Failed()) {
    return;
  }

  if (content) {
    JS::Rooted<JS::Value> val(aCx);
    aError = nsContentUtils::WrapNative(aCx, content, &val);
    if (aError.Failed()) {
      return;
    }

    aRetval.set(&val.toObject());
    return;
  }

  aRetval.set(nullptr);
}

already_AddRefed<nsPIDOMWindowOuter> nsGlobalWindowOuter::GetContentInternal(
    ErrorResult& aError, CallerType aCallerType) {
  // First check for a named frame named "content"
  RefPtr<BrowsingContext> bc = GetChildWindow(NS_LITERAL_STRING("content"));
  if (bc) {
    nsCOMPtr<nsPIDOMWindowOuter> content(bc->GetDOMWindow());
    return content.forget();
  }

  // If we're contained in <iframe mozbrowser>, then GetContent is the same as
  // window.top.
  if (mDocShell && mDocShell->GetIsInMozBrowser()) {
    nsCOMPtr<nsPIDOMWindowOuter> domWindow(GetScriptableTop());
    return domWindow.forget();
  }

  nsCOMPtr<nsIDocShellTreeItem> primaryContent;
  if (aCallerType != CallerType::System) {
    if (mDoc) {
      mDoc->WarnOnceAbout(Document::eWindowContentUntrusted);
    }
    // If we're called by non-chrome code, make sure we don't return
    // the primary content window if the calling tab is hidden. In
    // such a case we return the same-type root in the hidden tab,
    // which is "good enough", for now.
    nsCOMPtr<nsIBaseWindow> baseWin(do_QueryInterface(mDocShell));

    if (baseWin) {
      bool visible = false;
      baseWin->GetVisibility(&visible);

      if (!visible) {
        mDocShell->GetSameTypeRootTreeItem(getter_AddRefs(primaryContent));
      }
    }
  }

  if (!primaryContent) {
    nsCOMPtr<nsIDocShellTreeOwner> treeOwner = GetTreeOwner();
    if (!treeOwner) {
      aError.Throw(NS_ERROR_FAILURE);
      return nullptr;
    }

    treeOwner->GetPrimaryContentShell(getter_AddRefs(primaryContent));
  }

  if (!primaryContent) {
    return nullptr;
  }

  nsCOMPtr<nsPIDOMWindowOuter> domWindow = primaryContent->GetWindow();
  return domWindow.forget();
}

nsresult nsGlobalWindowOuter::GetPrompter(nsIPrompt** aPrompt) {
  if (!mDocShell) return NS_ERROR_FAILURE;

  nsCOMPtr<nsIPrompt> prompter(do_GetInterface(mDocShell));
  NS_ENSURE_TRUE(prompter, NS_ERROR_NO_INTERFACE);

  prompter.forget(aPrompt);
  return NS_OK;
}

bool nsGlobalWindowOuter::GetClosedOuter() {
  // If someone called close(), or if we don't have a docshell, we're closed.
  return mIsClosed || !mDocShell;
}

bool nsGlobalWindowOuter::Closed() { return GetClosedOuter(); }

nsDOMWindowList* nsGlobalWindowOuter::GetFrames() {
  if (!mFrames && mDocShell) {
    mFrames = new nsDOMWindowList(mDocShell);
  }

  return mFrames;
}

already_AddRefed<nsPIDOMWindowOuter> nsGlobalWindowOuter::IndexedGetterOuter(
    uint32_t aIndex) {
  nsDOMWindowList* windows = GetFrames();
  NS_ENSURE_TRUE(windows, nullptr);

  return windows->IndexedGetter(aIndex);
}

nsIControllers* nsGlobalWindowOuter::GetControllersOuter(ErrorResult& aError) {
  if (!mControllers) {
    mControllers = new nsXULControllers();
    if (!mControllers) {
      aError.Throw(NS_ERROR_FAILURE);
      return nullptr;
    }

    // Add in the default controller
    nsCOMPtr<nsIController> controller =
        nsBaseCommandController::CreateWindowController();
    if (!controller) {
      aError.Throw(NS_ERROR_FAILURE);
      return nullptr;
    }

    mControllers->InsertControllerAt(0, controller);
    nsCOMPtr<nsIControllerContext> controllerContext =
        do_QueryInterface(controller);
    if (!controllerContext) {
      aError.Throw(NS_ERROR_FAILURE);
      return nullptr;
    }

    controllerContext->SetCommandContext(static_cast<nsIDOMWindow*>(this));
  }

  return mControllers;
}

nsresult nsGlobalWindowOuter::GetControllers(nsIControllers** aResult) {
  FORWARD_TO_INNER(GetControllers, (aResult), NS_ERROR_UNEXPECTED);
}

nsPIDOMWindowOuter* nsGlobalWindowOuter::GetSanitizedOpener(
    nsPIDOMWindowOuter* aOpener) {
  if (!aOpener) {
    return nullptr;
  }

  nsGlobalWindowOuter* win = nsGlobalWindowOuter::Cast(aOpener);

  // First, ensure that we're not handing back a chrome window to content:
  if (win->IsChromeWindow()) {
    return nullptr;
  }

  // We don't want to reveal the opener if the opener is a mail window,
  // because opener can be used to spoof the contents of a message (bug 105050).
  // So, we look in the opener's root docshell to see if it's a mail window.
  nsCOMPtr<nsIDocShell> openerDocShell = aOpener->GetDocShell();

  if (openerDocShell) {
    nsCOMPtr<nsIDocShellTreeItem> openerRootItem;
    openerDocShell->GetRootTreeItem(getter_AddRefs(openerRootItem));
    nsCOMPtr<nsIDocShell> openerRootDocShell(do_QueryInterface(openerRootItem));
    if (openerRootDocShell) {
      nsIDocShell::AppType appType = openerRootDocShell->GetAppType();
      if (appType != nsIDocShell::APP_TYPE_MAIL) {
        return aOpener;
      }
    }
  }

  return nullptr;
}

nsPIDOMWindowOuter* nsGlobalWindowOuter::GetOpenerWindowOuter() {
  nsCOMPtr<nsPIDOMWindowOuter> opener = do_QueryReferent(mOpener);

  if (!opener) {
    return nullptr;
  }

  // First, check if we were called from a privileged chrome script
  if (nsContentUtils::LegacyIsCallerChromeOrNativeCode()) {
    // Catch the case where we're chrome but the opener is not...
    if (GetPrincipal() == nsContentUtils::GetSystemPrincipal() &&
        nsGlobalWindowOuter::Cast(opener)->GetPrincipal() !=
            nsContentUtils::GetSystemPrincipal()) {
      return nullptr;
    }
    return opener;
  }

  return GetSanitizedOpener(opener);
}

already_AddRefed<nsPIDOMWindowOuter> nsGlobalWindowOuter::GetOpener() {
  nsCOMPtr<nsPIDOMWindowOuter> opener = GetOpenerWindowOuter();
  return opener.forget();
}

void nsGlobalWindowOuter::GetStatusOuter(nsAString& aStatus) {
  aStatus = mStatus;
}

void nsGlobalWindowOuter::SetStatusOuter(const nsAString& aStatus) {
  mStatus = aStatus;

  // We don't support displaying window.status in the UI, so there's nothing
  // left to do here.
}

void nsGlobalWindowOuter::GetNameOuter(nsAString& aName) {
  if (mDocShell) {
    mDocShell->GetName(aName);
  }
}

void nsGlobalWindowOuter::SetNameOuter(const nsAString& aName,
                                       mozilla::ErrorResult& aError) {
  if (mDocShell) {
    aError = mDocShell->SetName(aName);
  }
}

// Helper functions used by many methods below.
int32_t nsGlobalWindowOuter::DevToCSSIntPixels(int32_t px) {
  if (!mDocShell) return px;  // assume 1:1

  RefPtr<nsPresContext> presContext = mDocShell->GetPresContext();
  if (!presContext) return px;

  return presContext->DevPixelsToIntCSSPixels(px);
}

int32_t nsGlobalWindowOuter::CSSToDevIntPixels(int32_t px) {
  if (!mDocShell) return px;  // assume 1:1

  RefPtr<nsPresContext> presContext = mDocShell->GetPresContext();
  if (!presContext) return px;

  return presContext->CSSPixelsToDevPixels(px);
}

nsIntSize nsGlobalWindowOuter::DevToCSSIntPixels(nsIntSize px) {
  if (!mDocShell) return px;  // assume 1:1

  RefPtr<nsPresContext> presContext = mDocShell->GetPresContext();
  if (!presContext) return px;

  return nsIntSize(presContext->DevPixelsToIntCSSPixels(px.width),
                   presContext->DevPixelsToIntCSSPixels(px.height));
}

nsIntSize nsGlobalWindowOuter::CSSToDevIntPixels(nsIntSize px) {
  if (!mDocShell) return px;  // assume 1:1

  RefPtr<nsPresContext> presContext = mDocShell->GetPresContext();
  if (!presContext) return px;

  return nsIntSize(presContext->CSSPixelsToDevPixels(px.width),
                   presContext->CSSPixelsToDevPixels(px.height));
}

nsresult nsGlobalWindowOuter::GetInnerSize(CSSIntSize& aSize) {
  EnsureSizeAndPositionUpToDate();

  NS_ENSURE_STATE(mDocShell);

  RefPtr<nsPresContext> presContext = mDocShell->GetPresContext();
  RefPtr<nsIPresShell> presShell = mDocShell->GetPresShell();

  if (!presContext || !presShell) {
    aSize = CSSIntSize(0, 0);
    return NS_OK;
  }

  // If the visual viewport has been overriden, return that.
  if (presShell->IsVisualViewportSizeSet()) {
    aSize = CSSIntRect::FromAppUnitsRounded(presShell->GetVisualViewportSize());
    return NS_OK;
  }

  // Whether or not the css viewport has been overridden, we can get the
  // correct value by looking at the visible area of the presContext.
  RefPtr<nsViewManager> viewManager = presShell->GetViewManager();
  if (viewManager) {
    viewManager->FlushDelayedResize(false);
  }

  aSize = CSSIntRect::FromAppUnitsRounded(presContext->GetVisibleArea().Size());
  return NS_OK;
}

int32_t nsGlobalWindowOuter::GetInnerWidthOuter(ErrorResult& aError) {
  CSSIntSize size;
  aError = GetInnerSize(size);
  return size.width;
}

nsresult nsGlobalWindowOuter::GetInnerWidth(int32_t* aInnerWidth) {
  FORWARD_TO_INNER(GetInnerWidth, (aInnerWidth), NS_ERROR_UNEXPECTED);
}

void nsGlobalWindowOuter::SetInnerWidthOuter(int32_t aInnerWidth,
                                             CallerType aCallerType,
                                             ErrorResult& aError) {
  if (!mDocShell) {
    aError.Throw(NS_ERROR_UNEXPECTED);
    return;
  }

  CheckSecurityWidthAndHeight(&aInnerWidth, nullptr, aCallerType);
  RefPtr<nsIPresShell> presShell = mDocShell->GetPresShell();

  // Setting inner width should set the visual viewport. Most of the
  // time, this is the same as the CSS viewport, and when we set one,
  // we implicitly set both of them. But if
  // presShell->IsVisualViewportSizeSet() returns true, that means
  // that the two diverge. In that case we only set the visual viewport.
  // This mirrors the logic in ::GetInnerSize() and ensures that JS
  // behaves sanely when setting and then getting the innerWidth.
  if (presShell && presShell->IsVisualViewportSizeSet()) {
    CSSSize viewportSize =
        CSSRect::FromAppUnits(presShell->GetVisualViewportSize());
    viewportSize.width = aInnerWidth;
    nsLayoutUtils::SetVisualViewportSize(presShell, viewportSize);
    return;
  }

  // We're going to set both viewports. If the css viewport has been
  // overridden, change the css viewport override. The visual viewport
  // will adopt this value via the logic in ::GetInnerSize().
  if (presShell && presShell->GetIsViewportOverridden()) {
    nscoord height = 0;

    RefPtr<nsPresContext> presContext;
    presContext = presShell->GetPresContext();

    nsRect shellArea = presContext->GetVisibleArea();
    height = shellArea.Height();
    SetCSSViewportWidthAndHeight(
        nsPresContext::CSSPixelsToAppUnits(aInnerWidth), height);
    return;
  }

  // Nothing has been overriden, so change the docshell itself, which will
  // affect both viewports.
  int32_t height = 0;
  int32_t unused = 0;

  nsCOMPtr<nsIBaseWindow> docShellAsWin(do_QueryInterface(mDocShell));
  docShellAsWin->GetSize(&unused, &height);
  aError = SetDocShellWidthAndHeight(CSSToDevIntPixels(aInnerWidth), height);
}

int32_t nsGlobalWindowOuter::GetInnerHeightOuter(ErrorResult& aError) {
  CSSIntSize size;
  aError = GetInnerSize(size);
  return size.height;
}

nsresult nsGlobalWindowOuter::GetInnerHeight(int32_t* aInnerHeight) {
  FORWARD_TO_INNER(GetInnerHeight, (aInnerHeight), NS_ERROR_UNEXPECTED);
}

void nsGlobalWindowOuter::SetInnerHeightOuter(int32_t aInnerHeight,
                                              CallerType aCallerType,
                                              ErrorResult& aError) {
  if (!mDocShell) {
    aError.Throw(NS_ERROR_UNEXPECTED);
    return;
  }

  CheckSecurityWidthAndHeight(nullptr, &aInnerHeight, aCallerType);
  RefPtr<nsIPresShell> presShell = mDocShell->GetPresShell();

  // Setting inner height should set the visual viewport. Most of the
  // time, this is the same as the CSS viewport, and when we set one,
  // we implicitly set both of them. But if
  // presShell->IsVisualViewportSizeSet() returns true, that means
  // that the two diverge. In that case we only set the visual viewport.
  // This mirrors the logic in ::GetInnerSize() and ensures that JS
  // behaves sanely when setting and then getting the innerHeight.
  if (presShell && presShell->IsVisualViewportSizeSet()) {
    CSSSize viewportSize =
        CSSRect::FromAppUnits(presShell->GetVisualViewportSize());
    viewportSize.height = aInnerHeight;
    nsLayoutUtils::SetVisualViewportSize(presShell, viewportSize);
    return;
  }

  // We're going to set both viewports. If the css viewport has been
  // overridden, change the css viewport override. The visual viewport
  // will adopt this value via the logic in ::GetInnerSize().
  if (presShell && presShell->GetIsViewportOverridden()) {
    nscoord width = 0;

    RefPtr<nsPresContext> presContext;
    presContext = presShell->GetPresContext();

    nsRect shellArea = presContext->GetVisibleArea();
    width = shellArea.Width();
    SetCSSViewportWidthAndHeight(
        width, nsPresContext::CSSPixelsToAppUnits(aInnerHeight));
    return;
  }

  // Nothing has been overriden, so change the docshell itself, which will
  // affect both viewports.
  int32_t height = 0;
  int32_t width = 0;

  nsCOMPtr<nsIBaseWindow> docShellAsWin(do_QueryInterface(mDocShell));
  docShellAsWin->GetSize(&width, &height);
  aError = SetDocShellWidthAndHeight(width, CSSToDevIntPixels(aInnerHeight));
}

nsIntSize nsGlobalWindowOuter::GetOuterSize(CallerType aCallerType,
                                            ErrorResult& aError) {
  if (nsContentUtils::ResistFingerprinting(aCallerType)) {
    CSSIntSize size;
    aError = GetInnerSize(size);
    return nsIntSize(size.width, size.height);
  }

  nsCOMPtr<nsIBaseWindow> treeOwnerAsWin = GetTreeOwnerWindow();
  if (!treeOwnerAsWin) {
    aError.Throw(NS_ERROR_FAILURE);
    return nsIntSize(0, 0);
  }

  nsIntSize sizeDevPixels;
  aError = treeOwnerAsWin->GetSize(&sizeDevPixels.width, &sizeDevPixels.height);
  if (aError.Failed()) {
    return nsIntSize();
  }

  return DevToCSSIntPixels(sizeDevPixels);
}

int32_t nsGlobalWindowOuter::GetOuterWidthOuter(CallerType aCallerType,
                                                ErrorResult& aError) {
  return GetOuterSize(aCallerType, aError).width;
}

int32_t nsGlobalWindowOuter::GetOuterHeightOuter(CallerType aCallerType,
                                                 ErrorResult& aError) {
  return GetOuterSize(aCallerType, aError).height;
}

void nsGlobalWindowOuter::SetOuterSize(int32_t aLengthCSSPixels, bool aIsWidth,
                                       CallerType aCallerType,
                                       ErrorResult& aError) {
  nsCOMPtr<nsIBaseWindow> treeOwnerAsWin = GetTreeOwnerWindow();
  if (!treeOwnerAsWin) {
    aError.Throw(NS_ERROR_FAILURE);
    return;
  }

  CheckSecurityWidthAndHeight(aIsWidth ? &aLengthCSSPixels : nullptr,
                              aIsWidth ? nullptr : &aLengthCSSPixels,
                              aCallerType);

  int32_t width, height;
  aError = treeOwnerAsWin->GetSize(&width, &height);
  if (aError.Failed()) {
    return;
  }

  int32_t lengthDevPixels = CSSToDevIntPixels(aLengthCSSPixels);
  if (aIsWidth) {
    width = lengthDevPixels;
  } else {
    height = lengthDevPixels;
  }
  aError = treeOwnerAsWin->SetSize(width, height, true);

  CheckForDPIChange();
}

void nsGlobalWindowOuter::SetOuterWidthOuter(int32_t aOuterWidth,
                                             CallerType aCallerType,
                                             ErrorResult& aError) {
  SetOuterSize(aOuterWidth, true, aCallerType, aError);
}

void nsGlobalWindowOuter::SetOuterHeightOuter(int32_t aOuterHeight,
                                              CallerType aCallerType,
                                              ErrorResult& aError) {
  SetOuterSize(aOuterHeight, false, aCallerType, aError);
}

CSSIntPoint nsGlobalWindowOuter::GetScreenXY(CallerType aCallerType,
                                             ErrorResult& aError) {
  // When resisting fingerprinting, always return (0,0)
  if (nsContentUtils::ResistFingerprinting(aCallerType)) {
    return CSSIntPoint(0, 0);
  }

  nsCOMPtr<nsIBaseWindow> treeOwnerAsWin = GetTreeOwnerWindow();
  if (!treeOwnerAsWin) {
    aError.Throw(NS_ERROR_FAILURE);
    return CSSIntPoint(0, 0);
  }

  int32_t x = 0, y = 0;
  aError = treeOwnerAsWin->GetPosition(&x, &y);  // LayoutDevice px values

  RefPtr<nsPresContext> presContext = mDocShell->GetPresContext();
  if (!presContext) {
    return CSSIntPoint(x, y);
  }

  // Find the global desktop coordinate of the top-left of the screen.
  // We'll use this as a "fake origin" when converting to CSS px units,
  // to avoid overlapping coordinates in cases such as a hi-dpi screen
  // placed to the right of a lo-dpi screen on Windows. (Instead, there
  // may be "gaps" in the resulting CSS px coordinates in some cases.)
  nsDeviceContext* dc = presContext->DeviceContext();
  nsRect screenRect;
  dc->GetRect(screenRect);
  LayoutDeviceRect screenRectDev =
      LayoutDevicePixel::FromAppUnits(screenRect, dc->AppUnitsPerDevPixel());

  DesktopToLayoutDeviceScale scale = dc->GetDesktopToDeviceScale();
  DesktopRect screenRectDesk = screenRectDev / scale;

  CSSPoint cssPt = LayoutDevicePoint(x - screenRectDev.x, y - screenRectDev.y) /
                   presContext->CSSToDevPixelScale();
  cssPt.x += screenRectDesk.x;
  cssPt.y += screenRectDesk.y;

  return CSSIntPoint(NSToIntRound(cssPt.x), NSToIntRound(cssPt.y));
}

int32_t nsGlobalWindowOuter::GetScreenXOuter(CallerType aCallerType,
                                             ErrorResult& aError) {
  return GetScreenXY(aCallerType, aError).x;
}

nsRect nsGlobalWindowOuter::GetInnerScreenRect() {
  if (!mDocShell) {
    return nsRect();
  }

  EnsureSizeAndPositionUpToDate();

  if (!mDocShell) {
    return nsRect();
  }

  nsCOMPtr<nsIPresShell> presShell = mDocShell->GetPresShell();
  if (!presShell) {
    return nsRect();
  }
  nsIFrame* rootFrame = presShell->GetRootFrame();
  if (!rootFrame) {
    return nsRect();
  }

  return rootFrame->GetScreenRectInAppUnits();
}

float nsGlobalWindowOuter::GetMozInnerScreenXOuter(CallerType aCallerType) {
  // When resisting fingerprinting, always return 0.
  if (nsContentUtils::ResistFingerprinting(aCallerType)) {
    return 0.0;
  }

  nsRect r = GetInnerScreenRect();
  return nsPresContext::AppUnitsToFloatCSSPixels(r.x);
}

float nsGlobalWindowOuter::GetMozInnerScreenYOuter(CallerType aCallerType) {
  // Return 0 to prevent fingerprinting.
  if (nsContentUtils::ResistFingerprinting(aCallerType)) {
    return 0.0;
  }

  nsRect r = GetInnerScreenRect();
  return nsPresContext::AppUnitsToFloatCSSPixels(r.y);
}

double nsGlobalWindowOuter::GetDevicePixelRatioOuter(CallerType aCallerType) {
  if (!mDocShell) {
    return 1.0;
  }

  RefPtr<nsPresContext> presContext = mDocShell->GetPresContext();
  if (!presContext) {
    return 1.0;
  }

  if (nsContentUtils::ResistFingerprinting(aCallerType)) {
    return 1.0;
  }

  float overrideDPPX = presContext->GetOverrideDPPX();

  if (overrideDPPX > 0) {
    return overrideDPPX;
  }

  return double(AppUnitsPerCSSPixel()) /
         double(presContext->AppUnitsPerDevPixel());
}

float nsPIDOMWindowOuter::GetDevicePixelRatio(CallerType aCallerType) {
  return nsGlobalWindowOuter::Cast(this)->GetDevicePixelRatioOuter(aCallerType);
}

uint64_t nsGlobalWindowOuter::GetMozPaintCountOuter() {
  if (!mDocShell) {
    return 0;
  }

  nsCOMPtr<nsIPresShell> presShell = mDocShell->GetPresShell();
  return presShell ? presShell->GetPaintCount() : 0;
}

already_AddRefed<MediaQueryList> nsGlobalWindowOuter::MatchMediaOuter(
    const nsAString& aMediaQueryList, CallerType aCallerType) {
  if (!mDoc) {
    return nullptr;
  }

  return mDoc->MatchMedia(aMediaQueryList, aCallerType);
}

void nsGlobalWindowOuter::SetScreenXOuter(int32_t aScreenX,
                                          CallerType aCallerType,
                                          ErrorResult& aError) {
  nsCOMPtr<nsIBaseWindow> treeOwnerAsWin = GetTreeOwnerWindow();
  if (!treeOwnerAsWin) {
    aError.Throw(NS_ERROR_FAILURE);
    return;
  }

  int32_t x, y;
  aError = treeOwnerAsWin->GetPosition(&x, &y);
  if (aError.Failed()) {
    return;
  }

  CheckSecurityLeftAndTop(&aScreenX, nullptr, aCallerType);
  x = CSSToDevIntPixels(aScreenX);

  aError = treeOwnerAsWin->SetPosition(x, y);

  CheckForDPIChange();
}

int32_t nsGlobalWindowOuter::GetScreenYOuter(CallerType aCallerType,
                                             ErrorResult& aError) {
  return GetScreenXY(aCallerType, aError).y;
}

void nsGlobalWindowOuter::SetScreenYOuter(int32_t aScreenY,
                                          CallerType aCallerType,
                                          ErrorResult& aError) {
  nsCOMPtr<nsIBaseWindow> treeOwnerAsWin = GetTreeOwnerWindow();
  if (!treeOwnerAsWin) {
    aError.Throw(NS_ERROR_FAILURE);
    return;
  }

  int32_t x, y;
  aError = treeOwnerAsWin->GetPosition(&x, &y);
  if (aError.Failed()) {
    return;
  }

  CheckSecurityLeftAndTop(nullptr, &aScreenY, aCallerType);
  y = CSSToDevIntPixels(aScreenY);

  aError = treeOwnerAsWin->SetPosition(x, y);

  CheckForDPIChange();
}

// NOTE: Arguments to this function should have values scaled to
// CSS pixels, not device pixels.
void nsGlobalWindowOuter::CheckSecurityWidthAndHeight(int32_t* aWidth,
                                                      int32_t* aHeight,
                                                      CallerType aCallerType) {
#ifdef MOZ_XUL
  if (aCallerType != CallerType::System) {
    // if attempting to resize the window, hide any open popups
    nsContentUtils::HidePopupsInDocument(mDoc);
  }
#endif

  // This one is easy. Just ensure the variable is greater than 100;
  if ((aWidth && *aWidth < 100) || (aHeight && *aHeight < 100)) {
    // Check security state for use in determing window dimensions

    if (aCallerType != CallerType::System) {
      // sec check failed
      if (aWidth && *aWidth < 100) {
        *aWidth = 100;
      }
      if (aHeight && *aHeight < 100) {
        *aHeight = 100;
      }
    }
  }
}

// NOTE: Arguments to this function should have values in device pixels
nsresult nsGlobalWindowOuter::SetDocShellWidthAndHeight(int32_t aInnerWidth,
                                                        int32_t aInnerHeight) {
  NS_ENSURE_TRUE(mDocShell, NS_ERROR_FAILURE);

  nsCOMPtr<nsIDocShellTreeOwner> treeOwner;
  mDocShell->GetTreeOwner(getter_AddRefs(treeOwner));
  NS_ENSURE_TRUE(treeOwner, NS_ERROR_FAILURE);

  NS_ENSURE_SUCCESS(
      treeOwner->SizeShellTo(mDocShell, aInnerWidth, aInnerHeight),
      NS_ERROR_FAILURE);

  return NS_OK;
}

// NOTE: Arguments to this function should have values in app units
void nsGlobalWindowOuter::SetCSSViewportWidthAndHeight(nscoord aInnerWidth,
                                                       nscoord aInnerHeight) {
  RefPtr<nsPresContext> presContext = mDocShell->GetPresContext();

  nsRect shellArea = presContext->GetVisibleArea();
  shellArea.SetHeight(aInnerHeight);
  shellArea.SetWidth(aInnerWidth);

  presContext->SetVisibleArea(shellArea);
}

// NOTE: Arguments to this function should have values scaled to
// CSS pixels, not device pixels.
void nsGlobalWindowOuter::CheckSecurityLeftAndTop(int32_t* aLeft, int32_t* aTop,
                                                  CallerType aCallerType) {
  // This one is harder. We have to get the screen size and window dimensions.

  // Check security state for use in determing window dimensions

  if (aCallerType != CallerType::System) {
#ifdef MOZ_XUL
    // if attempting to move the window, hide any open popups
    nsContentUtils::HidePopupsInDocument(mDoc);
#endif

    if (nsGlobalWindowOuter* rootWindow =
            nsGlobalWindowOuter::Cast(GetPrivateRoot())) {
      rootWindow->FlushPendingNotifications(FlushType::Layout);
    }

    nsCOMPtr<nsIBaseWindow> treeOwner = GetTreeOwnerWindow();

    RefPtr<nsScreen> screen = GetScreen();

    if (treeOwner && screen) {
      int32_t winLeft, winTop, winWidth, winHeight;

      // Get the window size
      treeOwner->GetPositionAndSize(&winLeft, &winTop, &winWidth, &winHeight);

      // convert those values to CSS pixels
      // XXX four separate retrievals of the prescontext
      winLeft = DevToCSSIntPixels(winLeft);
      winTop = DevToCSSIntPixels(winTop);
      winWidth = DevToCSSIntPixels(winWidth);
      winHeight = DevToCSSIntPixels(winHeight);

      // Get the screen dimensions
      // XXX This should use nsIScreenManager once it's fully fleshed out.
      int32_t screenLeft = screen->GetAvailLeft(IgnoreErrors());
      int32_t screenWidth = screen->GetAvailWidth(IgnoreErrors());
      int32_t screenHeight = screen->GetAvailHeight(IgnoreErrors());
#if defined(XP_MACOSX)
      /* The mac's coordinate system is different from the assumed Windows'
         system. It offsets by the height of the menubar so that a window
         placed at (0,0) will be entirely visible. Unfortunately that
         correction is made elsewhere (in Widget) and the meaning of
         the Avail... coordinates is overloaded. Here we allow a window
         to be placed at (0,0) because it does make sense to do so.
      */
      int32_t screenTop = screen->GetTop(IgnoreErrors());
#else
      int32_t screenTop = screen->GetAvailTop(IgnoreErrors());
#endif

      if (aLeft) {
        if (screenLeft + screenWidth < *aLeft + winWidth)
          *aLeft = screenLeft + screenWidth - winWidth;
        if (screenLeft > *aLeft) *aLeft = screenLeft;
      }
      if (aTop) {
        if (screenTop + screenHeight < *aTop + winHeight)
          *aTop = screenTop + screenHeight - winHeight;
        if (screenTop > *aTop) *aTop = screenTop;
      }
    } else {
      if (aLeft) *aLeft = 0;
      if (aTop) *aTop = 0;
    }
  }
}

int32_t nsGlobalWindowOuter::GetScrollBoundaryOuter(Side aSide) {
  FlushPendingNotifications(FlushType::Layout);
  if (nsIScrollableFrame* sf = GetScrollFrame()) {
    return nsPresContext::AppUnitsToIntCSSPixels(
        sf->GetScrollRange().Edge(aSide));
  }
  return 0;
}

CSSPoint nsGlobalWindowOuter::GetScrollXY(bool aDoFlush) {
  if (aDoFlush) {
    FlushPendingNotifications(FlushType::Layout);
  } else {
    EnsureSizeAndPositionUpToDate();
  }

  nsIScrollableFrame* sf = GetScrollFrame();
  if (!sf) {
    return CSSIntPoint(0, 0);
  }

  nsPoint scrollPos = sf->GetScrollPosition();
  if (scrollPos != nsPoint(0, 0) && !aDoFlush) {
    // Oh, well.  This is the expensive case -- the window is scrolled and we
    // didn't actually flush yet.  Repeat, but with a flush, since the content
    // may get shorter and hence our scroll position may decrease.
    return GetScrollXY(true);
  }

  return CSSPoint::FromAppUnits(scrollPos);
}

double nsGlobalWindowOuter::GetScrollXOuter() { return GetScrollXY(false).x; }

double nsGlobalWindowOuter::GetScrollYOuter() { return GetScrollXY(false).y; }

uint32_t nsGlobalWindowOuter::Length() {
  nsDOMWindowList* windows = GetFrames();

  return windows ? windows->GetLength() : 0;
}

Nullable<WindowProxyHolder> nsGlobalWindowOuter::GetTopOuter() {
  nsCOMPtr<nsPIDOMWindowOuter> top = GetScriptableTop();
  BrowsingContext* topBC;
  if (!top || !(topBC = top->GetBrowsingContext())) {
    return nullptr;
  }
  return WindowProxyHolder(topBC);
}

already_AddRefed<BrowsingContext> nsGlobalWindowOuter::GetChildWindow(
    const nsAString& aName) {
  NS_ENSURE_TRUE(mBrowsingContext, nullptr);

  return mBrowsingContext->FindChildWithName(aName);
}

bool nsGlobalWindowOuter::DispatchCustomEvent(const nsAString& aEventName) {
  bool defaultActionEnabled = true;
  nsContentUtils::DispatchTrustedEvent(mDoc, ToSupports(this), aEventName,
                                       CanBubble::eYes, Cancelable::eYes,
                                       &defaultActionEnabled);

  return defaultActionEnabled;
}

bool nsGlobalWindowOuter::DispatchResizeEvent(const CSSIntSize& aSize) {
  ErrorResult res;
  RefPtr<Event> domEvent = mDoc->CreateEvent(NS_LITERAL_STRING("CustomEvent"),
                                             CallerType::System, res);
  if (res.Failed()) {
    return false;
  }

  // We don't init the AutoJSAPI with ourselves because we don't want it
  // reporting errors to our onerror handlers.
  AutoJSAPI jsapi;
  jsapi.Init();
  JSContext* cx = jsapi.cx();
  JSAutoRealm ar(cx, GetWrapperPreserveColor());

  DOMWindowResizeEventDetail detail;
  detail.mWidth = aSize.width;
  detail.mHeight = aSize.height;
  JS::Rooted<JS::Value> detailValue(cx);
  if (!ToJSValue(cx, detail, &detailValue)) {
    return false;
  }

  CustomEvent* customEvent = static_cast<CustomEvent*>(domEvent.get());
  customEvent->InitCustomEvent(cx, NS_LITERAL_STRING("DOMWindowResize"),
                               /* aCanBubble = */ true,
                               /* aCancelable = */ true, detailValue);

  domEvent->SetTrusted(true);
  domEvent->WidgetEventPtr()->mFlags.mOnlyChromeDispatch = true;

  nsCOMPtr<EventTarget> target = do_QueryInterface(GetOuterWindow());
  domEvent->SetTarget(target);

  return target->DispatchEvent(*domEvent, CallerType::System, IgnoreErrors());
}

static already_AddRefed<nsIDocShellTreeItem> GetCallerDocShellTreeItem() {
  nsCOMPtr<nsIWebNavigation> callerWebNav = do_GetInterface(GetEntryGlobal());
  nsCOMPtr<nsIDocShellTreeItem> callerItem = do_QueryInterface(callerWebNav);

  return callerItem.forget();
}

bool nsGlobalWindowOuter::WindowExists(const nsAString& aName,
                                       bool aForceNoOpener,
                                       bool aLookForCallerOnJSStack) {
  MOZ_ASSERT(mDocShell, "Must have docshell");

  if (aForceNoOpener) {
    return aName.LowerCaseEqualsLiteral("_self") ||
           aName.LowerCaseEqualsLiteral("_top") ||
           aName.LowerCaseEqualsLiteral("_parent");
  }

  nsCOMPtr<nsIDocShellTreeItem> caller;
  if (aLookForCallerOnJSStack) {
    caller = GetCallerDocShellTreeItem();
  }

  if (!caller) {
    caller = mDocShell;
  }

  nsCOMPtr<nsIDocShellTreeItem> namedItem;
  mDocShell->FindItemWithName(aName, nullptr, caller,
                              /* aSkipTabGroup = */ false,
                              getter_AddRefs(namedItem));
  return namedItem != nullptr;
}

already_AddRefed<nsIWidget> nsGlobalWindowOuter::GetMainWidget() {
  nsCOMPtr<nsIBaseWindow> treeOwnerAsWin = GetTreeOwnerWindow();

  nsCOMPtr<nsIWidget> widget;

  if (treeOwnerAsWin) {
    treeOwnerAsWin->GetMainWidget(getter_AddRefs(widget));
  }

  return widget.forget();
}

nsIWidget* nsGlobalWindowOuter::GetNearestWidget() const {
  nsIDocShell* docShell = GetDocShell();
  NS_ENSURE_TRUE(docShell, nullptr);
  nsCOMPtr<nsIPresShell> presShell = docShell->GetPresShell();
  NS_ENSURE_TRUE(presShell, nullptr);
  nsIFrame* rootFrame = presShell->GetRootFrame();
  NS_ENSURE_TRUE(rootFrame, nullptr);
  return rootFrame->GetView()->GetNearestWidget(nullptr);
}

void nsGlobalWindowOuter::SetFullscreenOuter(bool aFullscreen,
                                             mozilla::ErrorResult& aError) {
  aError =
      SetFullscreenInternal(FullscreenReason::ForFullscreenMode, aFullscreen);
}

nsresult nsGlobalWindowOuter::SetFullScreen(bool aFullscreen) {
  return SetFullscreenInternal(FullscreenReason::ForFullscreenMode,
                               aFullscreen);
}

static void FinishDOMFullscreenChange(Document* aDoc, bool aInDOMFullscreen) {
  if (aInDOMFullscreen) {
    // Ask the document to handle any pending DOM fullscreen change.
    if (!Document::HandlePendingFullscreenRequests(aDoc)) {
      // If we don't end up having anything in fullscreen,
      // async request exiting fullscreen.
      Document::AsyncExitFullscreen(aDoc);
    }
  } else {
    // If the window is leaving fullscreen state, also ask the document
    // to exit from DOM Fullscreen.
    Document::ExitFullscreenInDocTree(aDoc);
  }
}

struct FullscreenTransitionDuration {
  // The unit of the durations is millisecond
  uint16_t mFadeIn = 0;
  uint16_t mFadeOut = 0;
  bool IsSuppressed() const { return mFadeIn == 0 && mFadeOut == 0; }
};

static void GetFullscreenTransitionDuration(
    bool aEnterFullscreen, FullscreenTransitionDuration* aDuration) {
  const char* pref = aEnterFullscreen
                         ? "full-screen-api.transition-duration.enter"
                         : "full-screen-api.transition-duration.leave";
  nsAutoCString prefValue;
  Preferences::GetCString(pref, prefValue);
  if (!prefValue.IsEmpty()) {
    sscanf(prefValue.get(), "%hu%hu", &aDuration->mFadeIn,
           &aDuration->mFadeOut);
  }
}

class FullscreenTransitionTask : public Runnable {
 public:
  FullscreenTransitionTask(const FullscreenTransitionDuration& aDuration,
                           nsGlobalWindowOuter* aWindow, bool aFullscreen,
                           nsIWidget* aWidget, nsIScreen* aScreen,
                           nsISupports* aTransitionData)
      : mozilla::Runnable("FullscreenTransitionTask"),
        mWindow(aWindow),
        mWidget(aWidget),
        mScreen(aScreen),
        mTransitionData(aTransitionData),
        mDuration(aDuration),
        mStage(eBeforeToggle),
        mFullscreen(aFullscreen) {}

  NS_IMETHOD Run() override;

 private:
  ~FullscreenTransitionTask() override {}

  /**
   * The flow of fullscreen transition:
   *
   *         parent process         |         child process
   * ----------------------------------------------------------------
   *
   *                                    | request/exit fullscreen
   *                              <-----|
   *         BeforeToggle stage |
   *                            |
   *  ToggleFullscreen stage *1 |----->
   *                                    | HandleFullscreenRequests
   *                                    |
   *                              <-----| MozAfterPaint event
   *       AfterToggle stage *2 |
   *                            |
   *                  End stage |
   *
   * Note we also start a timer at *1 so that if we don't get MozAfterPaint
   * from the child process in time, we continue going to *2.
   */
  enum Stage {
    // BeforeToggle stage happens before we enter or leave fullscreen
    // state. In this stage, the task triggers the pre-toggle fullscreen
    // transition on the widget.
    eBeforeToggle,
    // ToggleFullscreen stage actually executes the fullscreen toggle,
    // and wait for the next paint on the content to continue.
    eToggleFullscreen,
    // AfterToggle stage happens after we toggle the fullscreen state.
    // In this stage, the task triggers the post-toggle fullscreen
    // transition on the widget.
    eAfterToggle,
    // End stage is triggered after the final transition finishes.
    eEnd
  };

  class Observer final : public nsIObserver {
   public:
    NS_DECL_ISUPPORTS
    NS_DECL_NSIOBSERVER

    explicit Observer(FullscreenTransitionTask* aTask) : mTask(aTask) {}

   private:
    ~Observer() = default;

    RefPtr<FullscreenTransitionTask> mTask;
  };

  static const char* const kPaintedTopic;

  RefPtr<nsGlobalWindowOuter> mWindow;
  nsCOMPtr<nsIWidget> mWidget;
  nsCOMPtr<nsIScreen> mScreen;
  nsCOMPtr<nsITimer> mTimer;
  nsCOMPtr<nsISupports> mTransitionData;

  TimeStamp mFullscreenChangeStartTime;
  FullscreenTransitionDuration mDuration;
  Stage mStage;
  bool mFullscreen;
};

const char* const FullscreenTransitionTask::kPaintedTopic =
    "fullscreen-painted";

NS_IMETHODIMP
FullscreenTransitionTask::Run() {
  Stage stage = mStage;
  mStage = Stage(mStage + 1);
  if (MOZ_UNLIKELY(mWidget->Destroyed())) {
    // If the widget has been destroyed before we get here, don't try to
    // do anything more. Just let it go and release ourselves.
    NS_WARNING("The widget to fullscreen has been destroyed");
    return NS_OK;
  }
  if (stage == eBeforeToggle) {
    PROFILER_ADD_MARKER("Fullscreen transition start", DOM);
    mWidget->PerformFullscreenTransition(nsIWidget::eBeforeFullscreenToggle,
                                         mDuration.mFadeIn, mTransitionData,
                                         this);
  } else if (stage == eToggleFullscreen) {
    PROFILER_ADD_MARKER("Fullscreen toggle start", DOM);
    mFullscreenChangeStartTime = TimeStamp::Now();
    if (MOZ_UNLIKELY(mWindow->mFullscreen != mFullscreen)) {
      // This could happen in theory if several fullscreen requests in
      // different direction happen continuously in a short time. We
      // need to ensure the fullscreen state matches our target here,
      // otherwise the widget would change the window state as if we
      // toggle for Fullscreen Mode instead of Fullscreen API.
      NS_WARNING("The fullscreen state of the window does not match");
      mWindow->mFullscreen = mFullscreen;
    }
    // Toggle the fullscreen state on the widget
    if (!mWindow->SetWidgetFullscreen(FullscreenReason::ForFullscreenAPI,
                                      mFullscreen, mWidget, mScreen)) {
      // Fail to setup the widget, call FinishFullscreenChange to
      // complete fullscreen change directly.
      mWindow->FinishFullscreenChange(mFullscreen);
    }
    // Set observer for the next content paint.
    nsCOMPtr<nsIObserver> observer = new Observer(this);
    nsCOMPtr<nsIObserverService> obs = mozilla::services::GetObserverService();
    obs->AddObserver(observer, kPaintedTopic, false);
    // There are several edge cases where we may never get the paint
    // notification, including:
    // 1. the window/tab is closed before the next paint;
    // 2. the user has switched to another tab before we get here.
    // Completely fixing those cases seems to be tricky, and since they
    // should rarely happen, it probably isn't worth to fix. Hence we
    // simply add a timeout here to ensure we never hang forever.
    // In addition, if the page is complicated or the machine is less
    // powerful, layout could take a long time, in which case, staying
    // in black screen for that long could hurt user experience even
    // more than exposing an intermediate state.
    uint32_t timeout =
        Preferences::GetUint("full-screen-api.transition.timeout", 1000);
    NS_NewTimerWithObserver(getter_AddRefs(mTimer), observer, timeout,
                            nsITimer::TYPE_ONE_SHOT);
  } else if (stage == eAfterToggle) {
    Telemetry::AccumulateTimeDelta(Telemetry::FULLSCREEN_TRANSITION_BLACK_MS,
                                   mFullscreenChangeStartTime);
    mWidget->PerformFullscreenTransition(nsIWidget::eAfterFullscreenToggle,
                                         mDuration.mFadeOut, mTransitionData,
                                         this);
  } else if (stage == eEnd) {
    PROFILER_ADD_MARKER("Fullscreen transition end", DOM);
    mWidget->CleanupFullscreenTransition();
  }
  return NS_OK;
}

NS_IMPL_ISUPPORTS(FullscreenTransitionTask::Observer, nsIObserver)

NS_IMETHODIMP
FullscreenTransitionTask::Observer::Observe(nsISupports* aSubject,
                                            const char* aTopic,
                                            const char16_t* aData) {
  bool shouldContinue = false;
  if (strcmp(aTopic, FullscreenTransitionTask::kPaintedTopic) == 0) {
    nsCOMPtr<nsPIDOMWindowInner> win(do_QueryInterface(aSubject));
    nsCOMPtr<nsIWidget> widget =
        win ? nsGlobalWindowInner::Cast(win)->GetMainWidget() : nullptr;
    if (widget == mTask->mWidget) {
      // The paint notification arrives first. Cancel the timer.
      mTask->mTimer->Cancel();
      shouldContinue = true;
      PROFILER_ADD_MARKER("Fullscreen toggle end", DOM);
    }
  } else {
#ifdef DEBUG
    MOZ_ASSERT(strcmp(aTopic, NS_TIMER_CALLBACK_TOPIC) == 0,
               "Should only get fullscreen-painted or timer-callback");
    nsCOMPtr<nsITimer> timer(do_QueryInterface(aSubject));
    MOZ_ASSERT(timer && timer == mTask->mTimer,
               "Should only trigger this with the timer the task created");
#endif
    shouldContinue = true;
    PROFILER_ADD_MARKER("Fullscreen toggle timeout", DOM);
  }
  if (shouldContinue) {
    nsCOMPtr<nsIObserverService> obs = mozilla::services::GetObserverService();
    obs->RemoveObserver(this, kPaintedTopic);
    mTask->mTimer = nullptr;
    mTask->Run();
  }
  return NS_OK;
}

static bool MakeWidgetFullscreen(nsGlobalWindowOuter* aWindow,
                                 FullscreenReason aReason, bool aFullscreen) {
  nsCOMPtr<nsIWidget> widget = aWindow->GetMainWidget();
  if (!widget) {
    return false;
  }

  FullscreenTransitionDuration duration;
  bool performTransition = false;
  nsCOMPtr<nsISupports> transitionData;
  if (aReason == FullscreenReason::ForFullscreenAPI) {
    GetFullscreenTransitionDuration(aFullscreen, &duration);
    if (!duration.IsSuppressed()) {
      performTransition = widget->PrepareForFullscreenTransition(
          getter_AddRefs(transitionData));
    }
  }
  // We pass nullptr as the screen to SetWidgetFullscreen
  // and FullscreenTransitionTask, as we do not wish to override
  // the default screen selection behavior.  The screen containing
  // most of the widget will be selected.
  if (!performTransition) {
    return aWindow->SetWidgetFullscreen(aReason, aFullscreen, widget, nullptr);
  }
  nsCOMPtr<nsIRunnable> task = new FullscreenTransitionTask(
      duration, aWindow, aFullscreen, widget, nullptr, transitionData);
  task->Run();
  return true;
}

nsresult nsGlobalWindowOuter::SetFullscreenInternal(FullscreenReason aReason,
                                                    bool aFullscreen) {
  MOZ_ASSERT(nsContentUtils::IsSafeToRunScript(),
             "Requires safe to run script as it "
             "may call FinishDOMFullscreenChange");

  NS_ENSURE_TRUE(mDocShell, NS_ERROR_FAILURE);

  MOZ_ASSERT(
      aReason != FullscreenReason::ForForceExitFullscreen || !aFullscreen,
      "FullscreenReason::ForForceExitFullscreen can "
      "only be used with exiting fullscreen");

  // Only chrome can change our fullscreen mode. Otherwise, the state
  // can only be changed for DOM fullscreen.
  if (aReason == FullscreenReason::ForFullscreenMode &&
      !nsContentUtils::LegacyIsCallerChromeOrNativeCode()) {
    return NS_OK;
  }

  // SetFullscreen needs to be called on the root window, so get that
  // via the DocShell tree, and if we are not already the root,
  // call SetFullscreen on that window instead.
  nsCOMPtr<nsIDocShellTreeItem> rootItem;
  mDocShell->GetRootTreeItem(getter_AddRefs(rootItem));
  nsCOMPtr<nsPIDOMWindowOuter> window =
      rootItem ? rootItem->GetWindow() : nullptr;
  if (!window) return NS_ERROR_FAILURE;
  if (rootItem != mDocShell)
    return window->SetFullscreenInternal(aReason, aFullscreen);

  // make sure we don't try to set full screen on a non-chrome window,
  // which might happen in embedding world
  if (mDocShell->ItemType() != nsIDocShellTreeItem::typeChrome)
    return NS_ERROR_FAILURE;

  // If we are already in full screen mode, just return.
  if (mFullscreen == aFullscreen) {
    return NS_OK;
  }

  // Note that although entering DOM fullscreen could also cause
  // consequential calls to this method, those calls will be skipped
  // at the condition above.
  if (aReason == FullscreenReason::ForFullscreenMode) {
    if (!aFullscreen && !mFullscreenMode) {
      // If we are exiting fullscreen mode, but we actually didn't
      // entered fullscreen mode, the fullscreen state was only for
      // the Fullscreen API. Change the reason here so that we can
      // perform transition for it.
      aReason = FullscreenReason::ForFullscreenAPI;
    } else {
      mFullscreenMode = aFullscreen;
    }
  } else {
    // If we are exiting from DOM fullscreen while we initially make
    // the window fullscreen because of fullscreen mode, don't restore
    // the window. But we still need to exit the DOM fullscreen state.
    if (!aFullscreen && mFullscreenMode) {
      FinishDOMFullscreenChange(mDoc, false);
      return NS_OK;
    }
  }

  // Prevent chrome documents which are still loading from resizing
  // the window after we set fullscreen mode.
  nsCOMPtr<nsIBaseWindow> treeOwnerAsWin = GetTreeOwnerWindow();
  nsCOMPtr<nsIXULWindow> xulWin(do_GetInterface(treeOwnerAsWin));
  if (aFullscreen && xulWin) {
    xulWin->SetIntrinsicallySized(false);
  }

  // Set this before so if widget sends an event indicating its
  // gone full screen, the state trap above works.
  mFullscreen = aFullscreen;

  // Sometimes we don't want the top-level widget to actually go fullscreen,
  // for example in the B2G desktop client, we don't want the emulated screen
  // dimensions to appear to increase when entering fullscreen mode; we just
  // want the content to fill the entire client area of the emulator window.
  if (!Preferences::GetBool("full-screen-api.ignore-widgets", false)) {
    if (MakeWidgetFullscreen(this, aReason, aFullscreen)) {
      // The rest of code for switching fullscreen is in nsGlobalWindowOuter::
      // FinishFullscreenChange() which will be called after sizemodechange
      // event is dispatched.
      return NS_OK;
    }
  }

  FinishFullscreenChange(aFullscreen);
  return NS_OK;
}

bool nsGlobalWindowOuter::SetWidgetFullscreen(FullscreenReason aReason,
                                              bool aIsFullscreen,
                                              nsIWidget* aWidget,
                                              nsIScreen* aScreen) {
  MOZ_ASSERT(this == GetTopInternal(), "Only topmost window should call this");
  MOZ_ASSERT(!GetFrameElementInternal(), "Content window should not call this");
  MOZ_ASSERT(XRE_GetProcessType() == GeckoProcessType_Default);

  if (!NS_WARN_IF(!IsChromeWindow())) {
    if (!NS_WARN_IF(mChromeFields.mFullscreenPresShell)) {
      if (nsIPresShell* shell = mDocShell->GetPresShell()) {
        if (nsRefreshDriver* rd = shell->GetRefreshDriver()) {
          mChromeFields.mFullscreenPresShell = do_GetWeakReference(shell);
          MOZ_ASSERT(mChromeFields.mFullscreenPresShell);
          rd->SetIsResizeSuppressed();
          rd->Freeze();
        }
      }
    }
  }
  nsresult rv =
      aReason == FullscreenReason::ForFullscreenMode
          ?
          // If we enter fullscreen for fullscreen mode, we want
          // the native system behavior.
          aWidget->MakeFullScreenWithNativeTransition(aIsFullscreen, aScreen)
          : aWidget->MakeFullScreen(aIsFullscreen, aScreen);
  return NS_SUCCEEDED(rv);
}

/* virtual */ void nsGlobalWindowOuter::FullscreenWillChange(
    bool aIsFullscreen) {
  if (aIsFullscreen) {
    DispatchCustomEvent(NS_LITERAL_STRING("willenterfullscreen"));
  } else {
    DispatchCustomEvent(NS_LITERAL_STRING("willexitfullscreen"));
  }
}

/* virtual */ void nsGlobalWindowOuter::FinishFullscreenChange(
    bool aIsFullscreen) {
  if (aIsFullscreen != mFullscreen) {
    NS_WARNING("Failed to toggle fullscreen state of the widget");
    // We failed to make the widget enter fullscreen.
    // Stop further changes and restore the state.
    if (!aIsFullscreen) {
      mFullscreen = false;
      mFullscreenMode = false;
    } else {
      MOZ_ASSERT_UNREACHABLE("Failed to exit fullscreen?");
      mFullscreen = true;
      // We don't know how code can reach here. Not sure
      // what value should be set for fullscreen mode.
      mFullscreenMode = false;
    }
    return;
  }

  // Note that we must call this to toggle the DOM fullscreen state
  // of the document before dispatching the "fullscreen" event, so
  // that the chrome can distinguish between browser fullscreen mode
  // and DOM fullscreen.
  FinishDOMFullscreenChange(mDoc, mFullscreen);

  // dispatch a "fullscreen" DOM event so that XUL apps can
  // respond visually if we are kicked into full screen mode
  DispatchCustomEvent(NS_LITERAL_STRING("fullscreen"));

  if (!NS_WARN_IF(!IsChromeWindow())) {
    if (nsCOMPtr<nsIPresShell> shell =
            do_QueryReferent(mChromeFields.mFullscreenPresShell)) {
      if (nsRefreshDriver* rd = shell->GetRefreshDriver()) {
        rd->Thaw();
      }
      mChromeFields.mFullscreenPresShell = nullptr;
    }
  }

  if (!mWakeLock && mFullscreen) {
    RefPtr<power::PowerManagerService> pmService =
        power::PowerManagerService::GetInstance();
    if (!pmService) {
      return;
    }

    // XXXkhuey using the inner here, do we need to do something if it changes?
    ErrorResult rv;
    mWakeLock = pmService->NewWakeLock(NS_LITERAL_STRING("DOM_Fullscreen"),
                                       GetCurrentInnerWindow(), rv);
    NS_WARNING_ASSERTION(!rv.Failed(), "Failed to lock the wakelock");
    rv.SuppressException();
  } else if (mWakeLock && !mFullscreen) {
    ErrorResult rv;
    mWakeLock->Unlock(rv);
    mWakeLock = nullptr;
    rv.SuppressException();
  }
}

bool nsGlobalWindowOuter::Fullscreen() const {
  NS_ENSURE_TRUE(mDocShell, mFullscreen);

  // Get the fullscreen value of the root window, to always have the value
  // accurate, even when called from content.
  nsCOMPtr<nsIDocShellTreeItem> rootItem;
  mDocShell->GetRootTreeItem(getter_AddRefs(rootItem));
  if (rootItem == mDocShell) {
    if (!XRE_IsContentProcess()) {
      // We are the root window. Return our internal value.
      return mFullscreen;
    }
    if (nsCOMPtr<nsIWidget> widget = GetNearestWidget()) {
      // We are in content process, figure out the value from
      // the sizemode of the puppet widget.
      return widget->SizeMode() == nsSizeMode_Fullscreen;
    }
    return false;
  }

  nsCOMPtr<nsPIDOMWindowOuter> window = rootItem->GetWindow();
  NS_ENSURE_TRUE(window, mFullscreen);

  return nsGlobalWindowOuter::Cast(window)->Fullscreen();
}

bool nsGlobalWindowOuter::GetFullscreenOuter() { return Fullscreen(); }

bool nsGlobalWindowOuter::GetFullScreen() {
  FORWARD_TO_INNER(GetFullScreen, (), false);
}

void nsGlobalWindowOuter::EnsureReflowFlushAndPaint() {
  NS_ASSERTION(mDocShell,
               "EnsureReflowFlushAndPaint() called with no "
               "docshell!");

  if (!mDocShell) return;

  nsCOMPtr<nsIPresShell> presShell = mDocShell->GetPresShell();

  if (!presShell) return;

  // Flush pending reflows.
  if (mDoc) {
    mDoc->FlushPendingNotifications(FlushType::Layout);
  }

  // Unsuppress painting.
  presShell->UnsuppressPainting();
}

// static
void nsGlobalWindowOuter::MakeScriptDialogTitle(
    nsAString& aOutTitle, nsIPrincipal* aSubjectPrincipal) {
  MOZ_ASSERT(aSubjectPrincipal);

  aOutTitle.Truncate();

  // Try to get a host from the running principal -- this will do the
  // right thing for javascript: and data: documents.

  nsCOMPtr<nsIURI> uri;
  nsresult rv = aSubjectPrincipal->GetURI(getter_AddRefs(uri));
  if (NS_SUCCEEDED(rv) && uri) {
    // remove user:pass for privacy and spoof prevention

    nsCOMPtr<nsIURIFixup> fixup(do_GetService(NS_URIFIXUP_CONTRACTID));
    if (fixup) {
      nsCOMPtr<nsIURI> fixedURI;
      rv = fixup->CreateExposableURI(uri, getter_AddRefs(fixedURI));
      if (NS_SUCCEEDED(rv) && fixedURI) {
        nsAutoCString host;
        fixedURI->GetHost(host);

        if (!host.IsEmpty()) {
          // if this URI has a host we'll show it. For other
          // schemes (e.g. file:) we fall back to the localized
          // generic string

          nsAutoCString prepath;
          fixedURI->GetDisplayPrePath(prepath);

          NS_ConvertUTF8toUTF16 ucsPrePath(prepath);
          const char16_t* formatStrings[] = {ucsPrePath.get()};
          nsContentUtils::FormatLocalizedString(
              nsContentUtils::eCOMMON_DIALOG_PROPERTIES, "ScriptDlgHeading",
              formatStrings, aOutTitle);
        }
      }
    }
  }

  if (aOutTitle.IsEmpty()) {
    // We didn't find a host so use the generic heading
    nsContentUtils::GetLocalizedString(
        nsContentUtils::eCOMMON_DIALOG_PROPERTIES, "ScriptDlgGenericHeading",
        aOutTitle);
  }

  // Just in case
  if (aOutTitle.IsEmpty()) {
    NS_WARNING(
        "could not get ScriptDlgGenericHeading string from string bundle");
    aOutTitle.AssignLiteral("[Script]");
  }
}

bool nsGlobalWindowOuter::CanMoveResizeWindows(CallerType aCallerType) {
  // When called from chrome, we can avoid the following checks.
  if (aCallerType != CallerType::System) {
    // Don't allow scripts to move or resize windows that were not opened by a
    // script.
    if (!mHadOriginalOpener) {
      return false;
    }

    if (!CanSetProperty("dom.disable_window_move_resize")) {
      return false;
    }

    // Ignore the request if we have more than one tab in the window.
    if (XRE_IsContentProcess()) {
      nsCOMPtr<nsIDocShell> docShell = GetDocShell();
      if (docShell) {
        nsCOMPtr<nsITabChild> child = docShell->GetTabChild();
        bool hasSiblings = true;
        if (child && NS_SUCCEEDED(child->GetHasSiblings(&hasSiblings)) &&
            hasSiblings) {
          return false;
        }
      }
    } else {
      nsCOMPtr<nsIDocShellTreeOwner> treeOwner = GetTreeOwner();
      uint32_t itemCount = 0;
      if (treeOwner && NS_SUCCEEDED(treeOwner->GetTabCount(&itemCount)) &&
          itemCount > 1) {
        return false;
      }
    }
  }

  if (mDocShell) {
    bool allow;
    nsresult rv = mDocShell->GetAllowWindowControl(&allow);
    if (NS_SUCCEEDED(rv) && !allow) return false;
  }

  if (nsGlobalWindowInner::sMouseDown &&
      !nsGlobalWindowInner::sDragServiceDisabled) {
    nsCOMPtr<nsIDragService> ds =
        do_GetService("@mozilla.org/widget/dragservice;1");
    if (ds) {
      nsGlobalWindowInner::sDragServiceDisabled = true;
      ds->Suppress();
    }
  }
  return true;
}

bool nsGlobalWindowOuter::AlertOrConfirm(bool aAlert, const nsAString& aMessage,
                                         nsIPrincipal& aSubjectPrincipal,
                                         ErrorResult& aError) {
  // XXX This method is very similar to nsGlobalWindowOuter::Prompt, make
  // sure any modifications here don't need to happen over there!
  if (!AreDialogsEnabled()) {
    // Just silently return.  In the case of alert(), the return value is
    // ignored.  In the case of confirm(), returning false is the same thing as
    // would happen if the user cancels.
    return false;
  }

  // Reset popup state while opening a modal dialog, and firing events
  // about the dialog, to prevent the current state from being active
  // the whole time a modal dialog is open.
  nsAutoPopupStatePusher popupStatePusher(PopupBlocker::openAbused, true);

  // Before bringing up the window, unsuppress painting and flush
  // pending reflows.
  EnsureReflowFlushAndPaint();

  nsAutoString title;
  MakeScriptDialogTitle(title, &aSubjectPrincipal);

  // Remove non-terminating null characters from the
  // string. See bug #310037.
  nsAutoString final;
  nsContentUtils::StripNullChars(aMessage, final);
  nsContentUtils::PlatformToDOMLineBreaks(final);

  nsresult rv;
  nsCOMPtr<nsIPromptFactory> promptFac =
      do_GetService("@mozilla.org/prompter;1", &rv);
  if (NS_FAILED(rv)) {
    aError.Throw(rv);
    return false;
  }

  nsCOMPtr<nsIPrompt> prompt;
  aError =
      promptFac->GetPrompt(this, NS_GET_IID(nsIPrompt), getter_AddRefs(prompt));
  if (aError.Failed()) {
    return false;
  }

  // Always allow tab modal prompts for alert and confirm.
  if (nsCOMPtr<nsIWritablePropertyBag2> promptBag = do_QueryInterface(prompt)) {
    promptBag->SetPropertyAsBool(NS_LITERAL_STRING("allowTabModal"), true);
  }

  bool result = false;
  nsAutoSyncOperation sync(mDoc);
  if (ShouldPromptToBlockDialogs()) {
    bool disallowDialog = false;
    nsAutoString label;
    nsContentUtils::GetLocalizedString(
        nsContentUtils::eCOMMON_DIALOG_PROPERTIES, "ScriptDialogLabel", label);

    aError = aAlert
                 ? prompt->AlertCheck(title.get(), final.get(), label.get(),
                                      &disallowDialog)
                 : prompt->ConfirmCheck(title.get(), final.get(), label.get(),
                                        &disallowDialog, &result);

    if (disallowDialog) DisableDialogs();
  } else {
    aError = aAlert ? prompt->Alert(title.get(), final.get())
                    : prompt->Confirm(title.get(), final.get(), &result);
  }

  return result;
}

void nsGlobalWindowOuter::AlertOuter(const nsAString& aMessage,
                                     nsIPrincipal& aSubjectPrincipal,
                                     ErrorResult& aError) {
  AlertOrConfirm(/* aAlert = */ true, aMessage, aSubjectPrincipal, aError);
}

bool nsGlobalWindowOuter::ConfirmOuter(const nsAString& aMessage,
                                       nsIPrincipal& aSubjectPrincipal,
                                       ErrorResult& aError) {
  return AlertOrConfirm(/* aAlert = */ false, aMessage, aSubjectPrincipal,
                        aError);
}

void nsGlobalWindowOuter::PromptOuter(const nsAString& aMessage,
                                      const nsAString& aInitial,
                                      nsAString& aReturn,
                                      nsIPrincipal& aSubjectPrincipal,
                                      ErrorResult& aError) {
  // XXX This method is very similar to nsGlobalWindowOuter::AlertOrConfirm,
  // make sure any modifications here don't need to happen over there!
  SetDOMStringToNull(aReturn);

  if (!AreDialogsEnabled()) {
    // Return null, as if the user just canceled the prompt.
    return;
  }

  // Reset popup state while opening a modal dialog, and firing events
  // about the dialog, to prevent the current state from being active
  // the whole time a modal dialog is open.
  nsAutoPopupStatePusher popupStatePusher(PopupBlocker::openAbused, true);

  // Before bringing up the window, unsuppress painting and flush
  // pending reflows.
  EnsureReflowFlushAndPaint();

  nsAutoString title;
  MakeScriptDialogTitle(title, &aSubjectPrincipal);

  // Remove non-terminating null characters from the
  // string. See bug #310037.
  nsAutoString fixedMessage, fixedInitial;
  nsContentUtils::StripNullChars(aMessage, fixedMessage);
  nsContentUtils::PlatformToDOMLineBreaks(fixedMessage);
  nsContentUtils::StripNullChars(aInitial, fixedInitial);

  nsresult rv;
  nsCOMPtr<nsIPromptFactory> promptFac =
      do_GetService("@mozilla.org/prompter;1", &rv);
  if (NS_FAILED(rv)) {
    aError.Throw(rv);
    return;
  }

  nsCOMPtr<nsIPrompt> prompt;
  aError =
      promptFac->GetPrompt(this, NS_GET_IID(nsIPrompt), getter_AddRefs(prompt));
  if (aError.Failed()) {
    return;
  }

  // Always allow tab modal prompts for prompt.
  if (nsCOMPtr<nsIWritablePropertyBag2> promptBag = do_QueryInterface(prompt)) {
    promptBag->SetPropertyAsBool(NS_LITERAL_STRING("allowTabModal"), true);
  }

  // Pass in the default value, if any.
  char16_t* inoutValue = ToNewUnicode(fixedInitial);
  bool disallowDialog = false;

  nsAutoString label;
  label.SetIsVoid(true);
  if (ShouldPromptToBlockDialogs()) {
    nsContentUtils::GetLocalizedString(
        nsContentUtils::eCOMMON_DIALOG_PROPERTIES, "ScriptDialogLabel", label);
  }

  nsAutoSyncOperation sync(mDoc);
  bool ok;
  aError = prompt->Prompt(title.get(), fixedMessage.get(), &inoutValue,
                          label.IsVoid() ? nullptr : label.get(),
                          &disallowDialog, &ok);

  if (disallowDialog) {
    DisableDialogs();
  }

  if (aError.Failed()) {
    return;
  }

  nsString outValue;
  outValue.Adopt(inoutValue);

  if (ok && inoutValue) {
    aReturn.Assign(outValue);
  }
}

void nsGlobalWindowOuter::FocusOuter() {
  nsFocusManager* fm = nsFocusManager::GetFocusManager();
  if (!fm) {
    return;
  }

  nsCOMPtr<nsIBaseWindow> baseWin = do_QueryInterface(mDocShell);

  bool isVisible = false;
  if (baseWin) {
    baseWin->GetVisibility(&isVisible);
  }

  if (!isVisible) {
    // A hidden tab is being focused, ignore this call.
    return;
  }

  nsCOMPtr<nsPIDOMWindowInner> caller = do_QueryInterface(GetEntryGlobal());
  nsPIDOMWindowOuter* callerOuter = caller ? caller->GetOuterWindow() : nullptr;
  nsCOMPtr<nsPIDOMWindowOuter> opener = GetOpener();

  // Enforce dom.disable_window_flip (for non-chrome), but still allow the
  // window which opened us to raise us at times when popups are allowed
  // (bugs 355482 and 369306).
  bool canFocus = CanSetProperty("dom.disable_window_flip") ||
                  (opener == callerOuter &&
                   RevisePopupAbuseLevel(PopupBlocker::GetPopupControlState()) <
                       PopupBlocker::openBlocked);

  nsCOMPtr<mozIDOMWindowProxy> activeDOMWindow;
  fm->GetActiveWindow(getter_AddRefs(activeDOMWindow));

  nsCOMPtr<nsIDocShellTreeItem> rootItem;
  mDocShell->GetRootTreeItem(getter_AddRefs(rootItem));
  nsCOMPtr<nsPIDOMWindowOuter> rootWin =
      rootItem ? rootItem->GetWindow() : nullptr;
  auto* activeWindow = nsPIDOMWindowOuter::From(activeDOMWindow);
  bool isActive = (rootWin == activeWindow);

  nsCOMPtr<nsIBaseWindow> treeOwnerAsWin = GetTreeOwnerWindow();
  if (treeOwnerAsWin && (canFocus || isActive)) {
    bool isEnabled = true;
    if (NS_SUCCEEDED(treeOwnerAsWin->GetEnabled(&isEnabled)) && !isEnabled) {
      NS_WARNING("Should not try to set the focus on a disabled window");
      return;
    }

    // XXXndeakin not sure what this is for or if it should go somewhere else
    nsCOMPtr<nsIEmbeddingSiteWindow> embeddingWin(
        do_GetInterface(treeOwnerAsWin));
    if (embeddingWin) embeddingWin->SetFocus();
  }

  if (!mDocShell) {
    return;
  }

  nsCOMPtr<nsIPresShell> presShell;
  // Don't look for a presshell if we're a root chrome window that's got
  // about:blank loaded.  We don't want to focus our widget in that case.
  // XXXbz should we really be checking for IsInitialDocument() instead?
  bool lookForPresShell = true;
  if (mDocShell->ItemType() == nsIDocShellTreeItem::typeChrome &&
      GetPrivateRoot() == this && mDoc) {
    nsIURI* ourURI = mDoc->GetDocumentURI();
    if (ourURI) {
      lookForPresShell = !NS_IsAboutBlank(ourURI);
    }
  }

  if (lookForPresShell) {
    presShell = mDocShell->GetEldestPresShell();
  }

  nsCOMPtr<nsIDocShellTreeItem> parentDsti;
  mDocShell->GetParent(getter_AddRefs(parentDsti));

  // set the parent's current focus to the frame containing this window.
  nsCOMPtr<nsPIDOMWindowOuter> parent =
      parentDsti ? parentDsti->GetWindow() : nullptr;
  if (parent) {
    nsCOMPtr<Document> parentdoc = parent->GetDoc();
    if (!parentdoc) {
      return;
    }

    RefPtr<Element> frame = parentdoc->FindContentForSubDocument(mDoc);
    if (frame) {
      uint32_t flags = nsIFocusManager::FLAG_NOSCROLL;
      if (canFocus) flags |= nsIFocusManager::FLAG_RAISE;
      DebugOnly<nsresult> rv = fm->SetFocus(frame, flags);
      MOZ_ASSERT(NS_SUCCEEDED(rv),
                 "SetFocus only fails if the first argument is null, "
                 "but we pass an element");
    }
    return;
  }

  if (canFocus) {
    // if there is no parent, this must be a toplevel window, so raise the
    // window if canFocus is true. If this is a child process, the raise
    // window request will get forwarded to the parent by the puppet widget.
    DebugOnly<nsresult> rv = fm->SetActiveWindow(this);
    MOZ_ASSERT(NS_SUCCEEDED(rv),
               "SetActiveWindow only fails if passed null or a non-toplevel "
               "window, which is not the case here.");
  }
}

nsresult nsGlobalWindowOuter::Focus() {
  FORWARD_TO_INNER(Focus, (), NS_ERROR_UNEXPECTED);
}

void nsGlobalWindowOuter::BlurOuter() {
  // If dom.disable_window_flip == true, then content should not be allowed
  // to call this function (this would allow popunders, bug 369306)
  if (!CanSetProperty("dom.disable_window_flip")) {
    return;
  }

  // If embedding apps don't implement nsIEmbeddingSiteWindow, we
  // shouldn't throw exceptions to web content.

  nsCOMPtr<nsIDocShellTreeOwner> treeOwner = GetTreeOwner();
  nsCOMPtr<nsIEmbeddingSiteWindow> siteWindow(do_GetInterface(treeOwner));
  if (siteWindow) {
    // This method call may cause mDocShell to become nullptr.
    siteWindow->Blur();

    // if the root is focused, clear the focus
    nsIFocusManager* fm = nsFocusManager::GetFocusManager();
    if (fm && mDoc) {
      RefPtr<Element> element;
      fm->GetFocusedElementForWindow(this, false, nullptr,
                                     getter_AddRefs(element));
      if (element == mDoc->GetRootElement()) {
        fm->ClearFocus(this);
      }
    }
  }
}

void nsGlobalWindowOuter::StopOuter(ErrorResult& aError) {
  nsCOMPtr<nsIWebNavigation> webNav(do_QueryInterface(mDocShell));
  if (webNav) {
    aError = webNav->Stop(nsIWebNavigation::STOP_ALL);
  }
}

void nsGlobalWindowOuter::PrintOuter(ErrorResult& aError) {
#ifdef NS_PRINTING
  if (!AreDialogsEnabled()) {
    // We probably want to keep throwing here; silently doing nothing is a bit
    // weird given the typical use cases of print().
    aError.Throw(NS_ERROR_NOT_AVAILABLE);
    return;
  }

  if (ShouldPromptToBlockDialogs() && !ConfirmDialogIfNeeded()) {
    aError.Throw(NS_ERROR_NOT_AVAILABLE);
    return;
  }

  nsCOMPtr<nsIWebBrowserPrint> webBrowserPrint;
  if (NS_SUCCEEDED(GetInterface(NS_GET_IID(nsIWebBrowserPrint),
                                getter_AddRefs(webBrowserPrint)))) {
    nsAutoSyncOperation sync(GetCurrentInnerWindowInternal()
                                 ? GetCurrentInnerWindowInternal()->mDoc.get()
                                 : nullptr);

    nsCOMPtr<nsIPrintSettingsService> printSettingsService =
        do_GetService("@mozilla.org/gfx/printsettings-service;1");

    nsCOMPtr<nsIPrintSettings> printSettings;
    if (printSettingsService) {
      bool printSettingsAreGlobal =
          Preferences::GetBool("print.use_global_printsettings", false);

      if (printSettingsAreGlobal) {
        printSettingsService->GetGlobalPrintSettings(
            getter_AddRefs(printSettings));

        nsAutoString printerName;
        printSettings->GetPrinterName(printerName);

        bool shouldGetDefaultPrinterName = printerName.IsEmpty();
#  ifdef MOZ_X11
        // In Linux, GTK backend does not support per printer settings.
        // Calling GetDefaultPrinterName causes a sandbox violation (see Bug
        // 1329216). The printer name is not needed anywhere else on Linux
        // before it gets to the parent. In the parent, we will then query the
        // default printer name if no name is set. Unless we are in the parent,
        // we will skip this part.
        if (!XRE_IsParentProcess()) {
          shouldGetDefaultPrinterName = false;
        }
#  endif
        if (shouldGetDefaultPrinterName) {
          printSettingsService->GetDefaultPrinterName(printerName);
          printSettings->SetPrinterName(printerName);
        }
        printSettingsService->InitPrintSettingsFromPrinter(printerName,
                                                           printSettings);
        printSettingsService->InitPrintSettingsFromPrefs(
            printSettings, true, nsIPrintSettings::kInitSaveAll);
      } else {
        printSettingsService->GetNewPrintSettings(
            getter_AddRefs(printSettings));
      }

      EnterModalState();
      webBrowserPrint->Print(printSettings, nullptr);
      LeaveModalState();

      bool savePrintSettings =
          Preferences::GetBool("print.save_print_settings", false);
      if (printSettingsAreGlobal && savePrintSettings) {
        printSettingsService->SavePrintSettingsToPrefs(
            printSettings, true, nsIPrintSettings::kInitSaveAll);
        printSettingsService->SavePrintSettingsToPrefs(
            printSettings, false, nsIPrintSettings::kInitSavePrinterName);
      }
    } else {
      webBrowserPrint->GetGlobalPrintSettings(getter_AddRefs(printSettings));
      webBrowserPrint->Print(printSettings, nullptr);
    }
  }
#endif  // NS_PRINTING
}

void nsGlobalWindowOuter::MoveToOuter(int32_t aXPos, int32_t aYPos,
                                      CallerType aCallerType,
                                      ErrorResult& aError) {
  /*
   * If caller is not chrome and the user has not explicitly exempted the site,
   * prevent window.moveTo() by exiting early
   */

  if (!CanMoveResizeWindows(aCallerType) || IsFrame()) {
    return;
  }

  nsCOMPtr<nsIBaseWindow> treeOwnerAsWin = GetTreeOwnerWindow();
  if (!treeOwnerAsWin) {
    aError.Throw(NS_ERROR_FAILURE);
    return;
  }

  nsCOMPtr<nsIScreenManager> screenMgr =
      do_GetService("@mozilla.org/gfx/screenmanager;1");
  nsCOMPtr<nsIScreen> screen;
  if (screenMgr) {
    CSSIntSize size;
    GetInnerSize(size);
    screenMgr->ScreenForRect(aXPos, aYPos, size.width, size.height,
                             getter_AddRefs(screen));
  }

  if (screen) {
    // On secondary displays, the "CSS px" coordinates are offset so that they
    // share their origin with global desktop pixels, to avoid ambiguities in
    // the coordinate space when there are displays with different DPIs.
    // (See the corresponding code in GetScreenXY() above.)
    int32_t screenLeftDeskPx, screenTopDeskPx, w, h;
    screen->GetRectDisplayPix(&screenLeftDeskPx, &screenTopDeskPx, &w, &h);
    CSSIntPoint cssPos(aXPos - screenLeftDeskPx, aYPos - screenTopDeskPx);
    CheckSecurityLeftAndTop(&cssPos.x, &cssPos.y, aCallerType);

    double scale;
    screen->GetDefaultCSSScaleFactor(&scale);
    LayoutDevicePoint devPos = cssPos * CSSToLayoutDeviceScale(scale);

    screen->GetContentsScaleFactor(&scale);
    DesktopPoint deskPos = devPos / DesktopToLayoutDeviceScale(scale);
    aError = treeOwnerAsWin->SetPositionDesktopPix(screenLeftDeskPx + deskPos.x,
                                                   screenTopDeskPx + deskPos.y);
  } else {
    // We couldn't find a screen? Just assume a 1:1 mapping.
    CSSIntPoint cssPos(aXPos, aXPos);
    CheckSecurityLeftAndTop(&cssPos.x, &cssPos.y, aCallerType);
    LayoutDevicePoint devPos = cssPos * CSSToLayoutDeviceScale(1.0);
    aError = treeOwnerAsWin->SetPosition(devPos.x, devPos.y);
  }

  CheckForDPIChange();
}

void nsGlobalWindowOuter::MoveByOuter(int32_t aXDif, int32_t aYDif,
                                      CallerType aCallerType,
                                      ErrorResult& aError) {
  /*
   * If caller is not chrome and the user has not explicitly exempted the site,
   * prevent window.moveBy() by exiting early
   */

  if (!CanMoveResizeWindows(aCallerType) || IsFrame()) {
    return;
  }

  nsCOMPtr<nsIBaseWindow> treeOwnerAsWin = GetTreeOwnerWindow();
  if (!treeOwnerAsWin) {
    aError.Throw(NS_ERROR_FAILURE);
    return;
  }

  // To do this correctly we have to convert what we get from GetPosition
  // into CSS pixels, add the arguments, do the security check, and
  // then convert back to device pixels for the call to SetPosition.

  int32_t x, y;
  aError = treeOwnerAsWin->GetPosition(&x, &y);
  if (aError.Failed()) {
    return;
  }

  // mild abuse of a "size" object so we don't need more helper functions
  nsIntSize cssPos(DevToCSSIntPixels(nsIntSize(x, y)));

  cssPos.width += aXDif;
  cssPos.height += aYDif;

  CheckSecurityLeftAndTop(&cssPos.width, &cssPos.height, aCallerType);

  nsIntSize newDevPos(CSSToDevIntPixels(cssPos));

  aError = treeOwnerAsWin->SetPosition(newDevPos.width, newDevPos.height);

  CheckForDPIChange();
}

nsresult nsGlobalWindowOuter::MoveBy(int32_t aXDif, int32_t aYDif) {
  ErrorResult rv;
  MoveByOuter(aXDif, aYDif, CallerType::System, rv);

  return rv.StealNSResult();
}

void nsGlobalWindowOuter::ResizeToOuter(int32_t aWidth, int32_t aHeight,
                                        CallerType aCallerType,
                                        ErrorResult& aError) {
  /*
   * If caller is a browser-element then dispatch a resize event to
   * the embedder.
   */
  if (mDocShell && mDocShell->GetIsMozBrowser()) {
    CSSIntSize size(aWidth, aHeight);
    if (!DispatchResizeEvent(size)) {
      // The embedder chose to prevent the default action for this
      // event, so let's not resize this window after all...
      return;
    }
  }

  /*
   * If caller is not chrome and the user has not explicitly exempted the site,
   * prevent window.resizeTo() by exiting early
   */

  if (!CanMoveResizeWindows(aCallerType) || IsFrame()) {
    return;
  }

  nsCOMPtr<nsIBaseWindow> treeOwnerAsWin = GetTreeOwnerWindow();
  if (!treeOwnerAsWin) {
    aError.Throw(NS_ERROR_FAILURE);
    return;
  }

  nsIntSize cssSize(aWidth, aHeight);
  CheckSecurityWidthAndHeight(&cssSize.width, &cssSize.height, aCallerType);

  nsIntSize devSz(CSSToDevIntPixels(cssSize));

  aError = treeOwnerAsWin->SetSize(devSz.width, devSz.height, true);

  CheckForDPIChange();
}

void nsGlobalWindowOuter::ResizeByOuter(int32_t aWidthDif, int32_t aHeightDif,
                                        CallerType aCallerType,
                                        ErrorResult& aError) {
  /*
   * If caller is a browser-element then dispatch a resize event to
   * parent.
   */
  if (mDocShell && mDocShell->GetIsMozBrowser()) {
    CSSIntSize size;
    if (NS_FAILED(GetInnerSize(size))) {
      return;
    }

    size.width += aWidthDif;
    size.height += aHeightDif;

    if (!DispatchResizeEvent(size)) {
      // The embedder chose to prevent the default action for this
      // event, so let's not resize this window after all...
      return;
    }
  }

  /*
   * If caller is not chrome and the user has not explicitly exempted the site,
   * prevent window.resizeBy() by exiting early
   */

  if (!CanMoveResizeWindows(aCallerType) || IsFrame()) {
    return;
  }

  nsCOMPtr<nsIBaseWindow> treeOwnerAsWin = GetTreeOwnerWindow();
  if (!treeOwnerAsWin) {
    aError.Throw(NS_ERROR_FAILURE);
    return;
  }

  int32_t width, height;
  aError = treeOwnerAsWin->GetSize(&width, &height);
  if (aError.Failed()) {
    return;
  }

  // To do this correctly we have to convert what we got from GetSize
  // into CSS pixels, add the arguments, do the security check, and
  // then convert back to device pixels for the call to SetSize.

  nsIntSize cssSize(DevToCSSIntPixels(nsIntSize(width, height)));

  cssSize.width += aWidthDif;
  cssSize.height += aHeightDif;

  CheckSecurityWidthAndHeight(&cssSize.width, &cssSize.height, aCallerType);

  nsIntSize newDevSize(CSSToDevIntPixels(cssSize));

  aError = treeOwnerAsWin->SetSize(newDevSize.width, newDevSize.height, true);

  CheckForDPIChange();
}

void nsGlobalWindowOuter::SizeToContentOuter(CallerType aCallerType,
                                             ErrorResult& aError) {
  if (!mDocShell) {
    return;
  }

  /*
   * If caller is not chrome and the user has not explicitly exempted the site,
   * prevent window.sizeToContent() by exiting early
   */

  if (!CanMoveResizeWindows(aCallerType) || IsFrame()) {
    return;
  }

  // The content viewer does a check to make sure that it's a content
  // viewer for a toplevel docshell.
  nsCOMPtr<nsIContentViewer> cv;
  mDocShell->GetContentViewer(getter_AddRefs(cv));
  if (!cv) {
    aError.Throw(NS_ERROR_FAILURE);
    return;
  }

  int32_t width, height;
  aError = cv->GetContentSize(&width, &height);
  if (aError.Failed()) {
    return;
  }

  // Make sure the new size is following the CheckSecurityWidthAndHeight
  // rules.
  nsCOMPtr<nsIDocShellTreeOwner> treeOwner = GetTreeOwner();
  if (!treeOwner) {
    aError.Throw(NS_ERROR_FAILURE);
    return;
  }

  nsIntSize cssSize(DevToCSSIntPixels(nsIntSize(width, height)));
  CheckSecurityWidthAndHeight(&cssSize.width, &cssSize.height, aCallerType);

  nsIntSize newDevSize(CSSToDevIntPixels(cssSize));

  aError =
      treeOwner->SizeShellTo(mDocShell, newDevSize.width, newDevSize.height);
}

already_AddRefed<nsPIWindowRoot> nsGlobalWindowOuter::GetTopWindowRoot() {
  nsPIDOMWindowOuter* piWin = GetPrivateRoot();
  if (!piWin) {
    return nullptr;
  }

  nsCOMPtr<nsPIWindowRoot> window =
      do_QueryInterface(piWin->GetChromeEventHandler());
  return window.forget();
}

void nsGlobalWindowOuter::FirePopupBlockedEvent(
    Document* aDoc, nsIURI* aPopupURI, const nsAString& aPopupWindowName,
    const nsAString& aPopupWindowFeatures) {
  MOZ_ASSERT(aDoc);

  // Fire a "DOMPopupBlocked" event so that the UI can hear about
  // blocked popups.
  PopupBlockedEventInit init;
  init.mBubbles = true;
  init.mCancelable = true;
  // XXX: This is a different object, but webidl requires an inner window here
  // now.
  init.mRequestingWindow = GetCurrentInnerWindowInternal();
  init.mPopupWindowURI = aPopupURI;
  init.mPopupWindowName = aPopupWindowName;
  init.mPopupWindowFeatures = aPopupWindowFeatures;

  RefPtr<PopupBlockedEvent> event = PopupBlockedEvent::Constructor(
      aDoc, NS_LITERAL_STRING("DOMPopupBlocked"), init);

  event->SetTrusted(true);

  aDoc->DispatchEvent(*event);
}

void nsGlobalWindowOuter::NotifyContentBlockingEvent(unsigned aEvent,
                                                     nsIChannel* aChannel,
                                                     bool aBlocked,
                                                     nsIURI* aURIHint) {
  MOZ_ASSERT(aURIHint);

  nsCOMPtr<nsIDocShell> docShell = GetDocShell();
  if (!docShell) {
    return;
  }
  nsCOMPtr<Document> doc = docShell->GetDocument();
  NS_ENSURE_TRUE_VOID(doc);

  nsCOMPtr<nsIURI> uri(aURIHint);
  nsCOMPtr<nsIChannel> channel(aChannel);

  static bool prefInitialized = false;
  if (!prefInitialized) {
    Preferences::AddBoolVarCache(
        &gSyncContentBlockingNotifications,
        "dom.testing.sync-content-blocking-notifications", false);
    prefInitialized = true;
  }

  nsCOMPtr<nsIRunnable> func = NS_NewRunnableFunction(
      "NotifyContentBlockingEventDelayed",
      [doc, docShell, uri, channel, aEvent, aBlocked]() {
        // This event might come after the user has navigated to another
        // page. To prevent showing the TrackingProtection UI on the wrong
        // page, we need to check that the loading URI for the channel is
        // the same as the URI currently loaded in the document.
        if (!SameLoadingURI(doc, channel) &&
            aEvent == nsIWebProgressListener::STATE_BLOCKED_TRACKING_CONTENT) {
          return;
        }

<<<<<<< HEAD
  // Notify nsIWebProgressListeners of this content blocking event.
  // Can be used to change the UI state.
  uint32_t event = 0;
  nsCOMPtr<nsISecureBrowserUI> securityUI;
  docShell->GetSecurityUI(getter_AddRefs(securityUI));
  if (!securityUI) {
    return;
  }
  securityUI->GetContentBlockingEvent(&event);
  nsAutoCString origin;
  nsContentUtils::GetASCIIOrigin(aURIHint, origin);

  bool blockedValue = aBlocked;
  bool unblocked = false;
  if (aEvent == nsIWebProgressListener::STATE_BLOCKED_TRACKING_CONTENT) {
    doc->SetHasTrackingContentBlocked(aBlocked, origin);
    if (!aBlocked) {
      unblocked = !doc->GetHasTrackingContentBlocked();
    }
  } else if (aEvent == nsIWebProgressListener::STATE_LOADED_TRACKING_CONTENT) {
    doc->SetHasTrackingContentLoaded(aBlocked, origin);
    if (!aBlocked) {
      unblocked = !doc->GetHasTrackingContentLoaded();
    }
  } else if (aEvent ==
             nsIWebProgressListener::STATE_COOKIES_BLOCKED_BY_PERMISSION) {
    doc->SetHasCookiesBlockedByPermission(aBlocked, origin);
    if (!aBlocked) {
      unblocked = !doc->GetHasCookiesBlockedByPermission();
    }
  } else if (aEvent == nsIWebProgressListener::STATE_COOKIES_BLOCKED_TRACKER) {
    doc->SetHasTrackingCookiesBlocked(aBlocked, origin);
    if (!aBlocked) {
      unblocked = !doc->GetHasTrackingCookiesBlocked();
    }
  } else if (aEvent == nsIWebProgressListener::STATE_COOKIES_BLOCKED_ALL) {
    doc->SetHasAllCookiesBlocked(aBlocked, origin);
    if (!aBlocked) {
      unblocked = !doc->GetHasAllCookiesBlocked();
    }
  } else if (aEvent == nsIWebProgressListener::STATE_COOKIES_BLOCKED_FOREIGN) {
    doc->SetHasForeignCookiesBlocked(aBlocked, origin);
    if (!aBlocked) {
      unblocked = !doc->GetHasForeignCookiesBlocked();
    }
  } else if (aEvent == nsIWebProgressListener::STATE_COOKIES_LOADED) {
    MOZ_ASSERT(!aBlocked,
               "We don't expected to see blocked STATE_COOKIES_LOADED");
    // Note that the logic in this branch is the logical negation of the logic
    // in other branches, since the Document API we have is phrased in
    // "loaded" terms as opposed to "blocked" terms.
    blockedValue = !aBlocked;
    doc->SetHasCookiesLoaded(blockedValue, origin);
    if (!aBlocked) {
      unblocked = !doc->GetHasCookiesLoaded();
    }
  } else {
    // Ignore nsIWebProgressListener::STATE_BLOCKED_UNSAFE_CONTENT;
  }
  const uint32_t oldEvent = event;
  if (blockedValue) {
    event |= aEvent;
  } else if (unblocked) {
    event &= ~aEvent;
  }
=======
        // Notify nsIWebProgressListeners of this content blocking event.
        // Can be used to change the UI state.
        uint32_t event = 0;
        nsCOMPtr<nsISecureBrowserUI> securityUI;
        docShell->GetSecurityUI(getter_AddRefs(securityUI));
        if (!securityUI) {
          return;
        }
        securityUI->GetContentBlockingEvent(&event);
        nsAutoCString origin;
        nsContentUtils::GetASCIIOrigin(uri, origin);

        bool blockedValue = aBlocked;
        bool unblocked = false;
        if (aEvent == nsIWebProgressListener::STATE_BLOCKED_TRACKING_CONTENT) {
          doc->SetHasTrackingContentBlocked(aBlocked, origin);
          if (!aBlocked) {
            unblocked = !doc->GetHasTrackingContentBlocked();
          }
        } else if (aEvent ==
                   nsIWebProgressListener::STATE_LOADED_TRACKING_CONTENT) {
          doc->SetHasTrackingContentLoaded(aBlocked, origin);
          if (!aBlocked) {
            unblocked = !doc->GetHasTrackingContentLoaded();
          }
        } else if (aEvent == nsIWebProgressListener::
                                 STATE_COOKIES_BLOCKED_BY_PERMISSION) {
          doc->SetHasCookiesBlockedByPermission(aBlocked, origin);
          if (!aBlocked) {
            unblocked = !doc->GetHasCookiesBlockedByPermission();
          }
        } else if (aEvent ==
                   nsIWebProgressListener::STATE_COOKIES_BLOCKED_TRACKER) {
          doc->SetHasTrackingCookiesBlocked(aBlocked, origin);
          if (!aBlocked) {
            unblocked = !doc->GetHasTrackingCookiesBlocked();
          }
        } else if (aEvent ==
                   nsIWebProgressListener::STATE_COOKIES_BLOCKED_ALL) {
          doc->SetHasAllCookiesBlocked(aBlocked, origin);
          if (!aBlocked) {
            unblocked = !doc->GetHasAllCookiesBlocked();
          }
        } else if (aEvent ==
                   nsIWebProgressListener::STATE_COOKIES_BLOCKED_FOREIGN) {
          doc->SetHasForeignCookiesBlocked(aBlocked, origin);
          if (!aBlocked) {
            unblocked = !doc->GetHasForeignCookiesBlocked();
          }
        } else if (aEvent == nsIWebProgressListener::STATE_COOKIES_LOADED) {
          MOZ_ASSERT(!aBlocked,
                     "We don't expected to see blocked STATE_COOKIES_LOADED");
          // Note that the logic in this branch is the logical negation of
          // the logic in other branches, since the Document API we have is
          // phrased in "loaded" terms as opposed to "blocked" terms.
          blockedValue = !aBlocked;
          doc->SetHasCookiesLoaded(blockedValue, origin);
          if (!aBlocked) {
            unblocked = !doc->GetHasCookiesLoaded();
          }
        } else {
          // Ignore nsIWebProgressListener::STATE_BLOCKED_UNSAFE_CONTENT;
        }
        const uint32_t oldEvent = event;
        if (blockedValue) {
          event |= aEvent;
        } else if (unblocked) {
          event &= ~aEvent;
        }
>>>>>>> 5ce299e5

        if (event == oldEvent
#ifdef ANDROID
            // GeckoView always needs to notify about blocked trackers,
            // since the GeckoView API always needs to report the URI and
            // type of any blocked tracker. We use a platform-dependent code
            // path here because reporting this notification on desktop
            // platforms isn't necessary and doing so can have a big
            // performance cost.
            && aEvent != nsIWebProgressListener::STATE_BLOCKED_TRACKING_CONTENT
#endif
        ) {
          // Avoid dispatching repeated notifications when nothing has
          // changed
          return;
        }

        nsDocShell::Cast(docShell)->nsDocLoader::OnContentBlockingEvent(channel,
                                                                        event);
      });
  nsresult rv;
  if (gSyncContentBlockingNotifications) {
    rv = func->Run();
  } else {
    rv = NS_DispatchToCurrentThreadQueue(func.forget(), 100,
                                         EventQueuePriority::Idle);
  }
  if (NS_WARN_IF(NS_FAILED(rv))) {
    return;
  }
<<<<<<< HEAD

  nsDocShell::Cast(docShell)->nsDocLoader::OnContentBlockingEvent(aChannel,
                                                                  event);
=======
>>>>>>> 5ce299e5
}

// static
bool nsGlobalWindowOuter::SameLoadingURI(Document* aDoc, nsIChannel* aChannel) {
  nsCOMPtr<nsIURI> docURI = aDoc->GetDocumentURI();
  nsCOMPtr<nsILoadInfo> channelLoadInfo = aChannel->GetLoadInfo();
  if (!channelLoadInfo || !docURI) {
    return false;
  }

  nsCOMPtr<nsIPrincipal> channelLoadingPrincipal =
      channelLoadInfo->LoadingPrincipal();
  if (!channelLoadingPrincipal) {
    // TYPE_DOCUMENT loads will not have a channelLoadingPrincipal. But top
    // level loads should not be blocked by Tracking Protection, so we will
    // return false
    return false;
  }
  nsCOMPtr<nsIURI> channelLoadingURI;
  channelLoadingPrincipal->GetURI(getter_AddRefs(channelLoadingURI));
  if (!channelLoadingURI) {
    return false;
  }
  bool equals = false;
  nsresult rv = docURI->EqualsExceptRef(channelLoadingURI, &equals);
  return NS_SUCCEEDED(rv) && equals;
}

// static
bool nsGlobalWindowOuter::CanSetProperty(const char* aPrefName) {
  // Chrome can set any property.
  if (nsContentUtils::LegacyIsCallerChromeOrNativeCode()) {
    return true;
  }

  // If the pref is set to true, we can not set the property
  // and vice versa.
  return !Preferences::GetBool(aPrefName, true);
}

bool nsGlobalWindowOuter::PopupWhitelisted() {
  if (mDoc && PopupBlocker::CanShowPopupByPermission(mDoc->NodePrincipal())) {
    return true;
  }

  nsCOMPtr<nsPIDOMWindowOuter> parent = GetParent();
  if (parent == this) {
    return false;
  }

  return nsGlobalWindowOuter::Cast(parent)->PopupWhitelisted();
}

/*
 * Examine the current document state to see if we're in a way that is
 * typically abused by web designers. The window.open code uses this
 * routine to determine whether to allow the new window.
 * Returns a value from the PopupControlState enum.
 */
PopupBlocker::PopupControlState nsGlobalWindowOuter::RevisePopupAbuseLevel(
    PopupBlocker::PopupControlState aControl) {
  NS_ASSERTION(mDocShell, "Must have docshell");

  if (mDocShell->ItemType() != nsIDocShellTreeItem::typeContent) {
    return PopupBlocker::openAllowed;
  }

  PopupBlocker::PopupControlState abuse = aControl;
  switch (abuse) {
    case PopupBlocker::openControlled:
    case PopupBlocker::openBlocked:
    case PopupBlocker::openOverridden:
      if (PopupWhitelisted())
        abuse = PopupBlocker::PopupControlState(abuse - 1);
      break;
    case PopupBlocker::openAbused:
      if (PopupWhitelisted())
        // Skip PopupBlocker::openBlocked
        abuse = PopupBlocker::openControlled;
      break;
    case PopupBlocker::openAllowed:
      break;
    default:
      NS_WARNING("Strange PopupControlState!");
  }

  // limit the number of simultaneously open popups
  if (abuse == PopupBlocker::openAbused || abuse == PopupBlocker::openBlocked ||
      abuse == PopupBlocker::openControlled) {
    int32_t popupMax = Preferences::GetInt("dom.popup_maximum", -1);
    if (popupMax >= 0 && gOpenPopupSpamCount >= popupMax)
      abuse = PopupBlocker::openOverridden;
  }

  // If this popup is allowed, let's block any other for this event, forcing
  // PopupBlocker::openBlocked state.
  if ((abuse == PopupBlocker::openAllowed ||
       abuse == PopupBlocker::openControlled) &&
      StaticPrefs::dom_block_multiple_popups() && !PopupWhitelisted() &&
      !PopupBlocker::TryUsePopupOpeningToken()) {
    abuse = PopupBlocker::openBlocked;
  }

  return abuse;
}

/* If a window open is blocked, fire the appropriate DOM events. */
void nsGlobalWindowOuter::FireAbuseEvents(
    const nsAString& aPopupURL, const nsAString& aPopupWindowName,
    const nsAString& aPopupWindowFeatures) {
  // fetch the URI of the window requesting the opened window

  nsCOMPtr<nsPIDOMWindowOuter> window = GetTop();
  if (!window) {
    return;
  }

  nsCOMPtr<Document> topDoc = window->GetDoc();
  nsCOMPtr<nsIURI> popupURI;

  // build the URI of the would-have-been popup window
  // (see nsWindowWatcher::URIfromURL)

  // first, fetch the opener's base URI

  nsIURI* baseURL = nullptr;

  nsCOMPtr<Document> doc = GetEntryDocument();
  if (doc) baseURL = doc->GetDocBaseURI();

  // use the base URI to build what would have been the popup's URI
  nsCOMPtr<nsIIOService> ios(do_GetService(NS_IOSERVICE_CONTRACTID));
  if (ios)
    ios->NewURI(NS_ConvertUTF16toUTF8(aPopupURL), nullptr, baseURL,
                getter_AddRefs(popupURI));

  // fire an event block full of informative URIs
  FirePopupBlockedEvent(topDoc, popupURI, aPopupWindowName,
                        aPopupWindowFeatures);
}

Nullable<WindowProxyHolder> nsGlobalWindowOuter::OpenOuter(
    const nsAString& aUrl, const nsAString& aName, const nsAString& aOptions,
    ErrorResult& aError) {
  nsCOMPtr<nsPIDOMWindowOuter> window;
  aError = OpenJS(aUrl, aName, aOptions, getter_AddRefs(window));
  RefPtr<BrowsingContext> bc;
  if (!window || !(bc = window->GetBrowsingContext())) {
    return nullptr;
  }
  return WindowProxyHolder(bc.forget());
}

nsresult nsGlobalWindowOuter::Open(const nsAString& aUrl,
                                   const nsAString& aName,
                                   const nsAString& aOptions,
                                   nsDocShellLoadState* aLoadState,
                                   bool aForceNoOpener,
                                   nsPIDOMWindowOuter** _retval) {
  return OpenInternal(aUrl, aName, aOptions,
                      false,             // aDialog
                      false,             // aContentModal
                      true,              // aCalledNoScript
                      false,             // aDoJSFixups
                      true,              // aNavigate
                      nullptr, nullptr,  // No args
                      aLoadState, aForceNoOpener, _retval);
}

nsresult nsGlobalWindowOuter::OpenJS(const nsAString& aUrl,
                                     const nsAString& aName,
                                     const nsAString& aOptions,
                                     nsPIDOMWindowOuter** _retval) {
  return OpenInternal(aUrl, aName, aOptions,
                      false,             // aDialog
                      false,             // aContentModal
                      false,             // aCalledNoScript
                      true,              // aDoJSFixups
                      true,              // aNavigate
                      nullptr, nullptr,  // No args
                      nullptr,           // aLoadState
                      false,             // aForceNoOpener
                      _retval);
}

// like Open, but attaches to the new window any extra parameters past
// [features] as a JS property named "arguments"
nsresult nsGlobalWindowOuter::OpenDialog(const nsAString& aUrl,
                                         const nsAString& aName,
                                         const nsAString& aOptions,
                                         nsISupports* aExtraArgument,
                                         nsPIDOMWindowOuter** _retval) {
  return OpenInternal(aUrl, aName, aOptions,
                      true,                     // aDialog
                      false,                    // aContentModal
                      true,                     // aCalledNoScript
                      false,                    // aDoJSFixups
                      true,                     // aNavigate
                      nullptr, aExtraArgument,  // Arguments
                      nullptr,                  // aLoadState
                      false,                    // aForceNoOpener
                      _retval);
}

// Like Open, but passes aNavigate=false.
/* virtual */ nsresult nsGlobalWindowOuter::OpenNoNavigate(
    const nsAString& aUrl, const nsAString& aName, const nsAString& aOptions,
    nsPIDOMWindowOuter** _retval) {
  return OpenInternal(aUrl, aName, aOptions,
                      false,             // aDialog
                      false,             // aContentModal
                      true,              // aCalledNoScript
                      false,             // aDoJSFixups
                      false,             // aNavigate
                      nullptr, nullptr,  // No args
                      nullptr,           // aLoadState
                      false,             // aForceNoOpener
                      _retval);
}

Nullable<WindowProxyHolder> nsGlobalWindowOuter::OpenDialogOuter(
    JSContext* aCx, const nsAString& aUrl, const nsAString& aName,
    const nsAString& aOptions, const Sequence<JS::Value>& aExtraArgument,
    ErrorResult& aError) {
  nsCOMPtr<nsIJSArgArray> argvArray;
  aError =
      NS_CreateJSArgv(aCx, aExtraArgument.Length(), aExtraArgument.Elements(),
                      getter_AddRefs(argvArray));
  if (aError.Failed()) {
    return nullptr;
  }

  nsCOMPtr<nsPIDOMWindowOuter> dialog;
  aError = OpenInternal(aUrl, aName, aOptions,
                        true,                // aDialog
                        false,               // aContentModal
                        false,               // aCalledNoScript
                        false,               // aDoJSFixups
                        true,                // aNavigate
                        argvArray, nullptr,  // Arguments
                        nullptr,             // aLoadState
                        false,               // aForceNoOpener
                        getter_AddRefs(dialog));
  RefPtr<BrowsingContext> bc;
  if (!dialog || !(bc = dialog->GetBrowsingContext())) {
    return nullptr;
  }
  return WindowProxyHolder(bc.forget());
}

BrowsingContext* nsGlobalWindowOuter::GetFramesOuter() {
  RefPtr<nsPIDOMWindowOuter> frames(this);
  FlushPendingNotifications(FlushType::ContentAndNotify);
  return mBrowsingContext;
}

/* static */
nsGlobalWindowInner* nsGlobalWindowOuter::CallerInnerWindow(JSContext* aCx) {
  nsIGlobalObject* global = GetIncumbentGlobal();
  NS_ENSURE_TRUE(global, nullptr);
  JS::Rooted<JSObject*> scope(aCx, global->GetGlobalJSObject());
  NS_ENSURE_TRUE(scope, nullptr);

  // When Jetpack runs content scripts inside a sandbox, it uses
  // sandboxPrototype to make them appear as though they're running in the
  // scope of the page. So when a content script invokes postMessage, it expects
  // the |source| of the received message to be the window set as the
  // sandboxPrototype. This used to work incidentally for unrelated reasons, but
  // now we need to do some special handling to support it.
  if (xpc::IsSandbox(scope)) {
    JSAutoRealm ar(aCx, scope);
    JS::Rooted<JSObject*> scopeProto(aCx);
    bool ok = JS_GetPrototype(aCx, scope, &scopeProto);
    NS_ENSURE_TRUE(ok, nullptr);
    if (scopeProto && xpc::IsSandboxPrototypeProxy(scopeProto) &&
        (scopeProto =
             js::CheckedUnwrap(scopeProto, /* stopAtWindowProxy = */ false))) {
      global = xpc::NativeGlobal(scopeProto);
      NS_ENSURE_TRUE(global, nullptr);
    }
  }

  // The calling window must be holding a reference, so we can return a weak
  // pointer.
  nsCOMPtr<nsPIDOMWindowInner> win = do_QueryInterface(global);
  return nsGlobalWindowInner::Cast(win);
}

/* static */
bool nsGlobalWindowOuter::GatherPostMessageData(
    JSContext* aCx, const nsAString& aTargetOrigin, BrowsingContext** aSource,
    nsAString& aOrigin, nsIURI** aTargetOriginURI,
    nsIPrincipal** aCallerPrincipal, nsGlobalWindowInner** aCallerInnerWindow,
    nsIURI** aCallerDocumentURI, ErrorResult& aError) {
  //
  // Window.postMessage is an intentional subversion of the same-origin policy.
  // As such, this code must be particularly careful in the information it
  // exposes to calling code.
  //
  // http://www.whatwg.org/specs/web-apps/current-work/multipage/section-crossDocumentMessages.html
  //

  // First, get the caller's window
  RefPtr<nsGlobalWindowInner> callerInnerWin = CallerInnerWindow(aCx);
  nsIPrincipal* callerPrin;
  if (callerInnerWin) {
    RefPtr<Document> doc = callerInnerWin->GetExtantDoc();
    if (!doc) {
      return false;
    }
    NS_IF_ADDREF(*aCallerDocumentURI = doc->GetDocumentURI());

    // Compute the caller's origin either from its principal or, in the case the
    // principal doesn't carry a URI (e.g. the system principal), the caller's
    // document.  We must get this now instead of when the event is created and
    // dispatched, because ultimately it is the identity of the calling window
    // *now* that determines who sent the message (and not an identity which
    // might have changed due to intervening navigations).
    callerPrin = callerInnerWin->GetPrincipal();
  } else {
    // In case the global is not a window, it can be a sandbox, and the
    // sandbox's principal can be used for the security check.
    nsIGlobalObject* global = GetIncumbentGlobal();
    NS_ASSERTION(global, "Why is there no global object?");
    callerPrin = global->PrincipalOrNull();
  }
  if (!callerPrin) {
    return false;
  }

  nsCOMPtr<nsIURI> callerOuterURI;
  if (NS_FAILED(callerPrin->GetURI(getter_AddRefs(callerOuterURI)))) {
    return false;
  }

  if (callerOuterURI) {
    // if the principal has a URI, use that to generate the origin
    nsContentUtils::GetUTFOrigin(callerPrin, aOrigin);
  } else if (callerInnerWin) {
    if (!*aCallerDocumentURI) {
      return false;
    }
    // otherwise use the URI of the document to generate origin
    nsContentUtils::GetUTFOrigin(*aCallerDocumentURI, aOrigin);
  } else {
    // in case of a sandbox with a system principal origin can be empty
    if (!nsContentUtils::IsSystemPrincipal(callerPrin)) {
      return false;
    }
  }
  NS_IF_ADDREF(*aCallerPrincipal = callerPrin);

  // "/" indicates same origin as caller, "*" indicates no specific origin is
  // required.
  if (!aTargetOrigin.EqualsASCII("/") && !aTargetOrigin.EqualsASCII("*")) {
    nsCOMPtr<nsIURI> targetOriginURI;
    if (NS_FAILED(NS_NewURI(getter_AddRefs(targetOriginURI), aTargetOrigin))) {
      aError.Throw(NS_ERROR_DOM_SYNTAX_ERR);
      return false;
    }

    nsresult rv = NS_MutateURI(targetOriginURI)
                      .SetUserPass(EmptyCString())
                      .SetPathQueryRef(EmptyCString())
                      .Finalize(aTargetOriginURI);
    if (NS_FAILED(rv)) {
      return false;
    }
  }

  if (!nsContentUtils::IsCallerChrome() && callerInnerWin &&
      callerInnerWin->GetOuterWindowInternal()) {
    NS_ADDREF(*aSource = callerInnerWin->GetOuterWindowInternal()
                             ->GetBrowsingContext());
  } else {
    *aSource = nullptr;
  }

  callerInnerWin.forget(aCallerInnerWindow);

  return true;
}

bool nsGlobalWindowOuter::GetPrincipalForPostMessage(
    const nsAString& aTargetOrigin, nsIURI* aTargetOriginURI,
    nsIPrincipal* aCallerPrincipal, nsIPrincipal& aSubjectPrincipal,
    nsIPrincipal** aProvidedPrincipal) {
  //
  // Window.postMessage is an intentional subversion of the same-origin policy.
  // As such, this code must be particularly careful in the information it
  // exposes to calling code.
  //
  // http://www.whatwg.org/specs/web-apps/current-work/multipage/section-crossDocumentMessages.html
  //

  // Convert the provided origin string into a URI for comparison purposes.
  nsCOMPtr<nsIPrincipal> providedPrincipal;

  if (aTargetOrigin.EqualsASCII("/")) {
    providedPrincipal = aCallerPrincipal;
  }
  // "*" indicates no specific origin is required.
  else if (!aTargetOrigin.EqualsASCII("*")) {
    OriginAttributes attrs = aSubjectPrincipal.OriginAttributesRef();
    if (aSubjectPrincipal.IsSystemPrincipal()) {
      auto principal = BasePrincipal::Cast(GetPrincipal());

      if (attrs != principal->OriginAttributesRef()) {
        nsCOMPtr<nsIURI> targetURI;
        nsAutoCString targetURL;
        nsAutoCString sourceOrigin;
        nsAutoCString targetOrigin;

        if (NS_FAILED(principal->GetURI(getter_AddRefs(targetURI))) ||
            NS_FAILED(targetURI->GetAsciiSpec(targetURL)) ||
            NS_FAILED(principal->GetOrigin(targetOrigin)) ||
            NS_FAILED(aSubjectPrincipal.GetOrigin(sourceOrigin))) {
          NS_WARNING("Failed to get source and target origins");
          return false;
        }

        nsContentUtils::LogSimpleConsoleError(
            NS_ConvertUTF8toUTF16(nsPrintfCString(
                R"(Attempting to post a message to window with url "%s" and )"
                R"(origin "%s" from a system principal scope with mismatched )"
                R"(origin "%s".)",
                targetURL.get(), targetOrigin.get(), sourceOrigin.get())),
            "DOM", !!principal->PrivateBrowsingId());

        attrs = principal->OriginAttributesRef();
      }
    }

    // Create a nsIPrincipal inheriting the app/browser attributes from the
    // caller.
    providedPrincipal =
        BasePrincipal::CreateCodebasePrincipal(aTargetOriginURI, attrs);
    if (NS_WARN_IF(!providedPrincipal)) {
      return false;
    }
  } else {
    // We still need to check the originAttributes if the target origin is '*'.
    // But we will ingore the FPD here since the FPDs are possible to be
    // different.
    auto principal = BasePrincipal::Cast(GetPrincipal());
    NS_ENSURE_TRUE(principal, false);

    OriginAttributes targetAttrs = principal->OriginAttributesRef();
    OriginAttributes sourceAttrs = aSubjectPrincipal.OriginAttributesRef();
    // We have to exempt the check of OA if the subject prioncipal is a system
    // principal since there are many tests try to post messages to content from
    // chrome with a mismatch OA. For example, using the ContentTask.spawn() to
    // post a message into a private browsing window. The injected code in
    // ContentTask.spawn() will be executed under the system principal and the
    // OA of the system principal mismatches with the OA of a private browsing
    // window.
    MOZ_DIAGNOSTIC_ASSERT(aSubjectPrincipal.IsSystemPrincipal() ||
                          sourceAttrs.EqualsIgnoringFPD(targetAttrs));

    // If 'privacy.firstparty.isolate.block_post_message' is true, we will block
    // postMessage across different first party domains.
    if (OriginAttributes::IsBlockPostMessageForFPI() &&
        !aSubjectPrincipal.IsSystemPrincipal() &&
        sourceAttrs.mFirstPartyDomain != targetAttrs.mFirstPartyDomain) {
      return false;
    }
  }

  providedPrincipal.forget(aProvidedPrincipal);
  return true;
}

void nsGlobalWindowOuter::PostMessageMozOuter(JSContext* aCx,
                                              JS::Handle<JS::Value> aMessage,
                                              const nsAString& aTargetOrigin,
                                              JS::Handle<JS::Value> aTransfer,
                                              nsIPrincipal& aSubjectPrincipal,
                                              ErrorResult& aError) {
  RefPtr<BrowsingContext> sourceBc;
  nsAutoString origin;
  nsCOMPtr<nsIURI> targetOriginURI;
  nsCOMPtr<nsIPrincipal> callerPrincipal;
  RefPtr<nsGlobalWindowInner> callerInnerWindow;
  nsCOMPtr<nsIURI> callerDocumentURI;
  if (!GatherPostMessageData(aCx, aTargetOrigin, getter_AddRefs(sourceBc),
                             origin, getter_AddRefs(targetOriginURI),
                             getter_AddRefs(callerPrincipal),
                             getter_AddRefs(callerInnerWindow),
                             getter_AddRefs(callerDocumentURI), aError)) {
    return;
  }

  nsCOMPtr<nsIPrincipal> providedPrincipal;
  if (!GetPrincipalForPostMessage(aTargetOrigin, targetOriginURI,
                                  callerPrincipal, aSubjectPrincipal,
                                  getter_AddRefs(providedPrincipal))) {
    return;
  }

  // Create and asynchronously dispatch a runnable which will handle actual DOM
  // event creation and dispatch.
  RefPtr<PostMessageEvent> event = new PostMessageEvent(
      sourceBc, origin, this, providedPrincipal,
      callerInnerWindow ? callerInnerWindow->WindowID() : 0, callerDocumentURI);

  event->Write(aCx, aMessage, aTransfer, aError);
  if (NS_WARN_IF(aError.Failed())) {
    return;
  }

  aError = Dispatch(TaskCategory::Other, event.forget());
}

class nsCloseEvent : public Runnable {
  RefPtr<nsGlobalWindowOuter> mWindow;
  bool mIndirect;

  nsCloseEvent(nsGlobalWindowOuter* aWindow, bool aIndirect)
      : mozilla::Runnable("nsCloseEvent"),
        mWindow(aWindow),
        mIndirect(aIndirect) {}

 public:
  static nsresult PostCloseEvent(nsGlobalWindowOuter* aWindow, bool aIndirect) {
    nsCOMPtr<nsIRunnable> ev = new nsCloseEvent(aWindow, aIndirect);
    nsresult rv = aWindow->Dispatch(TaskCategory::Other, ev.forget());
    if (NS_SUCCEEDED(rv)) aWindow->MaybeForgiveSpamCount();
    return rv;
  }

  NS_IMETHOD Run() override {
    if (mWindow) {
      if (mIndirect) {
        return PostCloseEvent(mWindow, false);
      }
      mWindow->ReallyCloseWindow();
    }
    return NS_OK;
  }
};

bool nsGlobalWindowOuter::CanClose() {
  if (mIsChrome) {
    nsCOMPtr<nsIBrowserDOMWindow> bwin;
    GetBrowserDOMWindow(getter_AddRefs(bwin));

    bool canClose = true;
    if (bwin && NS_SUCCEEDED(bwin->CanClose(&canClose))) {
      return canClose;
    }
  }

  if (!mDocShell) {
    return true;
  }

  // Ask the content viewer whether the toplevel window can close.
  // If the content viewer returns false, it is responsible for calling
  // Close() as soon as it is possible for the window to close.
  // This allows us to not close the window while printing is happening.

  nsCOMPtr<nsIContentViewer> cv;
  mDocShell->GetContentViewer(getter_AddRefs(cv));
  if (cv) {
    bool canClose;
    nsresult rv = cv->PermitUnload(&canClose);
    if (NS_SUCCEEDED(rv) && !canClose) return false;

    rv = cv->RequestWindowClose(&canClose);
    if (NS_SUCCEEDED(rv) && !canClose) return false;
  }

  return true;
}

void nsGlobalWindowOuter::CloseOuter(bool aTrustedCaller) {
  if (!mDocShell || IsInModalState() ||
      (IsFrame() && !mDocShell->GetIsMozBrowser())) {
    // window.close() is called on a frame in a frameset, on a window
    // that's already closed, or on a window for which there's
    // currently a modal dialog open. Ignore such calls.
    return;
  }

  if (mHavePendingClose) {
    // We're going to be closed anyway; do nothing since we don't want
    // to double-close
    return;
  }

  if (mBlockScriptedClosingFlag) {
    // A script's popup has been blocked and we don't want
    // the window to be closed directly after this event,
    // so the user can see that there was a blocked popup.
    return;
  }

  // Don't allow scripts from content to close non-neterror windows that
  // were not opened by script.
  if (mDoc) {
    nsAutoString url;
    nsresult rv = mDoc->GetURL(url);
    NS_ENSURE_SUCCESS_VOID(rv);

    if (!StringBeginsWith(url, NS_LITERAL_STRING("about:neterror")) &&
        !mHadOriginalOpener && !aTrustedCaller) {
      bool allowClose =
          mAllowScriptsToClose ||
          Preferences::GetBool("dom.allow_scripts_to_close_windows", true);
      if (!allowClose) {
        // We're blocking the close operation
        // report localized error msg in JS console
        nsContentUtils::ReportToConsole(
            nsIScriptError::warningFlag, NS_LITERAL_CSTRING("DOM Window"),
            mDoc,  // Better name for the category?
            nsContentUtils::eDOM_PROPERTIES, "WindowCloseBlockedWarning");

        return;
      }
    }
  }

  if (!mInClose && !mIsClosed && !CanClose()) {
    return;
  }

  // Fire a DOM event notifying listeners that this window is about to
  // be closed. The tab UI code may choose to cancel the default
  // action for this event, if so, we won't actually close the window
  // (since the tab UI code will close the tab in stead). Sure, this
  // could be abused by content code, but do we care? I don't think
  // so...

  bool wasInClose = mInClose;
  mInClose = true;

  if (!DispatchCustomEvent(NS_LITERAL_STRING("DOMWindowClose"))) {
    // Someone chose to prevent the default action for this event, if
    // so, let's not close this window after all...

    mInClose = wasInClose;
    return;
  }

  FinalClose();
}

nsresult nsGlobalWindowOuter::Close() {
  CloseOuter(/* aTrustedCaller = */ true);
  return NS_OK;
}

void nsGlobalWindowOuter::ForceClose() {
  MOZ_ASSERT(XRE_GetProcessType() == GeckoProcessType_Default);

  if (IsFrame() || !mDocShell) {
    // This may be a frame in a frameset, or a window that's already closed.
    // Ignore such calls.
    return;
  }

  if (mHavePendingClose) {
    // We're going to be closed anyway; do nothing since we don't want
    // to double-close
    return;
  }

  mInClose = true;

  DispatchCustomEvent(NS_LITERAL_STRING("DOMWindowClose"));

  FinalClose();
}

void nsGlobalWindowOuter::FinalClose() {
  // Flag that we were closed.
  mIsClosed = true;

  // If we get here from CloseOuter then it means that the parent process is
  // going to close our window for us. It's just important to set mIsClosed.
  if (XRE_GetProcessType() == GeckoProcessType_Content) {
    return;
  }

  // This stuff is non-sensical but incredibly fragile. The reasons for the
  // behavior here don't make sense today and may not have ever made sense,
  // but various bits of frontend code break when you change them. If you need
  // to fix up this behavior, feel free to. It's a righteous task, but involves
  // wrestling with various download manager tests, frontend code, and possible
  // broken addons. The chrome tests in toolkit/mozapps/downloads are a good
  // testing ground.
  //
  // In particular, if some inner of |win| is the entry global, we must
  // complete _two_ round-trips to the event loop before the call to
  // ReallyCloseWindow. This allows setTimeout handlers that are set after
  // FinalClose() is called to run before the window is torn down.
  nsCOMPtr<nsPIDOMWindowInner> entryWindow =
      do_QueryInterface(GetEntryGlobal());
  bool indirect = entryWindow && entryWindow->GetOuterWindow() == this;
  if (NS_FAILED(nsCloseEvent::PostCloseEvent(this, indirect))) {
    ReallyCloseWindow();
  } else {
    mHavePendingClose = true;
  }
}

void nsGlobalWindowOuter::ReallyCloseWindow() {
  // Make sure we never reenter this method.
  mHavePendingClose = true;

  nsCOMPtr<nsIBaseWindow> treeOwnerAsWin = GetTreeOwnerWindow();

  // If there's no treeOwnerAsWin, this window must already be closed.

  if (treeOwnerAsWin) {
    // but if we're a browser window we could be in some nasty
    // self-destroying cascade that we should mostly ignore

    if (mDocShell) {
      nsCOMPtr<nsIBrowserDOMWindow> bwin;
      nsCOMPtr<nsIDocShellTreeItem> rootItem;
      mDocShell->GetRootTreeItem(getter_AddRefs(rootItem));
      nsCOMPtr<nsPIDOMWindowOuter> rootWin =
          rootItem ? rootItem->GetWindow() : nullptr;
      nsCOMPtr<nsIDOMChromeWindow> chromeWin(do_QueryInterface(rootWin));
      if (chromeWin) chromeWin->GetBrowserDOMWindow(getter_AddRefs(bwin));

      if (rootWin) {
        /* Normally we destroy the entire window, but not if
           this DOM window belongs to a tabbed browser and doesn't
           correspond to a tab. This allows a well-behaved tab
           to destroy the container as it should but is a final measure
           to prevent an errant tab from doing so when it shouldn't.
           This works because we reach this code when we shouldn't only
           in the particular circumstance that we belong to a tab
           that has just been closed (and is therefore already missing
           from the list of browsers) (and has an unload handler
           that closes the window). */
        // XXXbz now that we have mHavePendingClose, is this needed?
        bool isTab;
        if (rootWin == this || !bwin ||
            (NS_SUCCEEDED(
                 bwin->IsTabContentWindow(GetOuterWindowInternal(), &isTab)) &&
             isTab)) {
          treeOwnerAsWin->Destroy();
        }
      }
    }

    CleanUp();
  }
}

void nsGlobalWindowOuter::EnterModalState() {
  // GetScriptableTop, not GetTop, so that EnterModalState works properly with
  // <iframe mozbrowser>.
  nsGlobalWindowOuter* topWin = GetScriptableTopInternal();

  if (!topWin) {
    NS_ERROR("Uh, EnterModalState() called w/o a reachable top window?");
    return;
  }

  // If there is an active ESM in this window, clear it. Otherwise, this can
  // cause a problem if a modal state is entered during a mouseup event.
  EventStateManager* activeESM = static_cast<EventStateManager*>(
      EventStateManager::GetActiveEventStateManager());
  if (activeESM && activeESM->GetPresContext()) {
    nsIPresShell* activeShell = activeESM->GetPresContext()->GetPresShell();
    if (activeShell && (nsContentUtils::ContentIsCrossDocDescendantOf(
                            activeShell->GetDocument(), mDoc) ||
                        nsContentUtils::ContentIsCrossDocDescendantOf(
                            mDoc, activeShell->GetDocument()))) {
      EventStateManager::ClearGlobalActiveContent(activeESM);

      nsIPresShell::SetCapturingContent(nullptr, 0);

      if (activeShell) {
        RefPtr<nsFrameSelection> frameSelection = activeShell->FrameSelection();
        frameSelection->SetDragState(false);
      }
    }
  }

  // If there are any drag and drop operations in flight, try to end them.
  nsCOMPtr<nsIDragService> ds =
      do_GetService("@mozilla.org/widget/dragservice;1");
  if (ds) {
    ds->EndDragSession(true, 0);
  }

  // Clear the capturing content if it is under topDoc.
  // Usually the activeESM check above does that, but there are cases when
  // we don't have activeESM, or it is for different document.
  Document* topDoc = topWin->GetExtantDoc();
  nsIContent* capturingContent = nsIPresShell::GetCapturingContent();
  if (capturingContent && topDoc &&
      nsContentUtils::ContentIsCrossDocDescendantOf(capturingContent, topDoc)) {
    nsIPresShell::SetCapturingContent(nullptr, 0);
  }

  if (topWin->mModalStateDepth == 0) {
    NS_ASSERTION(!topWin->mSuspendedDoc, "Shouldn't have mSuspendedDoc here!");

    topWin->mSuspendedDoc = topDoc;
    if (topDoc) {
      topDoc->SuppressEventHandling();
    }

    nsGlobalWindowInner* inner = topWin->GetCurrentInnerWindowInternal();
    if (inner) {
      topWin->GetCurrentInnerWindowInternal()->Suspend();
    }
  }
  topWin->mModalStateDepth++;
}

void nsGlobalWindowOuter::LeaveModalState() {
  nsGlobalWindowOuter* topWin = GetScriptableTopInternal();

  if (!topWin) {
    NS_ERROR("Uh, LeaveModalState() called w/o a reachable top window?");
    return;
  }

  MOZ_ASSERT(topWin->mModalStateDepth != 0);
  MOZ_ASSERT(IsSuspended());
  MOZ_ASSERT(topWin->IsSuspended());
  topWin->mModalStateDepth--;

  nsGlobalWindowInner* inner = topWin->GetCurrentInnerWindowInternal();

  if (topWin->mModalStateDepth == 0) {
    if (inner) {
      inner->Resume();
    }

    if (topWin->mSuspendedDoc) {
      nsCOMPtr<Document> currentDoc = topWin->GetExtantDoc();
      topWin->mSuspendedDoc->UnsuppressEventHandlingAndFireEvents(
          currentDoc == topWin->mSuspendedDoc);
      topWin->mSuspendedDoc = nullptr;
    }
  }

  // Remember the time of the last dialog quit.
  if (inner) {
    inner->mLastDialogQuitTime = TimeStamp::Now();
  }

  if (topWin->mModalStateDepth == 0) {
    RefPtr<Event> event = NS_NewDOMEvent(inner, nullptr, nullptr);
    event->InitEvent(NS_LITERAL_STRING("endmodalstate"), true, false);
    event->SetTrusted(true);
    event->WidgetEventPtr()->mFlags.mOnlyChromeDispatch = true;
    topWin->DispatchEvent(*event);
  }
}

bool nsGlobalWindowOuter::IsInModalState() {
  nsGlobalWindowOuter* topWin = GetScriptableTopInternal();

  if (!topWin) {
    // IsInModalState() getting called w/o a reachable top window is a bit
    // iffy, but valid enough not to make noise about it.  See bug 404828
    return false;
  }

  return topWin->mModalStateDepth != 0;
}

void nsGlobalWindowOuter::NotifyWindowIDDestroyed(const char* aTopic) {
  nsCOMPtr<nsIRunnable> runnable =
      new WindowDestroyedEvent(this, mWindowID, aTopic);
  Dispatch(TaskCategory::Other, runnable.forget());
}

Element* nsGlobalWindowOuter::GetFrameElementOuter(
    nsIPrincipal& aSubjectPrincipal) {
  if (!mDocShell || mDocShell->GetIsMozBrowser()) {
    return nullptr;
  }

  // Per HTML5, the frameElement getter returns null in cross-origin situations.
  Element* element = GetRealFrameElementOuter();
  if (!element) {
    return nullptr;
  }

  if (!aSubjectPrincipal.SubsumesConsideringDomain(element->NodePrincipal())) {
    return nullptr;
  }

  return element;
}

Element* nsGlobalWindowOuter::GetRealFrameElementOuter() {
  if (!mDocShell) {
    return nullptr;
  }

  nsCOMPtr<nsIDocShell> parent;
  mDocShell->GetSameTypeParentIgnoreBrowserBoundaries(getter_AddRefs(parent));

  if (!parent || parent == mDocShell) {
    // We're at a chrome boundary, don't expose the chrome iframe
    // element to content code.
    return nullptr;
  }

  return mFrameElement;
}

/**
 * nsIGlobalWindow::GetFrameElement (when called from C++) is just a wrapper
 * around GetRealFrameElement.
 */
Element* nsGlobalWindowOuter::GetFrameElement() {
  FORWARD_TO_INNER(GetFrameElement, (), nullptr);
}

namespace {
class ChildCommandDispatcher : public Runnable {
 public:
  ChildCommandDispatcher(nsPIWindowRoot* aRoot, nsITabChild* aTabChild,
                         const nsAString& aAction)
      : mozilla::Runnable("ChildCommandDispatcher"),
        mRoot(aRoot),
        mTabChild(aTabChild),
        mAction(aAction) {}

  NS_IMETHOD Run() override {
    nsTArray<nsCString> enabledCommands, disabledCommands;
    mRoot->GetEnabledDisabledCommands(enabledCommands, disabledCommands);
    if (enabledCommands.Length() || disabledCommands.Length()) {
      mTabChild->EnableDisableCommands(mAction, enabledCommands,
                                       disabledCommands);
    }

    return NS_OK;
  }

 private:
  nsCOMPtr<nsPIWindowRoot> mRoot;
  nsCOMPtr<nsITabChild> mTabChild;
  nsString mAction;
};

class CommandDispatcher : public Runnable {
 public:
  CommandDispatcher(nsIDOMXULCommandDispatcher* aDispatcher,
                    const nsAString& aAction)
      : mozilla::Runnable("CommandDispatcher"),
        mDispatcher(aDispatcher),
        mAction(aAction) {}

  NS_IMETHOD Run() override { return mDispatcher->UpdateCommands(mAction); }

  nsCOMPtr<nsIDOMXULCommandDispatcher> mDispatcher;
  nsString mAction;
};
}  // anonymous namespace

void nsGlobalWindowOuter::UpdateCommands(const nsAString& anAction,
                                         Selection* aSel, int16_t aReason) {
  // If this is a child process, redirect to the parent process.
  if (nsIDocShell* docShell = GetDocShell()) {
    if (nsCOMPtr<nsITabChild> child = docShell->GetTabChild()) {
      nsCOMPtr<nsPIWindowRoot> root = GetTopWindowRoot();
      if (root) {
        nsContentUtils::AddScriptRunner(
            new ChildCommandDispatcher(root, child, anAction));
      }
      return;
    }
  }

  nsPIDOMWindowOuter* rootWindow = GetPrivateRoot();
  if (!rootWindow) {
    return;
  }

  Document* doc = rootWindow->GetExtantDoc();

  if (!doc) {
    return;
  }
  // selectionchange action is only used for mozbrowser, not for XUL. So we
  // bypass XUL command dispatch if anAction is "selectionchange".
  if (!anAction.EqualsLiteral("selectionchange")) {
    // Retrieve the command dispatcher and call updateCommands on it.
    nsIDOMXULCommandDispatcher* xulCommandDispatcher =
        doc->GetCommandDispatcher();
    if (xulCommandDispatcher) {
      nsContentUtils::AddScriptRunner(
          new CommandDispatcher(xulCommandDispatcher, anAction));
    }
  }
}

Selection* nsGlobalWindowOuter::GetSelectionOuter() {
  if (!mDocShell) {
    return nullptr;
  }

  nsCOMPtr<nsIPresShell> presShell = mDocShell->GetPresShell();
  if (!presShell) {
    return nullptr;
  }
  return presShell->GetCurrentSelection(SelectionType::eNormal);
}

already_AddRefed<Selection> nsGlobalWindowOuter::GetSelection() {
  RefPtr<Selection> selection = GetSelectionOuter();
  return selection.forget();
}

bool nsGlobalWindowOuter::FindOuter(const nsAString& aString,
                                    bool aCaseSensitive, bool aBackwards,
                                    bool aWrapAround, bool aWholeWord,
                                    bool aSearchInFrames, bool aShowDialog,
                                    ErrorResult& aError) {
  Unused << aShowDialog;

  if (Preferences::GetBool("dom.disable_window_find", false)) {
    aError.Throw(NS_ERROR_NOT_AVAILABLE);
    return false;
  }

  nsCOMPtr<nsIWebBrowserFind> finder(do_GetInterface(mDocShell));
  if (!finder) {
    aError.Throw(NS_ERROR_NOT_AVAILABLE);
    return false;
  }

  // Set the options of the search
  aError = finder->SetSearchString(aString);
  if (aError.Failed()) {
    return false;
  }
  finder->SetMatchCase(aCaseSensitive);
  finder->SetFindBackwards(aBackwards);
  finder->SetWrapFind(aWrapAround);
  finder->SetEntireWord(aWholeWord);
  finder->SetSearchFrames(aSearchInFrames);

  // the nsIWebBrowserFind is initialized to use this window
  // as the search root, but uses focus to set the current search
  // frame. If we're being called from JS (as here), this window
  // should be the current search frame.
  nsCOMPtr<nsIWebBrowserFindInFrames> framesFinder(do_QueryInterface(finder));
  if (framesFinder) {
    framesFinder->SetRootSearchFrame(this);  // paranoia
    framesFinder->SetCurrentSearchFrame(this);
  }

  if (aString.IsEmpty()) {
    return false;
  }

  // Launch the search with the passed in search string
  bool didFind = false;
  aError = finder->FindNext(&didFind);
  return didFind;
}

//*****************************************************************************
// EventTarget
//*****************************************************************************

nsPIDOMWindowOuter* nsGlobalWindowOuter::GetOwnerGlobalForBindingsInternal() {
  return this;
}

bool nsGlobalWindowOuter::DispatchEvent(Event& aEvent, CallerType aCallerType,
                                        ErrorResult& aRv) {
  FORWARD_TO_INNER(DispatchEvent, (aEvent, aCallerType, aRv), false);
}

bool nsGlobalWindowOuter::ComputeDefaultWantsUntrusted(ErrorResult& aRv) {
  // It's OK that we just return false here on failure to create an
  // inner.  GetOrCreateListenerManager() will likewise fail, and then
  // we won't be adding any listeners anyway.
  FORWARD_TO_INNER_CREATE(ComputeDefaultWantsUntrusted, (aRv), false);
}

EventListenerManager* nsGlobalWindowOuter::GetOrCreateListenerManager() {
  FORWARD_TO_INNER_CREATE(GetOrCreateListenerManager, (), nullptr);
}

EventListenerManager* nsGlobalWindowOuter::GetExistingListenerManager() const {
  FORWARD_TO_INNER(GetExistingListenerManager, (), nullptr);
}

//*****************************************************************************
// nsGlobalWindowOuter::nsPIDOMWindow
//*****************************************************************************

nsPIDOMWindowOuter* nsGlobalWindowOuter::GetPrivateParent() {
  nsCOMPtr<nsPIDOMWindowOuter> parent = GetParent();

  if (this == parent) {
    nsCOMPtr<nsIContent> chromeElement(do_QueryInterface(mChromeEventHandler));
    if (!chromeElement)
      return nullptr;  // This is ok, just means a null parent.

    Document* doc = chromeElement->GetComposedDoc();
    if (!doc) return nullptr;  // This is ok, just means a null parent.

    return doc->GetWindow();
  }

  return parent;
}

nsPIDOMWindowOuter* nsGlobalWindowOuter::GetPrivateRoot() {
  nsCOMPtr<nsPIDOMWindowOuter> top = GetTop();

  nsCOMPtr<nsIContent> chromeElement(do_QueryInterface(mChromeEventHandler));
  if (chromeElement) {
    Document* doc = chromeElement->GetComposedDoc();
    if (doc) {
      nsCOMPtr<nsPIDOMWindowOuter> parent = doc->GetWindow();
      if (parent) {
        top = parent->GetTop();
      }
    }
  }

  return top;
}

// This has a caller in Windows-only code (nsNativeAppSupportWin).
Location* nsGlobalWindowOuter::GetLocation() {
  // This method can be called on the outer window as well.
  FORWARD_TO_INNER(Location, (), nullptr);
}

void nsGlobalWindowOuter::ActivateOrDeactivate(bool aActivate) {
  if (!mDoc) {
    return;
  }

  // Set / unset mIsActive on the top level window, which is used for the
  // :-moz-window-inactive pseudoclass, and its sheet (if any).
  nsCOMPtr<nsIWidget> mainWidget = GetMainWidget();
  nsCOMPtr<nsIWidget> topLevelWidget;
  if (mainWidget) {
    // Get the top level widget (if the main widget is a sheet, this will
    // be the sheet's top (non-sheet) parent).
    topLevelWidget = mainWidget->GetSheetWindowParent();
    if (!topLevelWidget) {
      topLevelWidget = mainWidget;
    }
  }

  SetActive(aActivate);

  if (mainWidget != topLevelWidget) {
    // This is a workaround for the following problem:
    // When a window with an open sheet gains or loses focus, only the sheet
    // window receives the NS_ACTIVATE/NS_DEACTIVATE event.  However the
    // styling of the containing top level window also needs to change.  We
    // get around this by calling nsPIDOMWindow::SetActive() on both windows.

    // Get the top level widget's nsGlobalWindowOuter
    nsCOMPtr<nsPIDOMWindowOuter> topLevelWindow;

    // widgetListener should be a nsXULWindow
    nsIWidgetListener* listener = topLevelWidget->GetWidgetListener();
    if (listener) {
      nsCOMPtr<nsIXULWindow> window = listener->GetXULWindow();
      nsCOMPtr<nsIInterfaceRequestor> req(do_QueryInterface(window));
      topLevelWindow = do_GetInterface(req);
    }

    if (topLevelWindow) {
      topLevelWindow->SetActive(aActivate);
    }
  }
}

static bool NotifyDocumentTree(Document* aDocument, void* aData) {
  aDocument->EnumerateSubDocuments(NotifyDocumentTree, nullptr);
  aDocument->DocumentStatesChanged(NS_DOCUMENT_STATE_WINDOW_INACTIVE);
  return true;
}

void nsGlobalWindowOuter::SetActive(bool aActive) {
  nsPIDOMWindowOuter::SetActive(aActive);
  if (mDoc) {
    NotifyDocumentTree(mDoc, nullptr);
  }
}

bool nsGlobalWindowOuter::IsTopLevelWindowActive() {
  nsCOMPtr<nsIDocShellTreeItem> treeItem(GetDocShell());
  if (!treeItem) {
    return false;
  }

  nsCOMPtr<nsIDocShellTreeItem> rootItem;
  treeItem->GetRootTreeItem(getter_AddRefs(rootItem));
  if (!rootItem) {
    return false;
  }

  nsCOMPtr<nsPIDOMWindowOuter> domWindow = rootItem->GetWindow();
  return domWindow && domWindow->IsActive();
}

void nsGlobalWindowOuter::SetIsBackground(bool aIsBackground) {
  bool changed = aIsBackground != IsBackground();
  SetIsBackgroundInternal(aIsBackground);

  nsGlobalWindowInner* inner = GetCurrentInnerWindowInternal();

  if (inner && changed) {
    inner->mTimeoutManager->UpdateBackgroundState();
  }

  if (aIsBackground) {
    // Notify gamepadManager we are at the background window,
    // we need to stop vibrate.
    // Stop the vr telemery time spent when it switches to
    // the background window.
    if (inner && changed) {
      inner->StopGamepadHaptics();
      inner->StopVRActivity();
      // true is for asking to set the delta time to
      // the telemetry.
      inner->ResetVRTelemetry(true);
    }
    return;
  }

  if (inner) {
    // When switching to be as a top tab, restart the telemetry.
    // false is for only resetting the timestamp.
    inner->ResetVRTelemetry(false);
    inner->SyncGamepadState();
    inner->StartVRActivity();
  }
}

void nsGlobalWindowOuter::SetIsBackgroundInternal(bool aIsBackground) {
  if (mIsBackground != aIsBackground) {
    TabGroup()->WindowChangedBackgroundStatus(aIsBackground);
  }
  mIsBackground = aIsBackground;
}

void nsGlobalWindowOuter::SetChromeEventHandler(
    EventTarget* aChromeEventHandler) {
  SetChromeEventHandlerInternal(aChromeEventHandler);
  // update the chrome event handler on all our inner windows
  RefPtr<nsGlobalWindowInner> inner;
  for (PRCList* node = PR_LIST_HEAD(this); node != this;
       node = PR_NEXT_LINK(inner)) {
    // This cast is only safe if `node != this`, as nsGlobalWindowOuter is also
    // in the list.
    inner = static_cast<nsGlobalWindowInner*>(node);
    NS_ASSERTION(!inner->mOuterWindow || inner->mOuterWindow == this,
                 "bad outer window pointer");
    inner->SetChromeEventHandlerInternal(aChromeEventHandler);
  }
}

void nsGlobalWindowOuter::SetFocusedElement(Element* aElement,
                                            uint32_t aFocusMethod,
                                            bool aNeedsFocus) {
  FORWARD_TO_INNER_VOID(SetFocusedElement,
                        (aElement, aFocusMethod, aNeedsFocus));
}

uint32_t nsGlobalWindowOuter::GetFocusMethod() {
  FORWARD_TO_INNER(GetFocusMethod, (), 0);
}

bool nsGlobalWindowOuter::ShouldShowFocusRing() {
  FORWARD_TO_INNER(ShouldShowFocusRing, (), false);
}

void nsGlobalWindowOuter::SetKeyboardIndicators(
    UIStateChangeType aShowAccelerators, UIStateChangeType aShowFocusRings) {
  nsPIDOMWindowOuter* piWin = GetPrivateRoot();
  if (!piWin) {
    return;
  }

  MOZ_ASSERT(piWin == this);

  bool oldShouldShowFocusRing = ShouldShowFocusRing();

  // only change the flags that have been modified
  nsCOMPtr<nsPIWindowRoot> windowRoot = do_QueryInterface(mChromeEventHandler);
  if (!windowRoot) {
    return;
  }

  if (aShowAccelerators != UIStateChangeType_NoChange) {
    windowRoot->SetShowAccelerators(aShowAccelerators == UIStateChangeType_Set);
  }
  if (aShowFocusRings != UIStateChangeType_NoChange) {
    windowRoot->SetShowFocusRings(aShowFocusRings == UIStateChangeType_Set);
  }

  nsContentUtils::SetKeyboardIndicatorsOnRemoteChildren(
      GetOuterWindow(), aShowAccelerators, aShowFocusRings);

  bool newShouldShowFocusRing = ShouldShowFocusRing();
  if (mInnerWindow && nsGlobalWindowInner::Cast(mInnerWindow)->mHasFocus &&
      mInnerWindow->mFocusedElement &&
      oldShouldShowFocusRing != newShouldShowFocusRing) {
    // Update focusedNode's state.
    if (newShouldShowFocusRing) {
      mInnerWindow->mFocusedElement->AddStates(NS_EVENT_STATE_FOCUSRING);
    } else {
      mInnerWindow->mFocusedElement->RemoveStates(NS_EVENT_STATE_FOCUSRING);
    }
  }
}

bool nsGlobalWindowOuter::TakeFocus(bool aFocus, uint32_t aFocusMethod) {
  FORWARD_TO_INNER(TakeFocus, (aFocus, aFocusMethod), false);
}

void nsGlobalWindowOuter::SetReadyForFocus() {
  FORWARD_TO_INNER_VOID(SetReadyForFocus, ());
}

void nsGlobalWindowOuter::PageHidden() {
  FORWARD_TO_INNER_VOID(PageHidden, ());
}

already_AddRefed<nsICSSDeclaration>
nsGlobalWindowOuter::GetComputedStyleHelperOuter(Element& aElt,
                                                 const nsAString& aPseudoElt,
                                                 bool aDefaultStylesOnly) {
  if (!mDoc) {
    return nullptr;
  }

  RefPtr<nsICSSDeclaration> compStyle = NS_NewComputedDOMStyle(
      &aElt, aPseudoElt, mDoc,
      aDefaultStylesOnly ? nsComputedDOMStyle::eDefaultOnly
                         : nsComputedDOMStyle::eAll);

  return compStyle.forget();
}

//*****************************************************************************
// nsGlobalWindowOuter::nsIInterfaceRequestor
//*****************************************************************************

nsresult nsGlobalWindowOuter::GetInterfaceInternal(const nsIID& aIID,
                                                   void** aSink) {
  NS_ENSURE_ARG_POINTER(aSink);
  *aSink = nullptr;

  if (aIID.Equals(NS_GET_IID(nsIWebNavigation))) {
    nsGlobalWindowOuter* outer = GetOuterWindowInternal();
    NS_ENSURE_TRUE(outer, NS_ERROR_NOT_INITIALIZED);

    nsCOMPtr<nsIWebNavigation> webNav(do_QueryInterface(outer->mDocShell));
    webNav.forget(aSink);
  } else if (aIID.Equals(NS_GET_IID(nsIDocShell))) {
    nsGlobalWindowOuter* outer = GetOuterWindowInternal();
    NS_ENSURE_TRUE(outer, NS_ERROR_NOT_INITIALIZED);

    nsCOMPtr<nsIDocShell> docShell = outer->mDocShell;
    docShell.forget(aSink);
  }
#ifdef NS_PRINTING
  else if (aIID.Equals(NS_GET_IID(nsIWebBrowserPrint))) {
    nsGlobalWindowOuter* outer = GetOuterWindowInternal();
    NS_ENSURE_TRUE(outer, NS_ERROR_NOT_INITIALIZED);

    if (outer->mDocShell) {
      nsCOMPtr<nsIContentViewer> viewer;
      outer->mDocShell->GetContentViewer(getter_AddRefs(viewer));
      if (viewer) {
        nsCOMPtr<nsIWebBrowserPrint> webBrowserPrint(do_QueryInterface(viewer));
        webBrowserPrint.forget(aSink);
      }
    }
  }
#endif
  else if (aIID.Equals(NS_GET_IID(nsILoadContext))) {
    nsGlobalWindowOuter* outer = GetOuterWindowInternal();
    NS_ENSURE_TRUE(outer, NS_ERROR_NOT_INITIALIZED);

    nsCOMPtr<nsILoadContext> loadContext(do_QueryInterface(outer->mDocShell));
    loadContext.forget(aSink);
  }

  return *aSink ? NS_OK : NS_ERROR_NO_INTERFACE;
}

NS_IMETHODIMP
nsGlobalWindowOuter::GetInterface(const nsIID& aIID, void** aSink) {
  nsresult rv = GetInterfaceInternal(aIID, aSink);
  if (rv == NS_ERROR_NO_INTERFACE) {
    return QueryInterface(aIID, aSink);
  }
  return rv;
}

//*****************************************************************************
// nsGlobalWindowOuter::nsIObserver
//*****************************************************************************

NS_IMETHODIMP
nsGlobalWindowOuter::Observe(nsISupports* aSupports, const char* aTopic,
                             const char16_t* aData) {
  if (!nsCRT::strcmp(aTopic, PERM_CHANGE_NOTIFICATION)) {
    if (!nsCRT::strcmp(aData, u"cleared") && !aSupports) {
      // All permissions have been cleared.
      mHasStorageAccess = false;
      return NS_OK;
    }
    nsCOMPtr<nsIPermission> permission = do_QueryInterface(aSupports);
    if (!permission) {
      return NS_OK;
    }
    nsIPrincipal* principal = GetPrincipal();
    if (!principal) {
      return NS_OK;
    }
    if (!AntiTrackingCommon::IsStorageAccessPermission(permission, principal)) {
      return NS_OK;
    }
    if (!nsCRT::strcmp(aData, u"deleted")) {
      // The storage access permission was deleted.
      mHasStorageAccess = false;
      return NS_OK;
    }
    if (!nsCRT::strcmp(aData, u"added") || !nsCRT::strcmp(aData, u"changed")) {
      // The storage access permission was granted or modified.
      uint32_t expireType = 0;
      int64_t expireTime = 0;
      MOZ_ALWAYS_SUCCEEDS(permission->GetExpireType(&expireType));
      MOZ_ALWAYS_SUCCEEDS(permission->GetExpireTime(&expireTime));
      if ((expireType == nsIPermissionManager::EXPIRE_TIME &&
           expireTime >= PR_Now() / 1000) ||
          (expireType == nsIPermissionManager::EXPIRE_SESSION &&
           expireTime != 0)) {
        // Permission hasn't expired yet.
        mHasStorageAccess = true;
        return NS_OK;
      }
    }
  } else if (!nsCRT::strcmp(aTopic, NS_PREFBRANCH_PREFCHANGE_TOPIC_ID)) {
    // Reset the storage access permission when our cookie policy changes.
    mHasStorageAccess = false;
    return NS_OK;
  }
  return NS_OK;
}

bool nsGlobalWindowOuter::IsSuspended() const {
  MOZ_ASSERT(NS_IsMainThread());
  // No inner means we are effectively suspended
  if (!mInnerWindow) {
    return true;
  }
  return mInnerWindow->IsSuspended();
}

bool nsGlobalWindowOuter::IsFrozen() const {
  MOZ_ASSERT(NS_IsMainThread());
  // No inner means we are effectively frozen
  if (!mInnerWindow) {
    return true;
  }
  return mInnerWindow->IsFrozen();
}

nsresult nsGlobalWindowOuter::FireDelayedDOMEvents() {
  FORWARD_TO_INNER(FireDelayedDOMEvents, (), NS_ERROR_UNEXPECTED);
}

//*****************************************************************************
// nsGlobalWindowOuter: Window Control Functions
//*****************************************************************************

nsPIDOMWindowOuter* nsGlobalWindowOuter::GetParentInternal() {
  nsCOMPtr<nsPIDOMWindowOuter> parent = GetParent();

  if (parent && parent != this) {
    return parent;
  }

  return nullptr;
}

void nsGlobalWindowOuter::UnblockScriptedClosing() {
  mBlockScriptedClosingFlag = false;
}

class AutoUnblockScriptClosing {
 private:
  RefPtr<nsGlobalWindowOuter> mWin;

 public:
  explicit AutoUnblockScriptClosing(nsGlobalWindowOuter* aWin) : mWin(aWin) {
    MOZ_ASSERT(mWin);
  }
  ~AutoUnblockScriptClosing() {
    void (nsGlobalWindowOuter::*run)() =
        &nsGlobalWindowOuter::UnblockScriptedClosing;
    nsCOMPtr<nsIRunnable> caller = NewRunnableMethod(
        "AutoUnblockScriptClosing::~AutoUnblockScriptClosing", mWin, run);
    mWin->Dispatch(TaskCategory::Other, caller.forget());
  }
};

nsresult nsGlobalWindowOuter::OpenInternal(
    const nsAString& aUrl, const nsAString& aName, const nsAString& aOptions,
    bool aDialog, bool aContentModal, bool aCalledNoScript, bool aDoJSFixups,
    bool aNavigate, nsIArray* argv, nsISupports* aExtraArgument,
    nsDocShellLoadState* aLoadState, bool aForceNoOpener,
    nsPIDOMWindowOuter** aReturn) {
#ifdef DEBUG
  uint32_t argc = 0;
  if (argv) argv->GetLength(&argc);
#endif

  MOZ_ASSERT(!aExtraArgument || (!argv && argc == 0),
             "Can't pass in arguments both ways");
  MOZ_ASSERT(!aCalledNoScript || (!argv && argc == 0),
             "Can't pass JS args when called via the noscript methods");

  mozilla::Maybe<AutoUnblockScriptClosing> closeUnblocker;

  // Calls to window.open from script should navigate.
  MOZ_ASSERT(aCalledNoScript || aNavigate);

  *aReturn = nullptr;

  nsCOMPtr<nsIWebBrowserChrome> chrome = GetWebBrowserChrome();
  if (!chrome) {
    // No chrome means we don't want to go through with this open call
    // -- see nsIWindowWatcher.idl
    return NS_ERROR_NOT_AVAILABLE;
  }

  NS_ASSERTION(mDocShell, "Must have docshell here");

  nsAutoCString options;
  bool forceNoOpener = aForceNoOpener;
  // Unlike other window flags, "noopener" comes from splitting on commas with
  // HTML whitespace trimming...
  nsCharSeparatedTokenizerTemplate<nsContentUtils::IsHTMLWhitespace> tok(
      aOptions, ',');
  while (tok.hasMoreTokens()) {
    auto nextTok = tok.nextToken();
    if (nextTok.EqualsLiteral("noopener")) {
      forceNoOpener = true;
      continue;
    }
    // Want to create a copy of the options without 'noopener' because having
    // 'noopener' in the options affects other window features.
    if (!options.IsEmpty()) {
      options.Append(',');
    }
    AppendUTF16toUTF8(nextTok, options);
  }

  bool windowExists = WindowExists(aName, forceNoOpener, !aCalledNoScript);

  // XXXbz When this gets fixed to not use LegacyIsCallerNativeCode()
  // (indirectly) maybe we can nix the AutoJSAPI usage OnLinkClickEvent::Run.
  // But note that if you change this to GetEntryGlobal(), say, then
  // OnLinkClickEvent::Run will need a full-blown AutoEntryScript.
  const bool checkForPopup =
      !nsContentUtils::LegacyIsCallerChromeOrNativeCode() && !aDialog &&
      !windowExists;

  // Note: the Void handling here is very important, because the window watcher
  // expects a null URL string (not an empty string) if there is no URL to load.
  nsCString url;
  url.SetIsVoid(true);
  nsresult rv = NS_OK;

  nsCOMPtr<nsIURI> uri;

  // It's important to do this security check before determining whether this
  // window opening should be blocked, to ensure that we don't FireAbuseEvents
  // for a window opening that wouldn't have succeeded in the first place.
  if (!aUrl.IsEmpty()) {
    AppendUTF16toUTF8(aUrl, url);

    // It's safe to skip the security check below if we're not a dialog
    // because window.openDialog is not callable from content script.  See bug
    // 56851.
    //
    // If we're not navigating, we assume that whoever *does* navigate the
    // window will do a security check of their own.
    if (!url.IsVoid() && !aDialog && aNavigate)
      rv = SecurityCheckURL(url.get(), getter_AddRefs(uri));
  }

  if (NS_FAILED(rv)) return rv;

  PopupBlocker::PopupControlState abuseLevel =
      PopupBlocker::GetPopupControlState();
  if (checkForPopup) {
    abuseLevel = RevisePopupAbuseLevel(abuseLevel);
    if (abuseLevel >= PopupBlocker::openBlocked) {
      if (!aCalledNoScript) {
        // If script in some other window is doing a window.open on us and
        // it's being blocked, then it's OK to close us afterwards, probably.
        // But if we're doing a window.open on ourselves and block the popup,
        // prevent this window from closing until after this script terminates
        // so that whatever popup blocker UI the app has will be visible.
        nsCOMPtr<nsPIDOMWindowInner> entryWindow =
            do_QueryInterface(GetEntryGlobal());
        // Note that entryWindow can be null here if some JS component was the
        // place where script was entered for this JS execution.
        if (entryWindow && entryWindow->GetOuterWindow() == this) {
          mBlockScriptedClosingFlag = true;
          closeUnblocker.emplace(this);
        }
      }

      FireAbuseEvents(aUrl, aName, aOptions);
      return aDoJSFixups ? NS_OK : NS_ERROR_FAILURE;
    }
  }

  nsCOMPtr<mozIDOMWindowProxy> domReturn;

  nsCOMPtr<nsIWindowWatcher> wwatch =
      do_GetService(NS_WINDOWWATCHER_CONTRACTID, &rv);
  NS_ENSURE_TRUE(wwatch, rv);

  NS_ConvertUTF16toUTF8 name(aName);

  const char* options_ptr = options.IsEmpty() ? nullptr : options.get();
  const char* name_ptr = aName.IsEmpty() ? nullptr : name.get();

  nsCOMPtr<nsPIWindowWatcher> pwwatch(do_QueryInterface(wwatch));
  NS_ENSURE_STATE(pwwatch);

  MOZ_ASSERT_IF(checkForPopup, abuseLevel < PopupBlocker::openBlocked);
  // At this point we should know for a fact that if checkForPopup then
  // abuseLevel < PopupBlocker::openBlocked, so we could just check for
  // abuseLevel == PopupBlocker::openControlled.  But let's be defensive just in
  // case and treat anything that fails the above assert as a spam popup too, if
  // it ever happens.
  bool isPopupSpamWindow =
      checkForPopup && (abuseLevel >= PopupBlocker::openControlled);

  {
    // Reset popup state while opening a window to prevent the
    // current state from being active the whole time a modal
    // dialog is open.
    nsAutoPopupStatePusher popupStatePusher(PopupBlocker::openAbused, true);

    if (!aCalledNoScript) {
      // We asserted at the top of this function that aNavigate is true for
      // !aCalledNoScript.
      rv = pwwatch->OpenWindow2(
          this, url.IsVoid() ? nullptr : url.get(), name_ptr, options_ptr,
          /* aCalledFromScript = */ true, aDialog, aNavigate, argv,
          isPopupSpamWindow, forceNoOpener, aLoadState,
          getter_AddRefs(domReturn));
    } else {
      // Force a system caller here so that the window watcher won't screw us
      // up.  We do NOT want this case looking at the JS context on the stack
      // when searching.  Compare comments on
      // nsIDOMWindow::OpenWindow and nsIWindowWatcher::OpenWindow.

      // Note: Because nsWindowWatcher is so broken, it's actually important
      // that we don't force a system caller here, because that screws it up
      // when it tries to compute the caller principal to associate with dialog
      // arguments. That whole setup just really needs to be rewritten. :-(
      Maybe<AutoNoJSAPI> nojsapi;
      if (!aContentModal) {
        nojsapi.emplace();
      }

      rv = pwwatch->OpenWindow2(
          this, url.IsVoid() ? nullptr : url.get(), name_ptr, options_ptr,
          /* aCalledFromScript = */ false, aDialog, aNavigate, aExtraArgument,
          isPopupSpamWindow, forceNoOpener, aLoadState,
          getter_AddRefs(domReturn));
    }
  }

  NS_ENSURE_SUCCESS(rv, rv);

  // success!

  if (!aCalledNoScript && !windowExists && uri && !forceNoOpener) {
    MaybeAllowStorageForOpenedWindow(uri);
  }

  NS_ENSURE_TRUE(domReturn, NS_OK);
  nsCOMPtr<nsPIDOMWindowOuter> outerReturn =
      nsPIDOMWindowOuter::From(domReturn);
  outerReturn.swap(*aReturn);

  if (aDoJSFixups) {
    nsCOMPtr<nsIDOMChromeWindow> chrome_win(do_QueryInterface(*aReturn));
    if (!chrome_win) {
      // A new non-chrome window was created from a call to
      // window.open() from JavaScript, make sure there's a document in
      // the new window. We do this by simply asking the new window for
      // its document, this will synchronously create an empty document
      // if there is no document in the window.
      // XXXbz should this just use EnsureInnerWindow()?

      // Force document creation.
      nsCOMPtr<Document> doc = (*aReturn)->GetDoc();
      Unused << doc;
    }
  }

  return rv;
}

void nsGlobalWindowOuter::MaybeAllowStorageForOpenedWindow(nsIURI* aURI) {
  nsGlobalWindowInner* inner = GetCurrentInnerWindowInternal();
  if (NS_WARN_IF(!inner)) {
    return;
  }

  // No 3rd party URL/window.
  if (!nsContentUtils::IsThirdPartyWindowOrChannel(inner, nullptr, aURI)) {
    return;
  }

  Document* doc = inner->GetDoc();
  if (!doc) {
    return;
  }
  nsCOMPtr<nsIPrincipal> principal = BasePrincipal::CreateCodebasePrincipal(
      aURI, doc->NodePrincipal()->OriginAttributesRef());

  // We don't care when the asynchronous work finishes here.
  Unused << AntiTrackingCommon::AddFirstPartyStorageAccessGrantedFor(
      principal, inner, AntiTrackingCommon::eOpener);
}

//*****************************************************************************
// nsGlobalWindowOuter: Helper Functions
//*****************************************************************************

already_AddRefed<nsIDocShellTreeOwner> nsGlobalWindowOuter::GetTreeOwner() {
  // If there's no docShellAsItem, this window must have been closed,
  // in that case there is no tree owner.

  if (!mDocShell) {
    return nullptr;
  }

  nsCOMPtr<nsIDocShellTreeOwner> treeOwner;
  mDocShell->GetTreeOwner(getter_AddRefs(treeOwner));
  return treeOwner.forget();
}

already_AddRefed<nsIBaseWindow> nsGlobalWindowOuter::GetTreeOwnerWindow() {
  nsCOMPtr<nsIDocShellTreeOwner> treeOwner;

  // If there's no mDocShell, this window must have been closed,
  // in that case there is no tree owner.

  if (mDocShell) {
    mDocShell->GetTreeOwner(getter_AddRefs(treeOwner));
  }

  nsCOMPtr<nsIBaseWindow> baseWindow = do_QueryInterface(treeOwner);
  return baseWindow.forget();
}

already_AddRefed<nsIWebBrowserChrome>
nsGlobalWindowOuter::GetWebBrowserChrome() {
  nsCOMPtr<nsIDocShellTreeOwner> treeOwner = GetTreeOwner();

  nsCOMPtr<nsIWebBrowserChrome> browserChrome = do_GetInterface(treeOwner);
  return browserChrome.forget();
}

nsIScrollableFrame* nsGlobalWindowOuter::GetScrollFrame() {
  if (!mDocShell) {
    return nullptr;
  }

  nsCOMPtr<nsIPresShell> presShell = mDocShell->GetPresShell();
  if (presShell) {
    return presShell->GetRootScrollFrameAsScrollable();
  }
  return nullptr;
}

nsresult nsGlobalWindowOuter::SecurityCheckURL(const char* aURL,
                                               nsIURI** aURI) {
  nsCOMPtr<nsPIDOMWindowInner> sourceWindow =
      do_QueryInterface(GetEntryGlobal());
  if (!sourceWindow) {
    sourceWindow = GetCurrentInnerWindow();
  }
  AutoJSContext cx;
  nsGlobalWindowInner* sourceWin = nsGlobalWindowInner::Cast(sourceWindow);
  JSAutoRealm ar(cx, sourceWin->GetGlobalJSObject());

  // Resolve the baseURI, which could be relative to the calling window.
  //
  // Note the algorithm to get the base URI should match the one
  // used to actually kick off the load in nsWindowWatcher.cpp.
  nsCOMPtr<Document> doc = sourceWindow->GetDoc();
  nsIURI* baseURI = nullptr;
  auto encoding = UTF_8_ENCODING;  // default to utf-8
  if (doc) {
    baseURI = doc->GetDocBaseURI();
    encoding = doc->GetDocumentCharacterSet();
  }
  nsCOMPtr<nsIURI> uri;
  nsresult rv = NS_NewURI(getter_AddRefs(uri), nsDependentCString(aURL),
                          encoding, baseURI);
  if (NS_WARN_IF(NS_FAILED(rv))) {
    return NS_ERROR_DOM_SYNTAX_ERR;
  }

  if (NS_FAILED(nsContentUtils::GetSecurityManager()->CheckLoadURIFromScript(
          cx, uri))) {
    return NS_ERROR_FAILURE;
  }

  uri.forget(aURI);
  return NS_OK;
}

void nsGlobalWindowOuter::FlushPendingNotifications(FlushType aType) {
  if (mDoc) {
    mDoc->FlushPendingNotifications(aType);
  }
}

void nsGlobalWindowOuter::EnsureSizeAndPositionUpToDate() {
  // If we're a subframe, make sure our size is up to date.  It's OK that this
  // crosses the content/chrome boundary, since chrome can have pending reflows
  // too.
  nsGlobalWindowOuter* parent = nsGlobalWindowOuter::Cast(GetPrivateParent());
  if (parent) {
    parent->FlushPendingNotifications(FlushType::Layout);
  }
}

already_AddRefed<nsISupports> nsGlobalWindowOuter::SaveWindowState() {
  if (!mContext || !GetWrapperPreserveColor()) {
    // The window may be getting torn down; don't bother saving state.
    return nullptr;
  }

  nsGlobalWindowInner* inner = GetCurrentInnerWindowInternal();
  NS_ASSERTION(inner, "No inner window to save");

  // Don't do anything else to this inner window! After this point, all
  // calls to SetTimeoutOrInterval will create entries in the timeout
  // list that will only run after this window has come out of the bfcache.
  // Also, while we're frozen, we won't dispatch online/offline events
  // to the page.
  inner->Freeze();

  nsCOMPtr<nsISupports> state = new WindowStateHolder(inner);

#ifdef DEBUG_PAGE_CACHE
  printf("saving window state, state = %p\n", (void*)state);
#endif

  return state.forget();
}

nsresult nsGlobalWindowOuter::RestoreWindowState(nsISupports* aState) {
  if (!mContext || !GetWrapperPreserveColor()) {
    // The window may be getting torn down; don't bother restoring state.
    return NS_OK;
  }

  nsCOMPtr<WindowStateHolder> holder = do_QueryInterface(aState);
  NS_ENSURE_TRUE(holder, NS_ERROR_FAILURE);

#ifdef DEBUG_PAGE_CACHE
  printf("restoring window state, state = %p\n", (void*)holder);
#endif

  // And we're ready to go!
  nsGlobalWindowInner* inner = GetCurrentInnerWindowInternal();

  // if a link is focused, refocus with the FLAG_SHOWRING flag set. This makes
  // it easy to tell which link was last clicked when going back a page.
  Element* focusedElement = inner->GetFocusedElement();
  if (nsContentUtils::ContentIsLink(focusedElement)) {
    nsIFocusManager* fm = nsFocusManager::GetFocusManager();
    if (fm) {
      // XXXbz Do we need the stack strong ref here?
      RefPtr<Element> kungFuDeathGrip(focusedElement);
      fm->SetFocus(kungFuDeathGrip, nsIFocusManager::FLAG_NOSCROLL |
                                        nsIFocusManager::FLAG_SHOWRING);
    }
  }

  inner->Thaw();

  holder->DidRestoreWindow();

  return NS_OK;
}

void nsGlobalWindowOuter::AddSizeOfIncludingThis(
    nsWindowSizes& aWindowSizes) const {
  aWindowSizes.mDOMOtherSize += aWindowSizes.mState.mMallocSizeOf(this);
}

uint32_t nsGlobalWindowOuter::GetAutoActivateVRDisplayID() {
  uint32_t retVal = mAutoActivateVRDisplayID;
  mAutoActivateVRDisplayID = 0;
  return retVal;
}

void nsGlobalWindowOuter::SetAutoActivateVRDisplayID(
    uint32_t aAutoActivateVRDisplayID) {
  mAutoActivateVRDisplayID = aAutoActivateVRDisplayID;
}

already_AddRefed<nsWindowRoot> nsGlobalWindowOuter::GetWindowRootOuter() {
  nsCOMPtr<nsPIWindowRoot> root = GetTopWindowRoot();
  return root.forget().downcast<nsWindowRoot>();
}

nsIDOMWindowUtils* nsGlobalWindowOuter::WindowUtils() {
  if (!mWindowUtils) {
    mWindowUtils = new nsDOMWindowUtils(this);
  }
  return mWindowUtils;
}

// Note: This call will lock the cursor, it will not change as it moves.
// To unlock, the cursor must be set back to Auto.
void nsGlobalWindowOuter::SetCursorOuter(const nsAString& aCursor,
                                         ErrorResult& aError) {
  StyleCursorKind cursor;

  if (aCursor.EqualsLiteral("auto")) {
    cursor = StyleCursorKind::Auto;
  } else {
    // TODO(emilio): Use Servo for this instead.
    nsCSSKeyword keyword = nsCSSKeywords::LookupKeyword(aCursor);
    int32_t c;
    if (!nsCSSProps::FindKeyword(keyword, nsCSSProps::kCursorKTable, c)) {
      return;
    }
    cursor = static_cast<StyleCursorKind>(c);
  }

  RefPtr<nsPresContext> presContext;
  if (mDocShell) {
    presContext = mDocShell->GetPresContext();
  }

  if (presContext) {
    // Need root widget.
    nsCOMPtr<nsIPresShell> presShell = mDocShell->GetPresShell();
    if (!presShell) {
      aError.Throw(NS_ERROR_FAILURE);
      return;
    }

    nsViewManager* vm = presShell->GetViewManager();
    if (!vm) {
      aError.Throw(NS_ERROR_FAILURE);
      return;
    }

    nsView* rootView = vm->GetRootView();
    if (!rootView) {
      aError.Throw(NS_ERROR_FAILURE);
      return;
    }

    nsIWidget* widget = rootView->GetNearestWidget(nullptr);
    if (!widget) {
      aError.Throw(NS_ERROR_FAILURE);
      return;
    }

    // Call esm and set cursor.
    aError = presContext->EventStateManager()->SetCursor(
        cursor, nullptr, false, 0.0f, 0.0f, widget, true);
  }
}

NS_IMETHODIMP
nsGlobalWindowOuter::GetBrowserDOMWindow(nsIBrowserDOMWindow** aBrowserWindow) {
  MOZ_RELEASE_ASSERT(IsChromeWindow());
  FORWARD_TO_INNER(GetBrowserDOMWindow, (aBrowserWindow), NS_ERROR_UNEXPECTED);
}

nsIBrowserDOMWindow* nsGlobalWindowOuter::GetBrowserDOMWindowOuter() {
  MOZ_ASSERT(IsChromeWindow());
  return mChromeFields.mBrowserDOMWindow;
}

void nsGlobalWindowOuter::SetBrowserDOMWindowOuter(
    nsIBrowserDOMWindow* aBrowserWindow) {
  MOZ_ASSERT(IsChromeWindow());
  mChromeFields.mBrowserDOMWindow = aBrowserWindow;
}

ChromeMessageBroadcaster* nsGlobalWindowOuter::GetMessageManager() {
  if (!mInnerWindow) {
    NS_WARNING("No inner window available!");
    return nullptr;
  }
  return GetCurrentInnerWindowInternal()->MessageManager();
}

ChromeMessageBroadcaster* nsGlobalWindowOuter::GetGroupMessageManager(
    const nsAString& aGroup) {
  if (!mInnerWindow) {
    NS_WARNING("No inner window available!");
    return nullptr;
  }
  return GetCurrentInnerWindowInternal()->GetGroupMessageManager(aGroup);
}

void nsPIDOMWindowOuter::SetOpenerForInitialContentBrowser(
    BrowsingContext* aOpenerWindow) {
  MOZ_ASSERT(!mOpenerForInitialContentBrowser,
             "Don't set OpenerForInitialContentBrowser twice!");
  mOpenerForInitialContentBrowser = aOpenerWindow;
}

already_AddRefed<BrowsingContext>
nsPIDOMWindowOuter::TakeOpenerForInitialContentBrowser() {
  // Intentionally forget our own member
  return mOpenerForInitialContentBrowser.forget();
}

void nsGlobalWindowOuter::InitWasOffline() { mWasOffline = NS_IsOffline(); }

#if defined(MOZ_WIDGET_ANDROID)
int16_t nsGlobalWindowOuter::Orientation(CallerType aCallerType) const {
  return nsContentUtils::ResistFingerprinting(aCallerType)
             ? 0
             : WindowOrientationObserver::OrientationAngle();
}
#endif

void nsPIDOMWindowOuter::SetLargeAllocStatus(LargeAllocStatus aStatus) {
  MOZ_ASSERT(mLargeAllocStatus == LargeAllocStatus::NONE);
  mLargeAllocStatus = aStatus;
}

bool nsPIDOMWindowOuter::IsTopLevelWindow() {
  return nsGlobalWindowOuter::Cast(this)->IsTopLevelWindow();
}

bool nsPIDOMWindowOuter::HadOriginalOpener() const {
  return nsGlobalWindowOuter::Cast(this)->HadOriginalOpener();
}

void nsGlobalWindowOuter::ReportLargeAllocStatus() {
  uint32_t errorFlags = nsIScriptError::warningFlag;
  const char* message = nullptr;

  switch (mLargeAllocStatus) {
    case LargeAllocStatus::SUCCESS:
      // Override the error flags such that the success message isn't reported
      // as a warning.
      errorFlags = nsIScriptError::infoFlag;
      message = "LargeAllocationSuccess";
      break;
    case LargeAllocStatus::NON_WIN32:
      errorFlags = nsIScriptError::infoFlag;
      message = "LargeAllocationNonWin32";
      break;
    case LargeAllocStatus::NON_GET:
      message = "LargeAllocationNonGetRequest";
      break;
    case LargeAllocStatus::NON_E10S:
      message = "LargeAllocationNonE10S";
      break;
    case LargeAllocStatus::NOT_ONLY_TOPLEVEL_IN_TABGROUP:
      message = "LargeAllocationNotOnlyToplevelInTabGroup";
      break;
    default:   // LargeAllocStatus::NONE
      return;  // Don't report a message to the console
  }

  nsContentUtils::ReportToConsole(errorFlags, NS_LITERAL_CSTRING("DOM"), mDoc,
                                  nsContentUtils::eDOM_PROPERTIES, message);
}

#if defined(_WINDOWS_) && !defined(MOZ_WRAPPED_WINDOWS_H)
#  pragma message( \
      "wrapper failure reason: " MOZ_WINDOWS_WRAPPER_DISABLED_REASON)
#  error "Never include unwrapped windows.h in this file!"
#endif

// Helper called by methods that move/resize the window,
// to ensure the presContext (if any) is aware of resolution
// change that may happen in multi-monitor configuration.
void nsGlobalWindowOuter::CheckForDPIChange() {
  if (mDocShell) {
    RefPtr<nsPresContext> presContext = mDocShell->GetPresContext();
    if (presContext) {
      if (presContext->DeviceContext()->CheckDPIChange()) {
        presContext->UIResolutionChanged();
      }
    }
  }
}

mozilla::dom::TabGroup* nsGlobalWindowOuter::TabGroupOuter() {
  // Outer windows lazily join TabGroups when requested. This is usually done
  // because a document is getting its NodePrincipal, and asking for the
  // TabGroup to determine its DocGroup.
  if (!mTabGroup) {
    // Get mOpener ourselves, instead of relying on GetOpenerWindowOuter,
    // because that way we dodge the LegacyIsCallerChromeOrNativeCode() call
    // which we want to return false.
    nsCOMPtr<nsPIDOMWindowOuter> piOpener = do_QueryReferent(mOpener);
    nsPIDOMWindowOuter* opener = GetSanitizedOpener(piOpener);
    nsPIDOMWindowOuter* parent = GetScriptableParentOrNull();
    MOZ_ASSERT(!parent || !opener,
               "Only one of parent and opener may be provided");

    mozilla::dom::TabGroup* toJoin = nullptr;
    if (GetDocShell()->ItemType() == nsIDocShellTreeItem::typeChrome) {
      toJoin = TabGroup::GetChromeTabGroup();
    } else if (opener) {
      toJoin = opener->TabGroup();
    } else if (parent) {
      toJoin = parent->TabGroup();
    } else {
      toJoin = TabGroup::GetFromWindow(this);
    }

#ifdef DEBUG
    // Make sure that, if we have a tab group from the actor, it matches the one
    // we're planning to join.
    mozilla::dom::TabGroup* testGroup = TabGroup::GetFromWindow(this);
    MOZ_ASSERT_IF(testGroup, testGroup == toJoin);
#endif

    mTabGroup = mozilla::dom::TabGroup::Join(this, toJoin);
  }
  MOZ_ASSERT(mTabGroup);

#ifdef DEBUG
  // Ensure that we don't recurse forever
  if (!mIsValidatingTabGroup) {
    mIsValidatingTabGroup = true;
    // We only need to do this check if we aren't in the chrome tab group
    if (mIsChrome) {
      MOZ_ASSERT(mTabGroup == TabGroup::GetChromeTabGroup());
    } else {
      // Sanity check that our tabgroup matches our opener or parent.
      RefPtr<nsPIDOMWindowOuter> parent = GetScriptableParentOrNull();
      MOZ_ASSERT_IF(parent, parent->TabGroup() == mTabGroup);
      nsCOMPtr<nsPIDOMWindowOuter> piOpener = do_QueryReferent(mOpener);
      nsPIDOMWindowOuter* opener = GetSanitizedOpener(piOpener);
      MOZ_ASSERT_IF(opener && nsGlobalWindowOuter::Cast(opener) != this,
                    opener->TabGroup() == mTabGroup);
    }
    mIsValidatingTabGroup = false;
  }
#endif

  return mTabGroup;
}

nsresult nsGlobalWindowOuter::Dispatch(
    TaskCategory aCategory, already_AddRefed<nsIRunnable>&& aRunnable) {
  MOZ_RELEASE_ASSERT(NS_IsMainThread());
  if (GetDocGroup()) {
    return GetDocGroup()->Dispatch(aCategory, std::move(aRunnable));
  }
  return DispatcherTrait::Dispatch(aCategory, std::move(aRunnable));
}

nsISerialEventTarget* nsGlobalWindowOuter::EventTargetFor(
    TaskCategory aCategory) const {
  MOZ_RELEASE_ASSERT(NS_IsMainThread());
  if (GetDocGroup()) {
    return GetDocGroup()->EventTargetFor(aCategory);
  }
  return DispatcherTrait::EventTargetFor(aCategory);
}

AbstractThread* nsGlobalWindowOuter::AbstractMainThreadFor(
    TaskCategory aCategory) {
  MOZ_RELEASE_ASSERT(NS_IsMainThread());
  if (GetDocGroup()) {
    return GetDocGroup()->AbstractMainThreadFor(aCategory);
  }
  return DispatcherTrait::AbstractMainThreadFor(aCategory);
}

nsGlobalWindowOuter::TemporarilyDisableDialogs::TemporarilyDisableDialogs(
    nsGlobalWindowOuter* aWindow MOZ_GUARD_OBJECT_NOTIFIER_PARAM_IN_IMPL)
    : mSavedDialogsEnabled(false) {
  MOZ_GUARD_OBJECT_NOTIFIER_INIT;

  MOZ_ASSERT(aWindow);
  nsGlobalWindowOuter* topWindowOuter = aWindow->GetScriptableTopInternal();
  if (!topWindowOuter) {
    NS_ERROR(
        "nsGlobalWindowOuter::TemporarilyDisableDialogs used without a top "
        "window?");
    return;
  }

  // TODO: Warn if no top window?
  nsGlobalWindowInner* topWindow =
      topWindowOuter->GetCurrentInnerWindowInternal();
  if (topWindow) {
    mTopWindow = topWindow;
    mSavedDialogsEnabled = mTopWindow->mAreDialogsEnabled;
    mTopWindow->mAreDialogsEnabled = false;
  }
}

nsGlobalWindowOuter::TemporarilyDisableDialogs::~TemporarilyDisableDialogs() {
  if (mTopWindow) {
    mTopWindow->mAreDialogsEnabled = mSavedDialogsEnabled;
  }
}

mozilla::dom::TabGroup* nsPIDOMWindowOuter::TabGroup() {
  return nsGlobalWindowOuter::Cast(this)->TabGroupOuter();
}

/* static */ already_AddRefed<nsGlobalWindowOuter> nsGlobalWindowOuter::Create(
    nsDocShell* aDocShell, bool aIsChrome) {
  uint64_t outerWindowID = aDocShell->GetOuterWindowID();
  RefPtr<nsGlobalWindowOuter> window = new nsGlobalWindowOuter(outerWindowID);
  if (aIsChrome) {
    window->mIsChrome = true;
  }
  window->SetDocShell(aDocShell);

  window->InitWasOffline();
  nsCOMPtr<nsIObserverService> obs = mozilla::services::GetObserverService();
  if (obs) {
    // Delay calling AddObserver until we hit the event loop, in case we may be
    // in the middle of modifying the observer list somehow.
    NS_DispatchToMainThread(
        NS_NewRunnableFunction("PermChangeDelayRunnable", [obs, window] {
          obs->AddObserver(window, PERM_CHANGE_NOTIFICATION, true);
        }));
  }
  nsCOMPtr<nsIPrefBranch> prefBranch = do_GetService(NS_PREFSERVICE_CONTRACTID);
  if (prefBranch) {
    prefBranch->AddObserver("network.cookie.cookieBehavior", window, true);
  }
  return window.forget();
}

nsIURI* nsPIDOMWindowOuter::GetDocumentURI() const {
  return mDoc ? mDoc->GetDocumentURI() : mDocumentURI.get();
}

void nsPIDOMWindowOuter::MaybeCreateDoc() {
  MOZ_ASSERT(!mDoc);
  if (nsIDocShell* docShell = GetDocShell()) {
    // Note that |document| here is the same thing as our mDoc, but we
    // don't have to explicitly set the member variable because the docshell
    // has already called SetNewDocument().
    nsCOMPtr<Document> document = docShell->GetDocument();
    Unused << document;
  }
}

void nsPIDOMWindowOuter::SetChromeEventHandlerInternal(
    EventTarget* aChromeEventHandler) {
  // Out-of-line so we don't need to include ContentFrameMessageManager.h in
  // nsPIDOMWindow.h.
  mChromeEventHandler = aChromeEventHandler;

  // mParentTarget and mMessageManager will be set when the next event is
  // dispatched or someone asks for our message manager.
  mParentTarget = nullptr;
  mMessageManager = nullptr;
}

mozilla::dom::DocGroup* nsPIDOMWindowOuter::GetDocGroup() const {
  Document* doc = GetExtantDoc();
  if (doc) {
    return doc->GetDocGroup();
  }
  return nullptr;
}

nsPIDOMWindowOuter::nsPIDOMWindowOuter(uint64_t aWindowID)
    : mFrameElement(nullptr),
      mDocShell(nullptr),
      mModalStateDepth(0),
      mIsActive(false),
      mIsBackground(false),
      mMediaSuspend(
          Preferences::GetBool("media.block-autoplay-until-in-foreground", true)
              ? nsISuspendedTypes::SUSPENDED_BLOCK
              : nsISuspendedTypes::NONE_SUSPENDED),
      mAudioMuted(false),
      mAudioVolume(1.0),
      mDesktopModeViewport(false),
      mIsRootOuterWindow(false),
      mInnerWindow(nullptr),
      mWindowID(aWindowID),
      mMarkedCCGeneration(0),
      mServiceWorkersTestingEnabled(false),
      mLargeAllocStatus(LargeAllocStatus::NONE) {}

nsPIDOMWindowOuter::~nsPIDOMWindowOuter() {}<|MERGE_RESOLUTION|>--- conflicted
+++ resolved
@@ -319,8 +319,6 @@
 
 static int32_t gOpenPopupSpamCount = 0;
 
-static bool gSyncContentBlockingNotifications = false;
-
 nsGlobalWindowOuter::OuterWindowByIdTable*
     nsGlobalWindowOuter::sOuterWindowsById = nullptr;
 
@@ -5386,73 +5384,6 @@
           return;
         }
 
-<<<<<<< HEAD
-  // Notify nsIWebProgressListeners of this content blocking event.
-  // Can be used to change the UI state.
-  uint32_t event = 0;
-  nsCOMPtr<nsISecureBrowserUI> securityUI;
-  docShell->GetSecurityUI(getter_AddRefs(securityUI));
-  if (!securityUI) {
-    return;
-  }
-  securityUI->GetContentBlockingEvent(&event);
-  nsAutoCString origin;
-  nsContentUtils::GetASCIIOrigin(aURIHint, origin);
-
-  bool blockedValue = aBlocked;
-  bool unblocked = false;
-  if (aEvent == nsIWebProgressListener::STATE_BLOCKED_TRACKING_CONTENT) {
-    doc->SetHasTrackingContentBlocked(aBlocked, origin);
-    if (!aBlocked) {
-      unblocked = !doc->GetHasTrackingContentBlocked();
-    }
-  } else if (aEvent == nsIWebProgressListener::STATE_LOADED_TRACKING_CONTENT) {
-    doc->SetHasTrackingContentLoaded(aBlocked, origin);
-    if (!aBlocked) {
-      unblocked = !doc->GetHasTrackingContentLoaded();
-    }
-  } else if (aEvent ==
-             nsIWebProgressListener::STATE_COOKIES_BLOCKED_BY_PERMISSION) {
-    doc->SetHasCookiesBlockedByPermission(aBlocked, origin);
-    if (!aBlocked) {
-      unblocked = !doc->GetHasCookiesBlockedByPermission();
-    }
-  } else if (aEvent == nsIWebProgressListener::STATE_COOKIES_BLOCKED_TRACKER) {
-    doc->SetHasTrackingCookiesBlocked(aBlocked, origin);
-    if (!aBlocked) {
-      unblocked = !doc->GetHasTrackingCookiesBlocked();
-    }
-  } else if (aEvent == nsIWebProgressListener::STATE_COOKIES_BLOCKED_ALL) {
-    doc->SetHasAllCookiesBlocked(aBlocked, origin);
-    if (!aBlocked) {
-      unblocked = !doc->GetHasAllCookiesBlocked();
-    }
-  } else if (aEvent == nsIWebProgressListener::STATE_COOKIES_BLOCKED_FOREIGN) {
-    doc->SetHasForeignCookiesBlocked(aBlocked, origin);
-    if (!aBlocked) {
-      unblocked = !doc->GetHasForeignCookiesBlocked();
-    }
-  } else if (aEvent == nsIWebProgressListener::STATE_COOKIES_LOADED) {
-    MOZ_ASSERT(!aBlocked,
-               "We don't expected to see blocked STATE_COOKIES_LOADED");
-    // Note that the logic in this branch is the logical negation of the logic
-    // in other branches, since the Document API we have is phrased in
-    // "loaded" terms as opposed to "blocked" terms.
-    blockedValue = !aBlocked;
-    doc->SetHasCookiesLoaded(blockedValue, origin);
-    if (!aBlocked) {
-      unblocked = !doc->GetHasCookiesLoaded();
-    }
-  } else {
-    // Ignore nsIWebProgressListener::STATE_BLOCKED_UNSAFE_CONTENT;
-  }
-  const uint32_t oldEvent = event;
-  if (blockedValue) {
-    event |= aEvent;
-  } else if (unblocked) {
-    event &= ~aEvent;
-  }
-=======
         // Notify nsIWebProgressListeners of this content blocking event.
         // Can be used to change the UI state.
         uint32_t event = 0;
@@ -5522,7 +5453,6 @@
         } else if (unblocked) {
           event &= ~aEvent;
         }
->>>>>>> 5ce299e5
 
         if (event == oldEvent
 #ifdef ANDROID
@@ -5553,12 +5483,6 @@
   if (NS_WARN_IF(NS_FAILED(rv))) {
     return;
   }
-<<<<<<< HEAD
-
-  nsDocShell::Cast(docShell)->nsDocLoader::OnContentBlockingEvent(aChannel,
-                                                                  event);
-=======
->>>>>>> 5ce299e5
 }
 
 // static
