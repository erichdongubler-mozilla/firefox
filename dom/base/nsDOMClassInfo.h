--- conflicted
+++ resolved
@@ -276,7 +276,6 @@
   static PRBool sDisableDocumentAllSupport;
   static PRBool sDisableGlobalScopePollutionSupport;
 
-<<<<<<< HEAD
   static jsid sTop_id;
   static jsid sParent_id;
   static jsid sScrollbars_id;
@@ -322,7 +321,7 @@
   static jsid sOnbeforeunload_id;
   static jsid sOnunload_id;
   static jsid sOnhashchange_id;
-  static jsid sOnpageshow_id;
+  static jsid sOnreadystatechange_id;
   static jsid sOnpagehide_id;
   static jsid sOnabort_id;
   static jsid sOnerror_id;
@@ -361,93 +360,6 @@
   static jsid sOnpaste_id;
   static jsid sJava_id;
   static jsid sPackages_id;
-=======
-  static jsval sTop_id;
-  static jsval sParent_id;
-  static jsval sScrollbars_id;
-  static jsval sLocation_id;
-  static jsval sConstructor_id;
-  static jsval s_content_id;
-  static jsval sContent_id;
-  static jsval sMenubar_id;
-  static jsval sToolbar_id;
-  static jsval sLocationbar_id;
-  static jsval sPersonalbar_id;
-  static jsval sStatusbar_id;
-  static jsval sDialogArguments_id;
-  static jsval sControllers_id;
-  static jsval sLength_id;
-  static jsval sInnerHeight_id;
-  static jsval sInnerWidth_id;
-  static jsval sOuterHeight_id;
-  static jsval sOuterWidth_id;
-  static jsval sScreenX_id;
-  static jsval sScreenY_id;
-  static jsval sStatus_id;
-  static jsval sName_id;
-  static jsval sOnmousedown_id;
-  static jsval sOnmouseup_id;
-  static jsval sOnclick_id;
-  static jsval sOndblclick_id;
-  static jsval sOncontextmenu_id;
-  static jsval sOnmouseover_id;
-  static jsval sOnmouseout_id;
-  static jsval sOnkeydown_id;
-  static jsval sOnkeyup_id;
-  static jsval sOnkeypress_id;
-  static jsval sOnmousemove_id;
-  static jsval sOnfocus_id;
-  static jsval sOnblur_id;
-  static jsval sOnsubmit_id;
-  static jsval sOnreset_id;
-  static jsval sOnchange_id;
-  static jsval sOnselect_id;
-  static jsval sOnload_id;
-  static jsval sOnpopstate_id;
-  static jsval sOnbeforeunload_id;
-  static jsval sOnunload_id;
-  static jsval sOnhashchange_id;
-  static jsval sOnreadystatechange_id;
-  static jsval sOnpageshow_id;
-  static jsval sOnpagehide_id;
-  static jsval sOnabort_id;
-  static jsval sOnerror_id;
-  static jsval sOnpaint_id;
-  static jsval sOnresize_id;
-  static jsval sOnscroll_id;
-  static jsval sOndrag_id;
-  static jsval sOndragend_id;
-  static jsval sOndragenter_id;
-  static jsval sOndragleave_id;
-  static jsval sOndragover_id;
-  static jsval sOndragstart_id;
-  static jsval sOndrop_id;
-  static jsval sScrollX_id;
-  static jsval sScrollY_id;
-  static jsval sScrollMaxX_id;
-  static jsval sScrollMaxY_id;
-  static jsval sOpen_id;
-  static jsval sItem_id;
-  static jsval sNamedItem_id;
-  static jsval sEnumerate_id;
-  static jsval sNavigator_id;
-  static jsval sDocument_id;
-  static jsval sWindow_id;
-  static jsval sFrames_id;
-  static jsval sSelf_id;
-  static jsval sOpener_id;
-  static jsval sAll_id;
-  static jsval sTags_id;
-  static jsval sAddEventListener_id;
-  static jsval sBaseURIObject_id;
-  static jsval sNodePrincipal_id;
-  static jsval sDocumentURIObject_id;
-  static jsval sOncopy_id;
-  static jsval sOncut_id;
-  static jsval sOnpaste_id;
-  static jsval sJava_id;
-  static jsval sPackages_id;
->>>>>>> 1149a1b0
 
   static JSPropertyOp sXPCNativeWrapperGetPropertyOp;
 };
