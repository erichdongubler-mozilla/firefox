--- conflicted
+++ resolved
@@ -933,20 +933,7 @@
     mCachedAttributes.AppendElement(param);
   }
 
-<<<<<<< HEAD
-  bool isJava = IsJavaMIME(mContentType);
-
-  nsCString codebase;
-  if (isJava) {
-      nsresult rv = mBaseURI->GetSpec(codebase);
-      NS_ENSURE_SUCCESS(rv, rv);
-  }
-
-  nsAutoCString wmodeOverride;
-  Preferences::GetCString("plugins.force.wmode", wmodeOverride);
-=======
   nsAdoptingCString wmodeOverride = Preferences::GetCString("plugins.force.wmode");
->>>>>>> 8e54e690
   for (uint32_t i = 0; i < mCachedAttributes.Length(); i++) {
     if (!wmodeOverride.IsEmpty() && mCachedAttributes[i].mName.EqualsIgnoreCase("wmode")) {
       CopyASCIItoUTF16(wmodeOverride, mCachedAttributes[i].mValue);
@@ -1596,54 +1583,6 @@
   ///
   /// Initial MIME Type
   ///
-<<<<<<< HEAD
-
-  if (aJavaURI || thisContent->NodeInfo()->Equals(nsGkAtoms::applet)) {
-    Preferences::GetCString(kPrefJavaMIME, newMime);
-    NS_ASSERTION(IsJavaMIME(newMime),
-                 "plugin.mime.java should be recognized as java");
-    isJava = true;
-  } else {
-    nsAutoString rawTypeAttr;
-    thisContent->GetAttr(kNameSpaceID_None, nsGkAtoms::type, rawTypeAttr);
-    if (!rawTypeAttr.IsEmpty()) {
-      typeAttr = rawTypeAttr;
-      CopyUTF16toUTF8(rawTypeAttr, newMime);
-      isJava = IsJavaMIME(newMime);
-    }
-  }
-
-  ///
-  /// classID
-  ///
-
-  if (caps & eSupportClassID) {
-    nsAutoString classIDAttr;
-    thisContent->GetAttr(kNameSpaceID_None, nsGkAtoms::classid, classIDAttr);
-    if (!classIDAttr.IsEmpty()) {
-      // Our classid support is limited to 'java:' ids
-      nsAutoCString javaMIME;
-      Preferences::GetCString(kPrefJavaMIME, javaMIME);
-      NS_ASSERTION(IsJavaMIME(javaMIME),
-                   "plugin.mime.java should be recognized as java");
-      RefPtr<nsPluginHost> pluginHost = nsPluginHost::GetInst();
-      if (StringBeginsWith(classIDAttr, NS_LITERAL_STRING("java:")) &&
-          pluginHost &&
-          pluginHost->HavePluginForType(javaMIME)) {
-        newMime = javaMIME;
-        isJava = true;
-      } else {
-        // XXX(johns): Our de-facto behavior since forever was to refuse to load
-        // Objects who don't have a classid we support, regardless of other type
-        // or uri info leads to a valid plugin.
-        newMime.Truncate();
-        stateInvalid = true;
-      }
-    }
-  }
-
-=======
->>>>>>> 8e54e690
   ///
   /// Codebase
   ///
