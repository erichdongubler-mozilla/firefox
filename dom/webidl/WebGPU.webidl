/* -*- Mode: IDL; tab-width: 4; indent-tabs-mode: nil; c-basic-offset: 4 -*- */
/* This Source Code Form is subject to the terms of the Mozilla Public
 * License, v. 2.0. If a copy of the MPL was not distributed with this file,
 * You can obtain one at http://mozilla.org/MPL/2.0/.
 *
 * The origin of this IDL file is
 * https://gpuweb.github.io/gpuweb/
 */

interface mixin GPUObjectBase {
    attribute USVString label;
};

dictionary GPUObjectDescriptorBase {
    USVString label = "";
};

[Func="mozilla::webgpu::Instance::PrefEnabled",
 Exposed=(Window, Worker), SecureContext]
interface GPUSupportedLimits {
    readonly attribute unsigned long maxTextureDimension1D;
    readonly attribute unsigned long maxTextureDimension2D;
    readonly attribute unsigned long maxTextureDimension3D;
    readonly attribute unsigned long maxTextureArrayLayers;
    readonly attribute unsigned long maxBindGroups;
    readonly attribute unsigned long maxBindGroupsPlusVertexBuffers;
    readonly attribute unsigned long maxBindingsPerBindGroup;
    readonly attribute unsigned long maxDynamicUniformBuffersPerPipelineLayout;
    readonly attribute unsigned long maxDynamicStorageBuffersPerPipelineLayout;
    readonly attribute unsigned long maxSampledTexturesPerShaderStage;
    readonly attribute unsigned long maxSamplersPerShaderStage;
    readonly attribute unsigned long maxStorageBuffersPerShaderStage;
    readonly attribute unsigned long maxStorageTexturesPerShaderStage;
    readonly attribute unsigned long maxUniformBuffersPerShaderStage;
    readonly attribute unsigned long long maxUniformBufferBindingSize;
    readonly attribute unsigned long long maxStorageBufferBindingSize;
    readonly attribute unsigned long minUniformBufferOffsetAlignment;
    readonly attribute unsigned long minStorageBufferOffsetAlignment;
    readonly attribute unsigned long maxVertexBuffers;
    readonly attribute unsigned long long maxBufferSize;
    readonly attribute unsigned long maxVertexAttributes;
    readonly attribute unsigned long maxVertexBufferArrayStride;
    readonly attribute unsigned long maxInterStageShaderVariables;
    readonly attribute unsigned long maxColorAttachments;
    readonly attribute unsigned long maxColorAttachmentBytesPerSample;
    readonly attribute unsigned long maxComputeWorkgroupStorageSize;
    readonly attribute unsigned long maxComputeInvocationsPerWorkgroup;
    readonly attribute unsigned long maxComputeWorkgroupSizeX;
    readonly attribute unsigned long maxComputeWorkgroupSizeY;
    readonly attribute unsigned long maxComputeWorkgroupSizeZ;
    readonly attribute unsigned long maxComputeWorkgroupsPerDimension;
    readonly attribute unsigned long maxImmediateSize;
};

[Func="mozilla::webgpu::Instance::PrefEnabled",
 Exposed=(Window, Worker), SecureContext]
interface GPUSupportedFeatures {
    readonly setlike<DOMString>;
};

[Func="mozilla::webgpu::Instance::PrefEnabled",
 Exposed=(Window, Worker), SecureContext]
interface WGSLLanguageFeatures {
    readonly setlike<DOMString>;
};

[Func="mozilla::webgpu::Instance::PrefEnabled",
 Exposed=(Window, Worker), SecureContext]
interface GPUAdapterInfo {
    readonly attribute DOMString vendor;
    readonly attribute DOMString architecture;
    readonly attribute DOMString device;
    readonly attribute DOMString description;
    readonly attribute unsigned long subgroupMinSize;
    readonly attribute unsigned long subgroupMaxSize;
    readonly attribute boolean isFallbackAdapter;

    // Non-standard; see <https://bugzilla.mozilla.org/show_bug.cgi?id=1831994>.
    [ChromeOnly] readonly attribute DOMString wgpuName;
    [ChromeOnly] readonly attribute unsigned long wgpuVendor;
    [ChromeOnly] readonly attribute unsigned long wgpuDevice;
    [ChromeOnly] readonly attribute DOMString wgpuDeviceType;
    [ChromeOnly] readonly attribute DOMString wgpuDriver;
    [ChromeOnly] readonly attribute DOMString wgpuDriverInfo;
    [ChromeOnly] readonly attribute DOMString wgpuBackend;
};

interface mixin NavigatorGPU {
    [SameObject, Func="mozilla::webgpu::Instance::PrefEnabled", SecureContext] readonly attribute GPU gpu;
};
// NOTE: see `dom/webidl/Navigator.webidl`
// Navigator includes NavigatorGPU;
// NOTE: see `dom/webidl/WorkerNavigator.webidl`
// WorkerNavigator includes NavigatorGPU;

[
    Func="mozilla::webgpu::Instance::PrefEnabled",
    Exposed=(Window, Worker), SecureContext
]
interface GPU {
    [Throws]
    Promise<GPUAdapter?> requestAdapter(optional GPURequestAdapterOptions options = {});
    GPUTextureFormat getPreferredCanvasFormat();
    [SameObject] readonly attribute WGSLLanguageFeatures wgslLanguageFeatures;
};

dictionary GPURequestAdapterOptions {
    DOMString featureLevel = "core";
    GPUPowerPreference powerPreference;
    boolean forceFallbackAdapter = false;
    boolean xrCompatible = false;
};

enum GPUPowerPreference {
    "low-power",
    "high-performance",
};

[Func="mozilla::webgpu::Instance::PrefEnabled",
 Exposed=(Window, Worker), SecureContext]
interface GPUAdapter {
    [SameObject] readonly attribute GPUSupportedFeatures features;
    [SameObject] readonly attribute GPUSupportedLimits limits;
    [SameObject] readonly attribute GPUAdapterInfo info;

    [Throws]
    Promise<GPUDevice> requestDevice(optional GPUDeviceDescriptor descriptor = {});

    [Func="nsRFPService::IsSystemPrincipalOrAboutFingerprintingProtection"]
    readonly attribute unsigned long long missingFeatures;
};

dictionary GPUDeviceDescriptor
         : GPUObjectDescriptorBase {
    sequence<GPUFeatureName> requiredFeatures = [];
    record<DOMString, GPUSize64> requiredLimits;
    GPUQueueDescriptor defaultQueue = {};
};

enum GPUFeatureName {
    "core-features-and-limits",
    "depth-clip-control",
    "depth32float-stencil8",
    "texture-compression-bc",
    "texture-compression-bc-sliced-3d",
    "texture-compression-etc2",
    "texture-compression-astc",
    "texture-compression-astc-sliced-3d",
    "timestamp-query",
    "indirect-first-instance",
    "shader-f16",
    "rg11b10ufloat-renderable",
    "bgra8unorm-storage",
    "float32-filterable",
    "float32-blendable",
    "clip-distances",
    "dual-source-blending",
    "subgroups",
    "primitive-index",
};

[Func="mozilla::webgpu::Instance::PrefEnabled",
 Exposed=(Window, Worker), SecureContext]
interface GPUDevice : EventTarget {
    [SameObject] readonly attribute GPUSupportedFeatures features;
    [SameObject] readonly attribute GPUSupportedLimits limits;
    [SameObject, BinaryName="GetAdapterInfo"] readonly attribute GPUAdapterInfo adapterInfo;

    [SameObject, BinaryName="getQueue"] readonly attribute GPUQueue queue;

    undefined destroy();

    [Throws]
    GPUBuffer createBuffer(GPUBufferDescriptor descriptor);
    GPUTexture createTexture(GPUTextureDescriptor descriptor);
    [Throws, Func="mozilla::webgpu::Instance::ExternalTexturePrefEnabled"]
    GPUExternalTexture importExternalTexture(GPUExternalTextureDescriptor descriptor);
    GPUSampler createSampler(optional GPUSamplerDescriptor descriptor = {});

    GPUBindGroupLayout createBindGroupLayout(GPUBindGroupLayoutDescriptor descriptor);
    GPUPipelineLayout createPipelineLayout(GPUPipelineLayoutDescriptor descriptor);
    GPUBindGroup createBindGroup(GPUBindGroupDescriptor descriptor);

    [Throws]
    GPUShaderModule createShaderModule(GPUShaderModuleDescriptor descriptor);
    GPUComputePipeline createComputePipeline(GPUComputePipelineDescriptor descriptor);
    GPURenderPipeline createRenderPipeline(GPURenderPipelineDescriptor descriptor);
    [Throws]
    Promise<GPUComputePipeline> createComputePipelineAsync(GPUComputePipelineDescriptor descriptor);
    [Throws]
    Promise<GPURenderPipeline> createRenderPipelineAsync(GPURenderPipelineDescriptor descriptor);

    GPUCommandEncoder createCommandEncoder(optional GPUCommandEncoderDescriptor descriptor = {});
    GPURenderBundleEncoder createRenderBundleEncoder(GPURenderBundleEncoderDescriptor descriptor);

    [Throws]
    GPUQuerySet createQuerySet(GPUQuerySetDescriptor descriptor);
};
GPUDevice includes GPUObjectBase;

[Func="mozilla::webgpu::Instance::PrefEnabled",
 Exposed=(Window, Worker), SecureContext]
interface GPUBuffer {
    readonly attribute GPUSize64Out size;
    readonly attribute GPUFlagsConstant usage;

    readonly attribute GPUBufferMapState mapState;

    [Throws]
    Promise<undefined> mapAsync(GPUMapModeFlags mode, optional GPUSize64 offset = 0, optional GPUSize64 size);
    [Throws]
    ArrayBuffer getMappedRange(optional GPUSize64 offset = 0, optional GPUSize64 size);
    [Throws]
    undefined unmap();

    [Throws]
    undefined destroy();
};
GPUBuffer includes GPUObjectBase;

enum GPUBufferMapState {
    "unmapped",
    "pending",
    "mapped",
};

dictionary GPUBufferDescriptor
         : GPUObjectDescriptorBase {
    required GPUSize64 size;
    required GPUBufferUsageFlags usage;
    boolean mappedAtCreation = false;
};

typedef [EnforceRange] unsigned long GPUBufferUsageFlags;
[Func="mozilla::webgpu::Instance::PrefEnabled",
 Exposed=(Window, Worker), SecureContext]
namespace GPUBufferUsage {
    const GPUFlagsConstant MAP_READ      = 0x0001;
    const GPUFlagsConstant MAP_WRITE     = 0x0002;
    const GPUFlagsConstant COPY_SRC      = 0x0004;
    const GPUFlagsConstant COPY_DST      = 0x0008;
    const GPUFlagsConstant INDEX         = 0x0010;
    const GPUFlagsConstant VERTEX        = 0x0020;
    const GPUFlagsConstant UNIFORM       = 0x0040;
    const GPUFlagsConstant STORAGE       = 0x0080;
    const GPUFlagsConstant INDIRECT      = 0x0100;
    const GPUFlagsConstant QUERY_RESOLVE = 0x0200;
};

typedef [EnforceRange] unsigned long GPUMapModeFlags;
[Func="mozilla::webgpu::Instance::PrefEnabled",
 Exposed=(Window, Worker), SecureContext]
namespace GPUMapMode {
    const GPUFlagsConstant READ  = 0x0001;
    const GPUFlagsConstant WRITE = 0x0002;
};

[Func="mozilla::webgpu::Instance::PrefEnabled",
 Exposed=(Window, Worker), SecureContext]
interface GPUTexture {
    GPUTextureView createView(optional GPUTextureViewDescriptor descriptor = {});

    undefined destroy();

    readonly attribute GPUIntegerCoordinateOut width;
    readonly attribute GPUIntegerCoordinateOut height;
    readonly attribute GPUIntegerCoordinateOut depthOrArrayLayers;
    readonly attribute GPUIntegerCoordinateOut mipLevelCount;
    readonly attribute GPUSize32Out sampleCount;
    readonly attribute GPUTextureDimension dimension;
    readonly attribute GPUTextureFormat format;
    readonly attribute GPUFlagsConstant usage;
};
GPUTexture includes GPUObjectBase;

dictionary GPUTextureDescriptor
         : GPUObjectDescriptorBase {
    required GPUExtent3D size;
    GPUIntegerCoordinate mipLevelCount = 1;
    GPUSize32 sampleCount = 1;
    GPUTextureDimension dimension = "2d";
    required GPUTextureFormat format;
    required GPUTextureUsageFlags usage;
    sequence<GPUTextureFormat> viewFormats = [];
};

enum GPUTextureDimension {
    "1d",
    "2d",
    "3d",
};

typedef [EnforceRange] unsigned long GPUTextureUsageFlags;
[Func="mozilla::webgpu::Instance::PrefEnabled",
 Exposed=(Window, Worker), SecureContext]
namespace GPUTextureUsage {
    const GPUFlagsConstant COPY_SRC          = 0x01;
    const GPUFlagsConstant COPY_DST          = 0x02;
    const GPUFlagsConstant TEXTURE_BINDING   = 0x04;
    const GPUFlagsConstant STORAGE_BINDING   = 0x08;
    const GPUFlagsConstant RENDER_ATTACHMENT = 0x10;
};

[Func="mozilla::webgpu::Instance::PrefEnabled",
 Exposed=(Window, Worker), SecureContext]
interface GPUTextureView {
};
GPUTextureView includes GPUObjectBase;

dictionary GPUTextureViewDescriptor
         : GPUObjectDescriptorBase {
    GPUTextureFormat format;
    GPUTextureViewDimension dimension;
    GPUTextureAspect aspect = "all";
    GPUIntegerCoordinate baseMipLevel = 0;
    GPUIntegerCoordinate mipLevelCount;
    GPUIntegerCoordinate baseArrayLayer = 0;
    GPUIntegerCoordinate arrayLayerCount;
};

enum GPUTextureViewDimension {
    "1d",
    "2d",
    "2d-array",
    "cube",
    "cube-array",
    "3d",
};

enum GPUTextureAspect {
    "all",
    "stencil-only",
    "depth-only",
};

enum GPUTextureFormat {
    // 8-bit formats
    "r8unorm",
    "r8snorm",
    "r8uint",
    "r8sint",

    // 16-bit formats
    "r16uint",
    "r16sint",
    "r16float",
    "rg8unorm",
    "rg8snorm",
    "rg8uint",
    "rg8sint",

    // 32-bit formats
    "r32uint",
    "r32sint",
    "r32float",
    "rg16uint",
    "rg16sint",
    "rg16float",
    "rgba8unorm",
    "rgba8unorm-srgb",
    "rgba8snorm",
    "rgba8uint",
    "rgba8sint",
    "bgra8unorm",
    "bgra8unorm-srgb",
    // Packed 32-bit formats
    "rgb9e5ufloat",
    "rgb10a2uint",
    "rgb10a2unorm",
    "rg11b10ufloat",

    // 64-bit formats
    "rg32uint",
    "rg32sint",
    "rg32float",
    "rgba16uint",
    "rgba16sint",
    "rgba16float",

    // 128-bit formats
    "rgba32uint",
    "rgba32sint",
    "rgba32float",

    // Depth/stencil formats
    "stencil8",
    "depth16unorm",
    "depth24plus",
    "depth24plus-stencil8",
    "depth32float",

    // "depth32float-stencil8" feature
    "depth32float-stencil8",

    // BC compressed formats usable if "texture-compression-bc" is both
    // supported by the device/user agent and enabled in requestDevice.
    "bc1-rgba-unorm",
    "bc1-rgba-unorm-srgb",
    "bc2-rgba-unorm",
    "bc2-rgba-unorm-srgb",
    "bc3-rgba-unorm",
    "bc3-rgba-unorm-srgb",
    "bc4-r-unorm",
    "bc4-r-snorm",
    "bc5-rg-unorm",
    "bc5-rg-snorm",
    "bc6h-rgb-ufloat",
    "bc6h-rgb-float",
    "bc7-rgba-unorm",
    "bc7-rgba-unorm-srgb",

    // ETC2 compressed formats usable if "texture-compression-etc2" is both
    // supported by the device/user agent and enabled in requestDevice.
    "etc2-rgb8unorm",
    "etc2-rgb8unorm-srgb",
    "etc2-rgb8a1unorm",
    "etc2-rgb8a1unorm-srgb",
    "etc2-rgba8unorm",
    "etc2-rgba8unorm-srgb",
    "eac-r11unorm",
    "eac-r11snorm",
    "eac-rg11unorm",
    "eac-rg11snorm",

    // ASTC compressed formats usable if "texture-compression-astc" is both
    // supported by the device/user agent and enabled in requestDevice.
    "astc-4x4-unorm",
    "astc-4x4-unorm-srgb",
    "astc-5x4-unorm",
    "astc-5x4-unorm-srgb",
    "astc-5x5-unorm",
    "astc-5x5-unorm-srgb",
    "astc-6x5-unorm",
    "astc-6x5-unorm-srgb",
    "astc-6x6-unorm",
    "astc-6x6-unorm-srgb",
    "astc-8x5-unorm",
    "astc-8x5-unorm-srgb",
    "astc-8x6-unorm",
    "astc-8x6-unorm-srgb",
    "astc-8x8-unorm",
    "astc-8x8-unorm-srgb",
    "astc-10x5-unorm",
    "astc-10x5-unorm-srgb",
    "astc-10x6-unorm",
    "astc-10x6-unorm-srgb",
    "astc-10x8-unorm",
    "astc-10x8-unorm-srgb",
    "astc-10x10-unorm",
    "astc-10x10-unorm-srgb",
    "astc-12x10-unorm",
    "astc-12x10-unorm-srgb",
    "astc-12x12-unorm",
    "astc-12x12-unorm-srgb",
};

[Func="mozilla::webgpu::Instance::PrefEnabled",
 Exposed=(Window, Worker), SecureContext]
interface GPUExternalTexture {
};
GPUExternalTexture includes GPUObjectBase;

dictionary GPUExternalTextureDescriptor
         : GPUObjectDescriptorBase {
    required (HTMLVideoElement or VideoFrame) source;
    PredefinedColorSpace colorSpace = "srgb";
};

[Func="mozilla::webgpu::Instance::PrefEnabled",
 Exposed=(Window, Worker), SecureContext]
interface GPUSampler {
};
GPUSampler includes GPUObjectBase;

dictionary GPUSamplerDescriptor
         : GPUObjectDescriptorBase {
    GPUAddressMode addressModeU = "clamp-to-edge";
    GPUAddressMode addressModeV = "clamp-to-edge";
    GPUAddressMode addressModeW = "clamp-to-edge";
    GPUFilterMode magFilter = "nearest";
    GPUFilterMode minFilter = "nearest";
    GPUMipmapFilterMode mipmapFilter = "nearest";
    float lodMinClamp = 0;
    float lodMaxClamp = 32;
    GPUCompareFunction compare;
    [Clamp] unsigned short maxAnisotropy = 1;
};

enum GPUAddressMode {
    "clamp-to-edge",
    "repeat",
    "mirror-repeat",
};

enum GPUFilterMode {
    "nearest",
    "linear",
};

enum GPUMipmapFilterMode {
    "nearest",
    "linear",
};

enum GPUCompareFunction {
    "never",
    "less",
    "equal",
    "less-equal",
    "greater",
    "not-equal",
    "greater-equal",
    "always",
};

[Func="mozilla::webgpu::Instance::PrefEnabled",
 Exposed=(Window, Worker), SecureContext]
interface GPUBindGroupLayout {
};
GPUBindGroupLayout includes GPUObjectBase;

dictionary GPUBindGroupLayoutDescriptor
         : GPUObjectDescriptorBase {
    required sequence<GPUBindGroupLayoutEntry> entries;
};

dictionary GPUBindGroupLayoutEntry {
    required GPUIndex32 binding;
    required GPUShaderStageFlags visibility;

    GPUBufferBindingLayout buffer;
    GPUSamplerBindingLayout sampler;
    GPUTextureBindingLayout texture;
    GPUStorageTextureBindingLayout storageTexture;
    GPUExternalTextureBindingLayout externalTexture;
};

typedef [EnforceRange] unsigned long GPUShaderStageFlags;
[Func="mozilla::webgpu::Instance::PrefEnabled",
 Exposed=(Window, Worker), SecureContext]
namespace GPUShaderStage {
    const GPUFlagsConstant VERTEX   = 0x1;
    const GPUFlagsConstant FRAGMENT = 0x2;
    const GPUFlagsConstant COMPUTE  = 0x4;
};

enum GPUBufferBindingType {
    "uniform",
    "storage",
    "read-only-storage",
};

dictionary GPUBufferBindingLayout {
    GPUBufferBindingType type = "uniform";
    boolean hasDynamicOffset = false;
    GPUSize64 minBindingSize = 0;
};

enum GPUSamplerBindingType {
    "filtering",
    "non-filtering",
    "comparison",
};

dictionary GPUSamplerBindingLayout {
    GPUSamplerBindingType type = "filtering";
};

enum GPUTextureSampleType {
    "float",
    "unfilterable-float",
    "depth",
    "sint",
    "uint",
};

dictionary GPUTextureBindingLayout {
    GPUTextureSampleType sampleType = "float";
    GPUTextureViewDimension viewDimension = "2d";
    boolean multisampled = false;
};

enum GPUStorageTextureAccess {
    "write-only",
    "read-only",
    "read-write",
};

dictionary GPUStorageTextureBindingLayout {
    GPUStorageTextureAccess access = "write-only";
    required GPUTextureFormat format;
    GPUTextureViewDimension viewDimension = "2d";
};

dictionary GPUExternalTextureBindingLayout {
};

[Func="mozilla::webgpu::Instance::PrefEnabled",
 Exposed=(Window, Worker), SecureContext]
interface GPUBindGroup {
};
GPUBindGroup includes GPUObjectBase;

dictionary GPUBindGroupDescriptor
         : GPUObjectDescriptorBase {
    required GPUBindGroupLayout layout;
    required sequence<GPUBindGroupEntry> entries;
};

typedef (GPUSampler or
         GPUTexture or
         GPUTextureView or
         GPUBuffer or
         GPUBufferBinding or
         GPUExternalTexture) GPUBindingResource;

dictionary GPUBindGroupEntry {
    required GPUIndex32 binding;
    required GPUBindingResource resource;
};

dictionary GPUBufferBinding {
    required GPUBuffer buffer;
    GPUSize64 offset = 0;
    GPUSize64 size;
};

[Func="mozilla::webgpu::Instance::PrefEnabled",
 Exposed=(Window, Worker), SecureContext]
interface GPUPipelineLayout {
};
GPUPipelineLayout includes GPUObjectBase;

dictionary GPUPipelineLayoutDescriptor
         : GPUObjectDescriptorBase {
<<<<<<< HEAD
    required sequence<GPUBindGroupLayout> bindGroupLayouts;
    GPUSize32 immediateSize = 0;
=======
    required sequence<GPUBindGroupLayout?> bindGroupLayouts;
>>>>>>> b0d8c1cc
};

[Func="mozilla::webgpu::Instance::PrefEnabled",
 Exposed=(Window, Worker), SecureContext]
interface GPUShaderModule {
    [Throws]
    Promise<GPUCompilationInfo> getCompilationInfo();
};
GPUShaderModule includes GPUObjectBase;

dictionary GPUShaderModuleDescriptor
         : GPUObjectDescriptorBase {
    // UTF8String is not observably different from USVString
    required UTF8String code;
    sequence<GPUShaderModuleCompilationHint> compilationHints = [];
};

dictionary GPUShaderModuleCompilationHint {
    required USVString entryPoint;
    (GPUPipelineLayout or GPUAutoLayoutMode) layout;
};

enum GPUCompilationMessageType {
    "error",
    "warning",
    "info",
};

[Func="mozilla::webgpu::Instance::PrefEnabled",
 Exposed=(Window, Worker), SecureContext]
interface GPUCompilationMessage {
    readonly attribute DOMString message;
    readonly attribute GPUCompilationMessageType type;
    readonly attribute unsigned long long lineNum;
    readonly attribute unsigned long long linePos;
    readonly attribute unsigned long long offset;
    readonly attribute unsigned long long length;
};

[Func="mozilla::webgpu::Instance::PrefEnabled",
 Exposed=(Window, Worker), SecureContext]
interface GPUCompilationInfo {
    [Cached, Frozen, Pure]
    readonly attribute sequence<GPUCompilationMessage> messages;
};

[Func="mozilla::webgpu::Instance::PrefEnabled",
 Exposed=(Window, Worker), SecureContext]
interface GPUPipelineError : DOMException {
    constructor(optional DOMString message = "", GPUPipelineErrorInit options);
    readonly attribute GPUPipelineErrorReason reason;
};

dictionary GPUPipelineErrorInit {
    required GPUPipelineErrorReason reason;
};

enum GPUPipelineErrorReason {
    "validation",
    "internal",
};

enum GPUAutoLayoutMode {
    "auto",
};

dictionary GPUPipelineDescriptorBase
         : GPUObjectDescriptorBase {
    required (GPUPipelineLayout or GPUAutoLayoutMode) layout;
};

interface mixin GPUPipelineBase {
    GPUBindGroupLayout getBindGroupLayout(unsigned long index);
};

dictionary GPUProgrammableStage {
    required GPUShaderModule module;
    USVString entryPoint;
    record<USVString, GPUPipelineConstantValue> constants;
};

typedef double GPUPipelineConstantValue; // May represent WGSL's bool, f32, i32, u32, and f16 if enabled.

//TODO: Serializable
// https://bugzilla.mozilla.org/show_bug.cgi?id=1696219
[Func="mozilla::webgpu::Instance::PrefEnabled",
 Exposed=(Window, Worker), SecureContext]
interface GPUComputePipeline {
};
GPUComputePipeline includes GPUObjectBase;
GPUComputePipeline includes GPUPipelineBase;

dictionary GPUComputePipelineDescriptor
         : GPUPipelineDescriptorBase {
    required GPUProgrammableStage compute;
};

//TODO: Serializable
// https://bugzilla.mozilla.org/show_bug.cgi?id=1696219
[Func="mozilla::webgpu::Instance::PrefEnabled",
 Exposed=(Window, Worker), SecureContext]
interface GPURenderPipeline {
};
GPURenderPipeline includes GPUObjectBase;
GPURenderPipeline includes GPUPipelineBase;

dictionary GPURenderPipelineDescriptor
         : GPUPipelineDescriptorBase {
    required GPUVertexState vertex;
    GPUPrimitiveState primitive = {};
    GPUDepthStencilState depthStencil;
    GPUMultisampleState multisample = {};
    GPUFragmentState fragment;
};

dictionary GPUPrimitiveState {
    GPUPrimitiveTopology topology = "triangle-list";
    GPUIndexFormat stripIndexFormat;
    GPUFrontFace frontFace = "ccw";
    GPUCullMode cullMode = "none";

    // Requires "depth-clip-control" feature.
    boolean unclippedDepth = false;
};

enum GPUPrimitiveTopology {
    "point-list",
    "line-list",
    "line-strip",
    "triangle-list",
    "triangle-strip",
};

enum GPUFrontFace {
    "ccw",
    "cw",
};

enum GPUCullMode {
    "none",
    "front",
    "back",
};

dictionary GPUMultisampleState {
    GPUSize32 count = 1;
    GPUSampleMask mask = 0xFFFFFFFF;
    boolean alphaToCoverageEnabled = false;
};

dictionary GPUFragmentState
         : GPUProgrammableStage {
    required sequence<GPUColorTargetState> targets;
};

dictionary GPUColorTargetState {
    required GPUTextureFormat format;

    GPUBlendState blend;
    GPUColorWriteFlags writeMask = 0xF;  // GPUColorWrite.ALL
};

dictionary GPUBlendState {
    required GPUBlendComponent color;
    required GPUBlendComponent alpha;
};

typedef [EnforceRange] unsigned long GPUColorWriteFlags;
[Func="mozilla::webgpu::Instance::PrefEnabled",
 Exposed=(Window, Worker), SecureContext]
namespace GPUColorWrite {
    const GPUFlagsConstant RED   = 0x1;
    const GPUFlagsConstant GREEN = 0x2;
    const GPUFlagsConstant BLUE  = 0x4;
    const GPUFlagsConstant ALPHA = 0x8;
    const GPUFlagsConstant ALL   = 0xF;
};

dictionary GPUBlendComponent {
    GPUBlendOperation operation = "add";
    GPUBlendFactor srcFactor = "one";
    GPUBlendFactor dstFactor = "zero";
};

enum GPUBlendFactor {
    "zero",
    "one",
    "src",
    "one-minus-src",
    "src-alpha",
    "one-minus-src-alpha",
    "dst",
    "one-minus-dst",
    "dst-alpha",
    "one-minus-dst-alpha",
    "src-alpha-saturated",
    "constant",
    "one-minus-constant",
};

enum GPUBlendOperation {
    "add",
    "subtract",
    "reverse-subtract",
    "min",
    "max",
};

dictionary GPUDepthStencilState {
    required GPUTextureFormat format;

    boolean depthWriteEnabled = false;
    GPUCompareFunction depthCompare = "always";

    GPUStencilFaceState stencilFront = {};
    GPUStencilFaceState stencilBack = {};

    GPUStencilValue stencilReadMask = 0xFFFFFFFF;
    GPUStencilValue stencilWriteMask = 0xFFFFFFFF;

    GPUDepthBias depthBias = 0;
    float depthBiasSlopeScale = 0;
    float depthBiasClamp = 0;
};

dictionary GPUStencilFaceState {
    GPUCompareFunction compare = "always";
    GPUStencilOperation failOp = "keep";
    GPUStencilOperation depthFailOp = "keep";
    GPUStencilOperation passOp = "keep";
};

enum GPUStencilOperation {
    "keep",
    "zero",
    "replace",
    "invert",
    "increment-clamp",
    "decrement-clamp",
    "increment-wrap",
    "decrement-wrap",
};

enum GPUIndexFormat {
    "uint16",
    "uint32",
};

enum GPUVertexFormat {
    "uint8",
    "uint8x2",
    "uint8x4",
    "sint8",
    "sint8x2",
    "sint8x4",
    "unorm8",
    "unorm8x2",
    "unorm8x4",
    "snorm8",
    "snorm8x2",
    "snorm8x4",
    "uint16",
    "uint16x2",
    "uint16x4",
    "sint16",
    "sint16x2",
    "sint16x4",
    "unorm16",
    "unorm16x2",
    "unorm16x4",
    "snorm16",
    "snorm16x2",
    "snorm16x4",
    "float16",
    "float16x2",
    "float16x4",
    "float32",
    "float32x2",
    "float32x3",
    "float32x4",
    "uint32",
    "uint32x2",
    "uint32x3",
    "uint32x4",
    "sint32",
    "sint32x2",
    "sint32x3",
    "sint32x4",
    "unorm10-10-10-2",
    "unorm8x4-bgra",
};

enum GPUVertexStepMode {
    "vertex",
    "instance",
};

dictionary GPUVertexState
         : GPUProgrammableStage {
    sequence<GPUVertexBufferLayout?> buffers = [];
};

dictionary GPUVertexBufferLayout {
    required GPUSize64 arrayStride;
    GPUVertexStepMode stepMode = "vertex";
    required sequence<GPUVertexAttribute> attributes;
};

dictionary GPUVertexAttribute {
    required GPUVertexFormat format;
    required GPUSize64 offset;

    required GPUIndex32 shaderLocation;
};

dictionary GPUTexelCopyBufferLayout {
    GPUSize64 offset = 0;
    GPUSize32 bytesPerRow;
    GPUSize32 rowsPerImage;
};

dictionary GPUTexelCopyBufferInfo
         : GPUTexelCopyBufferLayout {
    required GPUBuffer buffer;
};

dictionary GPUTexelCopyTextureInfo {
    required GPUTexture texture;
    GPUIntegerCoordinate mipLevel = 0;
    GPUOrigin3D origin = {};
    GPUTextureAspect aspect = "all";
};

dictionary GPUCopyExternalImageDestInfo
         : GPUTexelCopyTextureInfo {
    //GPUPredefinedColorSpace colorSpace = "srgb"; //TODO
    boolean premultipliedAlpha = false;
};

typedef (ImageBitmap or
         HTMLImageElement or
         HTMLCanvasElement or
         OffscreenCanvas) GPUCopyExternalImageSource;

dictionary GPUCopyExternalImageSourceInfo {
    required GPUCopyExternalImageSource source;
    GPUOrigin2D origin = {};
    boolean flipY = false;
};

[Func="mozilla::webgpu::Instance::PrefEnabled",
 Exposed=(Window, Worker), SecureContext]
interface GPUCommandBuffer {
};
GPUCommandBuffer includes GPUObjectBase;

dictionary GPUCommandBufferDescriptor
         : GPUObjectDescriptorBase {
};

interface mixin GPUCommandsMixin {
};

[Func="mozilla::webgpu::Instance::PrefEnabled",
 Exposed=(Window, Worker), SecureContext]
interface GPUCommandEncoder {
    GPURenderPassEncoder beginRenderPass(GPURenderPassDescriptor descriptor);
    GPUComputePassEncoder beginComputePass(optional GPUComputePassDescriptor descriptor = {});

    undefined copyBufferToBuffer(
        GPUBuffer source,
        GPUBuffer destination,
        optional GPUSize64 size);
    undefined copyBufferToBuffer(
        GPUBuffer source,
        GPUSize64 sourceOffset,
        GPUBuffer destination,
        GPUSize64 destinationOffset,
        optional GPUSize64 size);

    undefined copyBufferToTexture(
        GPUTexelCopyBufferInfo source,
        GPUTexelCopyTextureInfo destination,
        GPUExtent3D copySize);

    undefined copyTextureToBuffer(
        GPUTexelCopyTextureInfo source,
        GPUTexelCopyBufferInfo destination,
        GPUExtent3D copySize);

    undefined copyTextureToTexture(
        GPUTexelCopyTextureInfo source,
        GPUTexelCopyTextureInfo destination,
        GPUExtent3D copySize);

    undefined clearBuffer(
        GPUBuffer buffer,
        optional GPUSize64 offset = 0,
        optional GPUSize64 size);

    undefined resolveQuerySet(
        GPUQuerySet querySet,
        GPUSize32 firstQuery,
        GPUSize32 queryCount,
        GPUBuffer destination,
        GPUSize64 destinationOffset);

    GPUCommandBuffer finish(optional GPUCommandBufferDescriptor descriptor = {});
};
GPUCommandEncoder includes GPUObjectBase;
GPUCommandEncoder includes GPUCommandsMixin;
GPUCommandEncoder includes GPUDebugCommandsMixin;

dictionary GPUCommandEncoderDescriptor
         : GPUObjectDescriptorBase {
};

interface mixin GPUBindingCommandsMixin {
    [Throws]
    undefined setBindGroup(GPUIndex32 index, GPUBindGroup? bindGroup,
        optional sequence<GPUBufferDynamicOffset> dynamicOffsets = []);
    [Throws]
    undefined setBindGroup(GPUIndex32 index, GPUBindGroup? bindGroup,
        [AllowShared] Uint32Array dynamicOffsetsData,
        GPUSize64 dynamicOffsetsDataStart,
        GPUSize32 dynamicOffsetsDataLength);
    undefined setImmediates(GPUSize32 rangeOffset, AllowSharedBufferSource data,
        optional GPUSize64 dataOffset = 0, optional GPUSize64 size);
};

interface mixin GPUDebugCommandsMixin {
    undefined pushDebugGroup(USVString groupLabel);
    undefined popDebugGroup();
    undefined insertDebugMarker(USVString markerLabel);
};

[Func="mozilla::webgpu::Instance::PrefEnabled",
 Exposed=(Window, Worker), SecureContext]
interface GPUComputePassEncoder {
    undefined setPipeline(GPUComputePipeline pipeline);
    undefined dispatchWorkgroups(GPUSize32 workgroupCountX, optional GPUSize32 workgroupCountY = 1, optional GPUSize32 workgroupCountZ = 1);
    undefined dispatchWorkgroupsIndirect(GPUBuffer indirectBuffer, GPUSize64 indirectOffset);

    undefined end();
};
GPUComputePassEncoder includes GPUObjectBase;
GPUComputePassEncoder includes GPUCommandsMixin;
GPUComputePassEncoder includes GPUDebugCommandsMixin;
GPUComputePassEncoder includes GPUBindingCommandsMixin;

dictionary GPUComputePassTimestampWrites {
    required GPUQuerySet querySet;
    GPUSize32 beginningOfPassWriteIndex;
    GPUSize32 endOfPassWriteIndex;
};

dictionary GPUComputePassDescriptor
         : GPUObjectDescriptorBase {
    GPUComputePassTimestampWrites timestampWrites;
};

[Func="mozilla::webgpu::Instance::PrefEnabled",
 Exposed=(Window, Worker), SecureContext]
interface GPURenderPassEncoder {
    undefined setViewport(float x, float y,
        float width, float height,
        float minDepth, float maxDepth);

    undefined setScissorRect(GPUIntegerCoordinate x, GPUIntegerCoordinate y,
                        GPUIntegerCoordinate width, GPUIntegerCoordinate height);

    undefined setBlendConstant(GPUColor color);
    undefined setStencilReference(GPUStencilValue reference);

    undefined beginOcclusionQuery(GPUSize32 queryIndex);
    undefined endOcclusionQuery();

    undefined executeBundles(sequence<GPURenderBundle> bundles);
    undefined end();
};
GPURenderPassEncoder includes GPUObjectBase;
GPURenderPassEncoder includes GPUCommandsMixin;
GPURenderPassEncoder includes GPUDebugCommandsMixin;
GPURenderPassEncoder includes GPUBindingCommandsMixin;
GPURenderPassEncoder includes GPURenderCommandsMixin;

dictionary GPURenderPassTimestampWrites {
    required GPUQuerySet querySet;
    GPUSize32 beginningOfPassWriteIndex;
    GPUSize32 endOfPassWriteIndex;
};

dictionary GPURenderPassDescriptor
         : GPUObjectDescriptorBase {
    required sequence<GPURenderPassColorAttachment> colorAttachments;
    GPURenderPassDepthStencilAttachment depthStencilAttachment;
    GPUQuerySet occlusionQuerySet;
    GPURenderPassTimestampWrites timestampWrites;
};

dictionary GPURenderPassColorAttachment {
    required (GPUTexture or GPUTextureView) view;
    GPUIntegerCoordinate depthSlice;
    (GPUTexture or GPUTextureView) resolveTarget;

    GPUColor clearValue;
    required GPULoadOp loadOp;
    required GPUStoreOp storeOp;
};

dictionary GPURenderPassDepthStencilAttachment {
    required (GPUTexture or GPUTextureView) view;

    float depthClearValue;
    GPULoadOp depthLoadOp;
    GPUStoreOp depthStoreOp;
    boolean depthReadOnly = false;

    GPUStencilValue stencilClearValue = 0;
    GPULoadOp stencilLoadOp;
    GPUStoreOp stencilStoreOp;
    boolean stencilReadOnly = false;
};

enum GPULoadOp {
    "load",
    "clear",
};

enum GPUStoreOp {
    "store",
    "discard",
};

dictionary GPURenderPassLayout
         : GPUObjectDescriptorBase {
    required sequence<GPUTextureFormat> colorFormats;
    GPUTextureFormat depthStencilFormat;
    GPUSize32 sampleCount = 1;
};

interface mixin GPURenderCommandsMixin {
    undefined setPipeline(GPURenderPipeline pipeline);

    undefined setIndexBuffer(GPUBuffer buffer, GPUIndexFormat indexFormat, optional GPUSize64 offset = 0, optional GPUSize64 size);
    undefined setVertexBuffer(GPUIndex32 slot, GPUBuffer buffer, optional GPUSize64 offset = 0, optional GPUSize64 size);

    undefined draw(GPUSize32 vertexCount, optional GPUSize32 instanceCount = 1,
        optional GPUSize32 firstVertex = 0, optional GPUSize32 firstInstance = 0);
    undefined drawIndexed(GPUSize32 indexCount, optional GPUSize32 instanceCount = 1,
        optional GPUSize32 firstIndex = 0,
        optional GPUSignedOffset32 baseVertex = 0,
        optional GPUSize32 firstInstance = 0);

    undefined drawIndirect(GPUBuffer indirectBuffer, GPUSize64 indirectOffset);
    undefined drawIndexedIndirect(GPUBuffer indirectBuffer, GPUSize64 indirectOffset);
};

[Func="mozilla::webgpu::Instance::PrefEnabled",
 Exposed=(Window, Worker), SecureContext]
interface GPURenderBundle {
};
GPURenderBundle includes GPUObjectBase;

dictionary GPURenderBundleDescriptor
         : GPUObjectDescriptorBase {
};

[Func="mozilla::webgpu::Instance::PrefEnabled",
 Exposed=(Window, Worker), SecureContext]
interface GPURenderBundleEncoder {
    GPURenderBundle finish(optional GPURenderBundleDescriptor descriptor = {});
};
GPURenderBundleEncoder includes GPUObjectBase;
GPURenderBundleEncoder includes GPUCommandsMixin;
GPURenderBundleEncoder includes GPUDebugCommandsMixin;
GPURenderBundleEncoder includes GPUBindingCommandsMixin;
GPURenderBundleEncoder includes GPURenderCommandsMixin;

dictionary GPURenderBundleEncoderDescriptor
         : GPURenderPassLayout {
    boolean depthReadOnly = false;
    boolean stencilReadOnly = false;
};

dictionary GPUQueueDescriptor
         : GPUObjectDescriptorBase {
};

[Func="mozilla::webgpu::Instance::PrefEnabled",
 Exposed=(Window, Worker), SecureContext]
interface GPUQueue {
    undefined submit(sequence<GPUCommandBuffer> buffers);

    [Throws]
    Promise<undefined> onSubmittedWorkDone();

    [Throws]
    undefined writeBuffer(
        GPUBuffer buffer,
        GPUSize64 bufferOffset,
        AllowSharedBufferSource data,
        optional GPUSize64 dataOffset = 0,
        optional GPUSize64 size);

    [Throws]
    undefined writeTexture(
        GPUTexelCopyTextureInfo destination,
        AllowSharedBufferSource data,
        GPUTexelCopyBufferLayout dataLayout,
        GPUExtent3D size);

    [Throws]
    undefined copyExternalImageToTexture(
        GPUCopyExternalImageSourceInfo source,
        GPUCopyExternalImageDestInfo destination,
        GPUExtent3D copySize);
};
GPUQueue includes GPUObjectBase;

[Func="mozilla::webgpu::Instance::PrefEnabled",
 Exposed=(Window, Worker), SecureContext]
interface GPUQuerySet {
    undefined destroy();

    readonly attribute GPUQueryType type;
    readonly attribute GPUSize32Out count;
};
GPUQuerySet includes GPUObjectBase;

dictionary GPUQuerySetDescriptor
         : GPUObjectDescriptorBase {
    required GPUQueryType type;
    required GPUSize32 count;
};

enum GPUQueryType {
    "occlusion",
    "timestamp",
};

[Func="mozilla::webgpu::Instance::PrefEnabled",
 Exposed=(Window, Worker), SecureContext]
interface GPUCanvasContext {
    readonly attribute (HTMLCanvasElement or OffscreenCanvas) canvas;

    [Throws]
    undefined configure(GPUCanvasConfiguration configuration);
    undefined unconfigure();

    GPUCanvasConfiguration? getConfiguration();
    [Throws]
    GPUTexture getCurrentTexture();
};

enum GPUCanvasAlphaMode {
    "opaque",
    "premultiplied",
};

dictionary GPUCanvasConfiguration {
    required GPUDevice device;
    required GPUTextureFormat format;
    GPUTextureUsageFlags usage = 0x10;  // GPUTextureUsage.RENDER_ATTACHMENT
    sequence<GPUTextureFormat> viewFormats = [];
    //GPUPredefinedColorSpace colorSpace = "srgb"; //TODO bug 1834395
    //GPUCanvasToneMapping toneMapping = {}; //TODO bug 1834395
    GPUCanvasAlphaMode alphaMode = "opaque";
};

enum GPUDeviceLostReason {
    "unknown",
    "destroyed",
};

[Func="mozilla::webgpu::Instance::PrefEnabled",
 Exposed=(Window, Worker), SecureContext]
interface GPUDeviceLostInfo {
    readonly attribute GPUDeviceLostReason reason;
    readonly attribute DOMString message;
};

partial interface GPUDevice {
    [Throws]
    readonly attribute Promise<GPUDeviceLostInfo> lost;
};

[Func="mozilla::webgpu::Instance::PrefEnabled",
 Exposed=(Window, Worker), SecureContext]
interface GPUError {
    readonly attribute DOMString message;
};

[Func="mozilla::webgpu::Instance::PrefEnabled",
 Exposed=(Window, Worker), SecureContext]
interface GPUValidationError
        : GPUError {
    [Throws]
    constructor(DOMString message);
};

[Func="mozilla::webgpu::Instance::PrefEnabled",
 Exposed=(Window, Worker), SecureContext]
interface GPUOutOfMemoryError
        : GPUError {
    [Throws]
    constructor(DOMString message);
};

[Func="mozilla::webgpu::Instance::PrefEnabled",
 Exposed=(Window, Worker), SecureContext]
interface GPUInternalError
        : GPUError {
    [Throws]
    constructor(DOMString message);
};

enum GPUErrorFilter {
    "validation",
    "out-of-memory",
    "internal",
};

partial interface GPUDevice {
    undefined pushErrorScope(GPUErrorFilter filter);
    [Throws]
    Promise<GPUError?> popErrorScope();
};

// NOTE: `GPUUncapturedErrorEvent{,Init}` is in `GPUUncapturedErrorEvent.webidl`.

partial interface GPUDevice {
    [Exposed=(Window, Worker)]
    attribute EventHandler onuncapturederror;
};

typedef [EnforceRange] unsigned long GPUBufferDynamicOffset;
typedef [EnforceRange] unsigned long GPUStencilValue;
typedef [EnforceRange] unsigned long GPUSampleMask;
typedef [EnforceRange] long GPUDepthBias;

typedef [EnforceRange] unsigned long long GPUSize64;
typedef [EnforceRange] unsigned long GPUIntegerCoordinate;
typedef [EnforceRange] unsigned long GPUIndex32;
typedef [EnforceRange] unsigned long GPUSize32;
typedef [EnforceRange] long GPUSignedOffset32;

typedef unsigned long long GPUSize64Out;
typedef unsigned long GPUIntegerCoordinateOut;
typedef unsigned long GPUSize32Out;

typedef unsigned long GPUFlagsConstant;

dictionary GPUColorDict {
    required double r;
    required double g;
    required double b;
    required double a;
};
typedef (sequence<double> or GPUColorDict) GPUColor;

dictionary GPUOrigin2DDict {
    GPUIntegerCoordinate x = 0;
    GPUIntegerCoordinate y = 0;
};
typedef (sequence<GPUIntegerCoordinate> or GPUOrigin2DDict) GPUOrigin2D;

dictionary GPUOrigin3DDict {
    GPUIntegerCoordinate x = 0;
    GPUIntegerCoordinate y = 0;
    GPUIntegerCoordinate z = 0;
};
typedef (sequence<GPUIntegerCoordinate> or GPUOrigin3DDict) GPUOrigin3D;

dictionary GPUExtent3DDict {
    required GPUIntegerCoordinate width;
    GPUIntegerCoordinate height = 1;
    GPUIntegerCoordinate depthOrArrayLayers = 1;
};
typedef (sequence<GPUIntegerCoordinate> or GPUExtent3DDict) GPUExtent3D;<|MERGE_RESOLUTION|>--- conflicted
+++ resolved
@@ -633,12 +633,8 @@
 
 dictionary GPUPipelineLayoutDescriptor
          : GPUObjectDescriptorBase {
-<<<<<<< HEAD
-    required sequence<GPUBindGroupLayout> bindGroupLayouts;
+    required sequence<GPUBindGroupLayout?> bindGroupLayouts;
     GPUSize32 immediateSize = 0;
-=======
-    required sequence<GPUBindGroupLayout?> bindGroupLayouts;
->>>>>>> b0d8c1cc
 };
 
 [Func="mozilla::webgpu::Instance::PrefEnabled",
