/* -*- Mode: C++; c-basic-offset: 2; indent-tabs-mode: nil; tab-width: 2; -*- */
/* vim: set sw=4 ts=8 et tw=80 : */
/* This Source Code Form is subject to the terms of the Mozilla Public
 * License, v. 2.0. If a copy of the MPL was not distributed with this
 * file, You can obtain one at http://mozilla.org/MPL/2.0/. */

#ifndef mozilla_dom_TabChild_h
#define mozilla_dom_TabChild_h

#include "mozilla/dom/PBrowserChild.h"
#include "nsIWebNavigation.h"
#include "nsCOMPtr.h"
#include "nsAutoPtr.h"
#include "nsEventDispatcher.h"
#include "nsIWebBrowserChrome2.h"
#include "nsIEmbeddingSiteWindow.h"
#include "nsIWebBrowserChromeFocus.h"
#include "nsIDOMEventListener.h"
#include "nsIInterfaceRequestor.h"
#include "nsIWindowProvider.h"
#include "nsIDOMWindow.h"
#include "nsIDocShell.h"
#include "nsIInterfaceRequestorUtils.h"
#include "nsFrameMessageManager.h"
#include "nsIWebProgressListener.h"
#include "nsDOMEventTargetHelper.h"
#include "nsIDialogCreator.h"
#include "nsIPresShell.h"
#include "nsIScriptObjectPrincipal.h"
#include "nsWeakReference.h"
#include "nsITabChild.h"
#include "mozilla/Attributes.h"
#include "mozilla/dom/TabContext.h"
#include "mozilla/EventForwards.h"
#include "mozilla/layers/CompositorTypes.h"

struct gfxMatrix;
class nsICachedFileDescriptorListener;
class nsIDOMWindowUtils;

namespace mozilla {
namespace layout {
class RenderFrameChild;
}

namespace dom {

class TabChild;
class PContentDialogChild;
class ClonedMessageData;

class TabChildGlobal : public nsDOMEventTargetHelper,
                       public nsIContentFrameMessageManager,
                       public nsIScriptObjectPrincipal
{
public:
  TabChildGlobal(TabChild* aTabChild);
  void Init();
  NS_DECL_ISUPPORTS_INHERITED
  NS_DECL_CYCLE_COLLECTION_CLASS_INHERITED(TabChildGlobal, nsDOMEventTargetHelper)
  NS_FORWARD_SAFE_NSIMESSAGELISTENERMANAGER(mMessageManager)
  NS_FORWARD_SAFE_NSIMESSAGESENDER(mMessageManager)
  NS_IMETHOD SendSyncMessage(const nsAString& aMessageName,
                             const JS::Value& aObject,
                             const JS::Value& aRemote,
                             JSContext* aCx,
                             uint8_t aArgc,
                             JS::Value* aRetval)
  {
    return mMessageManager
      ? mMessageManager->SendSyncMessage(aMessageName, aObject, aRemote, aCx, aArgc, aRetval)
      : NS_ERROR_NULL_POINTER;
  }
  NS_IMETHOD SendRpcMessage(const nsAString& aMessageName,
                            const JS::Value& aObject,
                            const JS::Value& aRemote,
                            JSContext* aCx,
                            uint8_t aArgc,
                            JS::Value* aRetval)
  {
    return mMessageManager
      ? mMessageManager->SendRpcMessage(aMessageName, aObject, aRemote, aCx, aArgc, aRetval)
      : NS_ERROR_NULL_POINTER;
  }
  NS_IMETHOD GetContent(nsIDOMWindow** aContent) MOZ_OVERRIDE;
  NS_IMETHOD GetDocShell(nsIDocShell** aDocShell) MOZ_OVERRIDE;
  NS_IMETHOD Dump(const nsAString& aStr) MOZ_OVERRIDE
  {
    return mMessageManager ? mMessageManager->Dump(aStr) : NS_OK;
  }
  NS_IMETHOD PrivateNoteIntentionalCrash() MOZ_OVERRIDE;
  NS_IMETHOD Btoa(const nsAString& aBinaryData,
                  nsAString& aAsciiBase64String) MOZ_OVERRIDE;
  NS_IMETHOD Atob(const nsAString& aAsciiString,
                  nsAString& aBinaryData) MOZ_OVERRIDE;

  NS_IMETHOD AddEventListener(const nsAString& aType,
                              nsIDOMEventListener* aListener,
                              bool aUseCapture)
  {
    // By default add listeners only for trusted events!
    return nsDOMEventTargetHelper::AddEventListener(aType, aListener,
                                                    aUseCapture, false, 2);
  }
  using nsDOMEventTargetHelper::AddEventListener;
  NS_IMETHOD AddEventListener(const nsAString& aType,
                              nsIDOMEventListener* aListener,
                              bool aUseCapture, bool aWantsUntrusted,
                              uint8_t optional_argc) MOZ_OVERRIDE
  {
    return nsDOMEventTargetHelper::AddEventListener(aType, aListener,
                                                    aUseCapture,
                                                    aWantsUntrusted,
                                                    optional_argc);
  }

  nsresult
  PreHandleEvent(nsEventChainPreVisitor& aVisitor)
  {
    aVisitor.mForceContentDispatch = true;
    return NS_OK;
  }

  virtual JSContext* GetJSContextForEventHandlers() MOZ_OVERRIDE;
  virtual nsIPrincipal* GetPrincipal() MOZ_OVERRIDE;

  nsCOMPtr<nsIContentFrameMessageManager> mMessageManager;
  TabChild* mTabChild;
};

class ContentListener MOZ_FINAL : public nsIDOMEventListener
{
public:
  ContentListener(TabChild* aTabChild) : mTabChild(aTabChild) {}
  NS_DECL_ISUPPORTS
  NS_DECL_NSIDOMEVENTLISTENER
protected:
  TabChild* mTabChild;
};

class TabChild : public PBrowserChild,
                 public nsFrameScriptExecutor,
                 public nsIWebBrowserChrome2,
                 public nsIEmbeddingSiteWindow,
                 public nsIWebBrowserChromeFocus,
                 public nsIInterfaceRequestor,
                 public nsIWindowProvider,
                 public nsIDOMEventListener,
                 public nsIWebProgressListener,
                 public nsSupportsWeakReference,
                 public nsIDialogCreator,
                 public nsITabChild,
                 public nsIObserver,
                 public ipc::MessageManagerCallback,
                 public TabContext
{
    typedef mozilla::dom::ClonedMessageData ClonedMessageData;
    typedef mozilla::layout::RenderFrameChild RenderFrameChild;
    typedef mozilla::layout::ScrollingBehavior ScrollingBehavior;

public:
    /** 
     * This is expected to be called off the critical path to content
     * startup.  This is an opportunity to load things that are slow
     * on the critical path.
     */
    static void PreloadSlowThings();

    /** Return a TabChild with the given attributes. */
    static already_AddRefed<TabChild>
    Create(ContentChild* aManager, const TabContext& aContext, uint32_t aChromeFlags);

    virtual ~TabChild();

    bool IsRootContentDocument();

    NS_DECL_ISUPPORTS
    NS_DECL_NSIWEBBROWSERCHROME
    NS_DECL_NSIWEBBROWSERCHROME2
    NS_DECL_NSIEMBEDDINGSITEWINDOW
    NS_DECL_NSIWEBBROWSERCHROMEFOCUS
    NS_DECL_NSIINTERFACEREQUESTOR
    NS_DECL_NSIWINDOWPROVIDER
    NS_DECL_NSIDOMEVENTLISTENER
    NS_DECL_NSIWEBPROGRESSLISTENER
    NS_DECL_NSIDIALOGCREATOR
    NS_DECL_NSITABCHILD
    NS_DECL_NSIOBSERVER

    /**
     * MessageManagerCallback methods that we override.
     */
    virtual bool DoSendBlockingMessage(JSContext* aCx,
                                       const nsAString& aMessage,
                                       const mozilla::dom::StructuredCloneData& aData,
                                       JS::Handle<JSObject *> aCpows,
                                       InfallibleTArray<nsString>* aJSONRetVal,
                                       bool aIsSync) MOZ_OVERRIDE;
    virtual bool DoSendAsyncMessage(JSContext* aCx,
                                    const nsAString& aMessage,
                                    const mozilla::dom::StructuredCloneData& aData,
                                    JS::Handle<JSObject *> aCpows) MOZ_OVERRIDE;

    virtual bool RecvLoadURL(const nsCString& uri);
    virtual bool RecvCacheFileDescriptor(const nsString& aPath,
                                         const FileDescriptor& aFileDescriptor)
                                         MOZ_OVERRIDE;
    virtual bool RecvShow(const nsIntSize& size);
    virtual bool RecvUpdateDimensions(const nsRect& rect, const nsIntSize& size, const ScreenOrientation& orientation);
    virtual bool RecvUpdateFrame(const mozilla::layers::FrameMetrics& aFrameMetrics);
    virtual bool RecvHandleDoubleTap(const CSSIntPoint& aPoint);
    virtual bool RecvHandleSingleTap(const CSSIntPoint& aPoint);
    virtual bool RecvHandleLongTap(const CSSIntPoint& aPoint);
    virtual bool RecvActivate();
    virtual bool RecvDeactivate();
    virtual bool RecvMouseEvent(const nsString& aType,
                                const float&    aX,
                                const float&    aY,
                                const int32_t&  aButton,
                                const int32_t&  aClickCount,
                                const int32_t&  aModifiers,
                                const bool&     aIgnoreRootScrollFrame);
    virtual bool RecvRealMouseEvent(const mozilla::WidgetMouseEvent& event);
    virtual bool RecvRealKeyEvent(const mozilla::WidgetKeyboardEvent& event);
    virtual bool RecvMouseWheelEvent(const mozilla::WidgetWheelEvent& event);
    virtual bool RecvRealTouchEvent(const WidgetTouchEvent& event);
    virtual bool RecvRealTouchMoveEvent(const WidgetTouchEvent& event);
    virtual bool RecvKeyEvent(const nsString& aType,
                              const int32_t&  aKeyCode,
                              const int32_t&  aCharCode,
                              const int32_t&  aModifiers,
                              const bool&     aPreventDefault);
    virtual bool RecvCompositionEvent(const mozilla::WidgetCompositionEvent& event);
    virtual bool RecvTextEvent(const mozilla::WidgetTextEvent& event);
    virtual bool RecvSelectionEvent(const mozilla::WidgetSelectionEvent& event);
    virtual bool RecvActivateFrameEvent(const nsString& aType, const bool& capture);
    virtual bool RecvLoadRemoteScript(const nsString& aURL);
    virtual bool RecvAsyncMessage(const nsString& aMessage,
                                  const ClonedMessageData& aData,
                                  const InfallibleTArray<CpowEntry>& aCpows);

    virtual PDocumentRendererChild*
    AllocPDocumentRendererChild(const nsRect& documentRect, const gfxMatrix& transform,
                                const nsString& bgcolor,
                                const uint32_t& renderFlags, const bool& flushLayout,
                                const nsIntSize& renderSize);
    virtual bool DeallocPDocumentRendererChild(PDocumentRendererChild* actor);
    virtual bool RecvPDocumentRendererConstructor(PDocumentRendererChild* actor,
                                                  const nsRect& documentRect,
                                                  const gfxMatrix& transform,
                                                  const nsString& bgcolor,
                                                  const uint32_t& renderFlags,
                                                  const bool& flushLayout,
                                                  const nsIntSize& renderSize);

    virtual PContentDialogChild* AllocPContentDialogChild(const uint32_t&,
                                                          const nsCString&,
                                                          const nsCString&,
                                                          const InfallibleTArray<int>&,
                                                          const InfallibleTArray<nsString>&);
    virtual bool DeallocPContentDialogChild(PContentDialogChild* aDialog);
    static void ParamsToArrays(nsIDialogParamBlock* aParams,
                               InfallibleTArray<int>& aIntParams,
                               InfallibleTArray<nsString>& aStringParams);
    static void ArraysToParams(const InfallibleTArray<int>& aIntParams,
                               const InfallibleTArray<nsString>& aStringParams,
                               nsIDialogParamBlock* aParams);

#ifdef DEBUG
<<<<<<< HEAD
    virtual PContentPermissionRequestChild* SendPContentPermissionRequestConstructor(PContentPermissionRequestChild* aActor,
                                                                                     const InfallibleTArray<PermissionRequest>& aRequests,
                                                                                     const IPC::Principal& aPrincipal)
    {
      PCOMContentPermissionRequestChild* child = static_cast<PCOMContentPermissionRequestChild*>(aActor);
      PContentPermissionRequestChild* request = PBrowserChild::SendPContentPermissionRequestConstructor(aActor, aRequests, aPrincipal);
      child->mIPCOpen = true;
      return request;
    }
=======
    virtual PContentPermissionRequestChild*
    SendPContentPermissionRequestConstructor(PContentPermissionRequestChild* aActor,
                                             const nsCString& aType,
                                             const nsCString& aAccess,
                                             const IPC::Principal& aPrincipal);
>>>>>>> d382462f
#endif /* DEBUG */

    virtual PContentPermissionRequestChild* AllocPContentPermissionRequestChild(const InfallibleTArray<PermissionRequest>& aRequests,
                                                                                const IPC::Principal& aPrincipal);
    virtual bool DeallocPContentPermissionRequestChild(PContentPermissionRequestChild* actor);

    virtual POfflineCacheUpdateChild* AllocPOfflineCacheUpdateChild(
            const URIParams& manifestURI,
            const URIParams& documentURI,
            const bool& stickDocument);
    virtual bool DeallocPOfflineCacheUpdateChild(POfflineCacheUpdateChild* offlineCacheUpdate);

    nsIWebNavigation* WebNavigation() { return mWebNav; }

    nsIPrincipal* GetPrincipal() { return mPrincipal; }

    /** Return the DPI of the widget this TabChild draws to. */
    void GetDPI(float* aDPI);
    void GetDefaultScale(double *aScale);

    ScreenOrientation GetOrientation() { return mOrientation; }

    void SetBackgroundColor(const nscolor& aColor);

    void NotifyPainted();

    bool IsAsyncPanZoomEnabled();

    /** Return a boolean indicating if the page has called preventDefault on
     *  the event.
     */
    bool DispatchMouseEvent(const nsString&       aType,
                            const CSSPoint&       aPoint,
                            const int32_t&        aButton,
                            const int32_t&        aClickCount,
                            const int32_t&        aModifiers,
                            const bool&           aIgnoreRootScrollFrame,
                            const unsigned short& aInputSourceArg);

    /**
     * Signal to this TabChild that it should be made visible:
     * activated widget, retained layer tree, etc.  (Respectively,
     * made not visible.)
     */
    void MakeVisible();
    void MakeHidden();

    // Returns true if the file descriptor was found in the cache, false
    // otherwise.
    bool GetCachedFileDescriptor(const nsAString& aPath,
                                 nsICachedFileDescriptorListener* aCallback);

    void CancelCachedFileDescriptorCallback(
                                    const nsAString& aPath,
                                    nsICachedFileDescriptorListener* aCallback);

    ContentChild* Manager() { return mManager; }

    bool GetUpdateHitRegion() { return mUpdateHitRegion; }

    void UpdateHitRegion(const nsRegion& aRegion);

    static inline TabChild*
    GetFrom(nsIDocShell* aDocShell)
    {
      nsCOMPtr<nsITabChild> tc = do_GetInterface(aDocShell);
      return static_cast<TabChild*>(tc.get());
    }

    static TabChild* GetFrom(nsIPresShell* aPresShell);

    static inline TabChild*
    GetFrom(nsIDOMWindow* aWindow)
    {
      nsCOMPtr<nsIWebNavigation> webNav = do_GetInterface(aWindow);
      nsCOMPtr<nsIDocShell> docShell = do_QueryInterface(webNav);
      return GetFrom(docShell);
    }

protected:
    virtual PRenderFrameChild* AllocPRenderFrameChild(ScrollingBehavior* aScrolling,
                                                      TextureFactoryIdentifier* aTextureFactoryIdentifier,
                                                      uint64_t* aLayersId) MOZ_OVERRIDE;
    virtual bool DeallocPRenderFrameChild(PRenderFrameChild* aFrame) MOZ_OVERRIDE;
    virtual bool RecvDestroy() MOZ_OVERRIDE;
    virtual bool RecvSetUpdateHitRegion(const bool& aEnabled) MOZ_OVERRIDE;

    nsEventStatus DispatchWidgetEvent(WidgetGUIEvent& event);

    virtual PIndexedDBChild* AllocPIndexedDBChild(const nsCString& aGroup,
                                                  const nsCString& aASCIIOrigin,
                                                  bool* /* aAllowed */);

    virtual bool DeallocPIndexedDBChild(PIndexedDBChild* aActor);

private:
    /**
     * Create a new TabChild object.
     *
     * |aOwnOrContainingAppId| is the app-id of our frame or of the closest app
     * frame in the hierarchy which contains us.
     *
     * |aIsBrowserElement| indicates whether we're a browser (but not an app).
     */
    TabChild(ContentChild* aManager, const TabContext& aContext, uint32_t aChromeFlags);

    nsresult Init();

    // Notify others that our TabContext has been updated.  (At the moment, this
    // sets the appropriate app-id and is-browser flags on our docshell.)
    //
    // You should call this after calling TabContext::SetTabContext().  We also
    // call this during Init().
    void NotifyTabContextUpdated();

    bool UseDirectCompositor();

    void ActorDestroy(ActorDestroyReason why);

    enum FrameScriptLoading { DONT_LOAD_SCRIPTS, DEFAULT_LOAD_SCRIPTS };
    bool InitTabChildGlobal(FrameScriptLoading aScriptLoading = DEFAULT_LOAD_SCRIPTS);
    bool InitRenderingState();
    void DestroyWindow();
    void SetProcessNameToAppName();
    bool ProcessUpdateFrame(const mozilla::layers::FrameMetrics& aFrameMetrics);

    // Call RecvShow(nsIntSize(0, 0)) and block future calls to RecvShow().
    void DoFakeShow();

    // Wrapper for nsIDOMWindowUtils.setCSSViewport(). This updates some state
    // variables local to this class before setting it.
    void SetCSSViewport(const CSSSize& aSize);

    // Recalculates the display state, including the CSS
    // viewport. This should be called whenever we believe the
    // viewport data on a document may have changed. If it didn't
    // change, this function doesn't do anything.  However, it should
    // not be called all the time as it is fairly expensive.
    void HandlePossibleViewportChange();

    // Wraps up a JSON object as a structured clone and sends it to the browser
    // chrome script.
    //
    // XXX/bug 780335: Do the work the browser chrome script does in C++ instead
    // so we don't need things like this.
    void DispatchMessageManagerMessage(const nsAString& aMessageName,
                                       const nsACString& aJSONData);

    void DispatchSynthesizedMouseEvent(uint32_t aMsg, uint64_t aTime,
                                       const LayoutDevicePoint& aRefPoint);

    // These methods are used for tracking synthetic mouse events
    // dispatched for compatibility.  On each touch event, we
    // UpdateTapState().  If we've detected that the current gesture
    // isn't a tap, then we CancelTapTracking().  In the meantime, we
    // may detect a context-menu event, and if so we
    // FireContextMenuEvent().
    void FireContextMenuEvent();
    void CancelTapTracking();
    void UpdateTapState(const WidgetTouchEvent& aEvent, nsEventStatus aStatus);

    nsresult
    BrowserFrameProvideWindow(nsIDOMWindow* aOpener,
                              nsIURI* aURI,
                              const nsAString& aName,
                              const nsACString& aFeatures,
                              bool* aWindowIsNew,
                              nsIDOMWindow** aReturn);

    // Get the DOMWindowUtils for the top-level window in this tab.
    already_AddRefed<nsIDOMWindowUtils> GetDOMWindowUtils();

    class CachedFileDescriptorInfo;
    class CachedFileDescriptorCallbackRunnable;

    TextureFactoryIdentifier mTextureFactoryIdentifier;
    nsCOMPtr<nsIWebNavigation> mWebNav;
    nsCOMPtr<nsIWidget> mWidget;
    nsCOMPtr<nsIURI> mLastURI;
    FrameMetrics mLastMetrics;
    RenderFrameChild* mRemoteFrame;
    nsRefPtr<ContentChild> mManager;
    nsRefPtr<TabChildGlobal> mTabChildGlobal;
    uint32_t mChromeFlags;
    nsIntRect mOuterRect;
    ScreenIntSize mInnerSize;
    // When we're tracking a possible tap gesture, this is the "down"
    // point of the touchstart.
    LayoutDevicePoint mGestureDownPoint;
    // The touch identifier of the active gesture.
    int32_t mActivePointerId;
    // A timer task that fires if the tap-hold timeout is exceeded by
    // the touch we're tracking.  That is, if touchend or a touchmove
    // that exceeds the gesture threshold doesn't happen.
    CancelableTask* mTapHoldTimer;
    // Whether we have already received a FileDescriptor for the app package.
    bool mAppPackageFileDescriptorRecved;
    // At present only 1 of these is really expected.
    nsAutoTArray<nsAutoPtr<CachedFileDescriptorInfo>, 1>
        mCachedFileDescriptorInfos;
    float mOldViewportWidth;
    nscolor mLastBackgroundColor;
    ScrollingBehavior mScrolling;
    bool mDidFakeShow;
    bool mNotified;
    bool mContentDocumentIsDisplayed;
    bool mTriedBrowserInit;
    ScreenOrientation mOrientation;
    bool mUpdateHitRegion;

    DISALLOW_EVIL_CONSTRUCTORS(TabChild);
};

}
}

#endif // mozilla_dom_TabChild_h<|MERGE_RESOLUTION|>--- conflicted
+++ resolved
@@ -267,23 +267,10 @@
                                nsIDialogParamBlock* aParams);
 
 #ifdef DEBUG
-<<<<<<< HEAD
-    virtual PContentPermissionRequestChild* SendPContentPermissionRequestConstructor(PContentPermissionRequestChild* aActor,
-                                                                                     const InfallibleTArray<PermissionRequest>& aRequests,
-                                                                                     const IPC::Principal& aPrincipal)
-    {
-      PCOMContentPermissionRequestChild* child = static_cast<PCOMContentPermissionRequestChild*>(aActor);
-      PContentPermissionRequestChild* request = PBrowserChild::SendPContentPermissionRequestConstructor(aActor, aRequests, aPrincipal);
-      child->mIPCOpen = true;
-      return request;
-    }
-=======
     virtual PContentPermissionRequestChild*
     SendPContentPermissionRequestConstructor(PContentPermissionRequestChild* aActor,
-                                             const nsCString& aType,
-                                             const nsCString& aAccess,
+                                             const InfallibleTArray<PermissionRequest>& aRequests,
                                              const IPC::Principal& aPrincipal);
->>>>>>> d382462f
 #endif /* DEBUG */
 
     virtual PContentPermissionRequestChild* AllocPContentPermissionRequestChild(const InfallibleTArray<PermissionRequest>& aRequests,
