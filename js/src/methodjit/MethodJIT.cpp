/* -*- Mode: C++; tab-width: 4; indent-tabs-mode: nil; c-basic-offset: 4 -*-
 * vim: set ts=4 sw=4 et tw=99:
 *
 * ***** BEGIN LICENSE BLOCK *****
 * Version: MPL 1.1/GPL 2.0/LGPL 2.1
 *
 * The contents of this file are subject to the Mozilla Public License Version
 * 1.1 (the "License"); you may not use this file except in compliance with
 * the License. You may obtain a copy of the License at
 * http://www.mozilla.org/MPL/
 *
 * Software distributed under the License is distributed on an "AS IS" basis,
 * WITHOUT WARRANTY OF ANY KIND, either express or implied. See the License
 * for the specific language governing rights and limitations under the
 * License.
 *
 * The Original Code is Mozilla SpiderMonkey JavaScript 1.9 code, released
 * May 28, 2008.
 *
 * The Initial Developer of the Original Code is
 *   Brendan Eich <brendan@mozilla.org>
 *
 * Contributor(s):
 *
 * Alternatively, the contents of this file may be used under the terms of
 * either of the GNU General Public License Version 2 or later (the "GPL"),
 * or the GNU Lesser General Public License Version 2.1 or later (the "LGPL"),
 * in which case the provisions of the GPL or the LGPL are applicable instead
 * of those above. If you wish to allow use of your version of this file only
 * under the terms of either the GPL or the LGPL, and not to allow others to
 * use your version of this file under the terms of the MPL, indicate your
 * decision by deleting the provisions above and replace them with the notice
 * and other provisions required by the GPL or the LGPL. If you do not delete
 * the provisions above, a recipient may use your version of this file under
 * the terms of any one of the MPL, the GPL or the LGPL.
 *
 * ***** END LICENSE BLOCK ***** */

#include "MethodJIT.h"
#include "Logging.h"
#include "assembler/jit/ExecutableAllocator.h"
#include "assembler/assembler/RepatchBuffer.h"
#include "jstracer.h"
#include "BaseAssembler.h"
#include "Compiler.h"
#include "MonoIC.h"
#include "PolyIC.h"
#include "TrampolineCompiler.h"
#include "jscntxtinlines.h"
#include "jscompartment.h"
#include "jsscope.h"

#include "jsgcinlines.h"

using namespace js;
using namespace js::mjit;


js::mjit::CompilerAllocPolicy::CompilerAllocPolicy(JSContext *cx, Compiler &compiler)
: ContextAllocPolicy(cx),
  oomFlag(&compiler.oomInVector)
{
}
void
JSStackFrame::methodjitStaticAsserts()
{
        /* Static assert for x86 trampolines in MethodJIT.cpp. */
#if defined(JS_CPU_X86)
        JS_STATIC_ASSERT(offsetof(JSStackFrame, rval_)     == 0x18);
        JS_STATIC_ASSERT(offsetof(JSStackFrame, rval_) + 4 == 0x1C);
        JS_STATIC_ASSERT(offsetof(JSStackFrame, ncode_)    == 0x14);
        /* ARM uses decimal literals. */
        JS_STATIC_ASSERT(offsetof(JSStackFrame, rval_)     == 24);
        JS_STATIC_ASSERT(offsetof(JSStackFrame, rval_) + 4 == 28);
        JS_STATIC_ASSERT(offsetof(JSStackFrame, ncode_)    == 20);
#elif defined(JS_CPU_X64)
        JS_STATIC_ASSERT(offsetof(JSStackFrame, rval_)     == 0x30);
        JS_STATIC_ASSERT(offsetof(JSStackFrame, ncode_)    == 0x28);
#endif
}

/*
 * Explanation of VMFrame activation and various helper thunks below.
 *
 * JaegerTrampoline  - Executes a method JIT-compiled JSFunction. This function
 *    creates a VMFrame on the machine stack and jumps into JIT'd code. The JIT'd
 *    code will eventually jump back to the VMFrame.
 *
 *  - Called from C++ function EnterMethodJIT.
 *  - Parameters: cx, fp, code, stackLimit
 *
 * JaegerThrowpoline - Calls into an exception handler from JIT'd code, and if a
 *    scripted exception handler is not found, unwinds the VMFrame and returns
 *    to C++.
 *
 *  - To start exception handling, we return from a stub call to the throwpoline.
 *  - On entry to the throwpoline, the normal conditions of the jit-code ABI
 *    are satisfied.
 *  - To do the unwinding and find out where to continue executing, we call
 *    js_InternalThrow.
 *  - js_InternalThrow may return 0, which means the place to continue, if any,
 *    is above this JaegerShot activation, so we just return, in the same way
 *    the trampoline does.
 *  - Otherwise, js_InternalThrow returns a jit-code address to continue execution
 *    at. Because the jit-code ABI conditions are satisfied, we can just jump to
 *    that point.
 *
 * InjectJaegerReturn - Implements the tail of InlineReturn. This is needed for
 *    tracer integration, where a "return" opcode might not be a safe-point,
 *    and thus the return path must be injected by hijacking the stub return
 *    address.
 *
 *  - Used by RunTracer()
 */

#ifdef JS_METHODJIT_PROFILE_STUBS
static const size_t STUB_CALLS_FOR_OP_COUNT = 255;
static uint32 StubCallsForOp[STUB_CALLS_FOR_OP_COUNT];
#endif

extern "C" void JaegerTrampolineReturn();

extern "C" void JS_FASTCALL
PushActiveVMFrame(VMFrame &f)
{
    f.entryfp->script()->compartment->jaegerCompartment->pushActiveFrame(&f);
    f.regs.fp->setNativeReturnAddress(JS_FUNC_TO_DATA_PTR(void*, JaegerTrampolineReturn));
}

extern "C" void JS_FASTCALL
PopActiveVMFrame(VMFrame &f)
{
    f.entryfp->script()->compartment->jaegerCompartment->popActiveFrame();
}

extern "C" void JS_FASTCALL
SetVMFrameRegs(VMFrame &f)
{
    f.cx->setCurrentRegs(&f.regs);
}

#if defined(__APPLE__) || (defined(XP_WIN) && !defined(JS_CPU_X64)) || defined(XP_OS2)
# define SYMBOL_STRING(name) "_" #name
#else
# define SYMBOL_STRING(name) #name
#endif

JS_STATIC_ASSERT(offsetof(JSFrameRegs, sp) == 0);

#if defined(__linux__) && defined(JS_CPU_X64)
# define SYMBOL_STRING_RELOC(name) #name "@plt"
#else
# define SYMBOL_STRING_RELOC(name) SYMBOL_STRING(name)
#endif

#if (defined(XP_WIN) || defined(XP_OS2)) && defined(JS_CPU_X86)
# define SYMBOL_STRING_VMFRAME(name) "@" #name "@4"
#else
# define SYMBOL_STRING_VMFRAME(name) SYMBOL_STRING_RELOC(name)
#endif

#if defined(XP_MACOSX)
# define HIDE_SYMBOL(name) ".private_extern _" #name
#elif defined(__linux__)
# define HIDE_SYMBOL(name) ".hidden" #name
#else
# define HIDE_SYMBOL(name)
#endif

#if defined(__GNUC__)

/* If this assert fails, you need to realign VMFrame to 16 bytes. */
#ifdef JS_CPU_ARM
JS_STATIC_ASSERT(sizeof(VMFrame) % 8 == 0);
#else
JS_STATIC_ASSERT(sizeof(VMFrame) % 16 == 0);
#endif

# if defined(JS_CPU_X64)

/*
 *    *** DANGER ***
 * If these assertions break, update the constants below.
 *    *** DANGER ***
 */
JS_STATIC_ASSERT(offsetof(VMFrame, savedRBX) == 0x58);
JS_STATIC_ASSERT(offsetof(VMFrame, regs.fp) == 0x38);

JS_STATIC_ASSERT(JSVAL_TAG_MASK == 0xFFFF800000000000LL);
JS_STATIC_ASSERT(JSVAL_PAYLOAD_MASK == 0x00007FFFFFFFFFFFLL);

asm volatile (
".text\n"
".globl " SYMBOL_STRING(JaegerTrampoline) "\n"
SYMBOL_STRING(JaegerTrampoline) ":"       "\n"
    /* Prologue. */
    "pushq %rbp"                         "\n"
    "movq %rsp, %rbp"                    "\n"
    /* Save non-volatile registers. */
    "pushq %r12"                         "\n"
    "pushq %r13"                         "\n"
    "pushq %r14"                         "\n"
    "pushq %r15"                         "\n"
    "pushq %rbx"                         "\n"

    /* Load mask registers. */
    "movq $0xFFFF800000000000, %r13"     "\n"
    "movq $0x00007FFFFFFFFFFF, %r14"     "\n"

    /* Build the JIT frame.
     * rdi = cx
     * rsi = fp
     * rcx = inlineCallCount
     * fp must go into rbx
     */
    "pushq %rsi"                         "\n" /* entryfp */
    "pushq %rcx"                         "\n" /* inlineCallCount */
    "pushq %rdi"                         "\n" /* cx */
    "pushq %rsi"                         "\n" /* fp */
    "movq  %rsi, %rbx"                   "\n"

    /* Space for the rest of the VMFrame. */
    "subq  $0x28, %rsp"                  "\n"

    /* This is actually part of the VMFrame. */
    "pushq %r8"                          "\n"

    /* Set cx->regs and set the active frame. Save rdx and align frame in one. */
    "pushq %rdx"                         "\n"
    "movq  %rsp, %rdi"                   "\n"
    "call " SYMBOL_STRING_VMFRAME(SetVMFrameRegs) "\n"
    "movq  %rsp, %rdi"                   "\n"
    "call " SYMBOL_STRING_VMFRAME(PushActiveVMFrame) "\n"

    /* Jump into the JIT'd code. */
    "jmp *0(%rsp)"                      "\n"
);

asm volatile (
".text\n"
".globl " SYMBOL_STRING(JaegerTrampolineReturn) "\n"
SYMBOL_STRING(JaegerTrampolineReturn) ":"       "\n"
    "or   %rdx, %rcx"                    "\n"
    "movq %rcx, 0x30(%rbx)"              "\n"
    "movq %rsp, %rdi"                    "\n"
    "call " SYMBOL_STRING_VMFRAME(PopActiveVMFrame) "\n"

    "addq $0x58, %rsp"                   "\n"
    "popq %rbx"                          "\n"
    "popq %r15"                          "\n"
    "popq %r14"                          "\n"
    "popq %r13"                          "\n"
    "popq %r12"                          "\n"
    "popq %rbp"                          "\n"
    "movq $1, %rax"                      "\n"
    "ret"                                "\n"
);

asm volatile (
".text\n"
".globl " SYMBOL_STRING(JaegerThrowpoline)  "\n"
SYMBOL_STRING(JaegerThrowpoline) ":"        "\n"
    "movq %rsp, %rdi"                       "\n"
    "call " SYMBOL_STRING_RELOC(js_InternalThrow) "\n"
    "testq %rax, %rax"                      "\n"
    "je   throwpoline_exit"                 "\n"
    "jmp  *%rax"                            "\n"
  "throwpoline_exit:"                       "\n"
    "movq %rsp, %rdi"                       "\n"
    "call " SYMBOL_STRING_VMFRAME(PopActiveVMFrame) "\n"
    "addq $0x58, %rsp"                      "\n"
    "popq %rbx"                             "\n"
    "popq %r15"                             "\n"
    "popq %r14"                             "\n"
    "popq %r13"                             "\n"
    "popq %r12"                             "\n"
    "popq %rbp"                             "\n"
    "xorq %rax,%rax"                        "\n"
    "ret"                                   "\n"
);

JS_STATIC_ASSERT(offsetof(VMFrame, regs.fp) == 0x38);

asm volatile (
".text\n"
".globl " SYMBOL_STRING(InjectJaegerReturn)   "\n"
SYMBOL_STRING(InjectJaegerReturn) ":"         "\n"
    "movq 0x30(%rbx), %rcx"                 "\n" /* load fp->rval_ into typeReg */
    "movq 0x28(%rbx), %rax"                 "\n" /* fp->ncode_ */

    /* Reimplementation of PunboxAssembler::loadValueAsComponents() */
    "movq %r14, %rdx"                       "\n" /* payloadReg = payloadMaskReg */
    "andq %rcx, %rdx"                       "\n"
    "xorq %rdx, %rcx"                       "\n"

    "movq 0x38(%rsp), %rbx"                 "\n" /* f.fp */
    "jmp *%rax"                             "\n" /* return. */
);

# elif defined(JS_CPU_X86)

/*
 *    *** DANGER ***
 * If these assertions break, update the constants below. The throwpoline
 * should have the offset of savedEBX plus 4, because it needs to clean
 * up the argument.
 *    *** DANGER ***
 */
JS_STATIC_ASSERT(offsetof(VMFrame, savedEBX) == 0x2c);
JS_STATIC_ASSERT(offsetof(VMFrame, regs.fp) == 0x1C);

asm volatile (
".text\n"
".globl " SYMBOL_STRING(JaegerTrampoline) "\n"
SYMBOL_STRING(JaegerTrampoline) ":"       "\n"
    /* Prologue. */
    "pushl %ebp"                         "\n"
    "movl %esp, %ebp"                    "\n"
    /* Save non-volatile registers. */
    "pushl %esi"                         "\n"
    "pushl %edi"                         "\n"
    "pushl %ebx"                         "\n"

    /* Build the JIT frame. Push fields in order, 
     * then align the stack to form esp == VMFrame. */
    "movl  12(%ebp), %ebx"               "\n"   /* load fp */
    "pushl %ebx"                         "\n"   /* entryfp */
    "pushl 20(%ebp)"                     "\n"   /* stackLimit */
    "pushl 8(%ebp)"                      "\n"   /* cx */
    "pushl %ebx"                         "\n"   /* fp */
    "subl $0x1C, %esp"                   "\n"

    /* Jump into the JIT'd code. */
    "movl  %esp, %ecx"                   "\n"
    "call " SYMBOL_STRING_VMFRAME(SetVMFrameRegs) "\n"
    "movl  %esp, %ecx"                   "\n"
    "call " SYMBOL_STRING_VMFRAME(PushActiveVMFrame) "\n"

    "jmp *16(%ebp)"                      "\n"
);

asm volatile (
".text\n"
".globl " SYMBOL_STRING(JaegerTrampolineReturn) "\n"
SYMBOL_STRING(JaegerTrampolineReturn) ":" "\n"
    "movl  %edx, 0x18(%ebx)"             "\n"
    "movl  %ecx, 0x1C(%ebx)"             "\n"
    "movl  %esp, %ecx"                   "\n"
    "call " SYMBOL_STRING_VMFRAME(PopActiveVMFrame) "\n"

    "addl $0x2C, %esp"                   "\n"
    "popl %ebx"                          "\n"
    "popl %edi"                          "\n"
    "popl %esi"                          "\n"
    "popl %ebp"                          "\n"
    "movl $1, %eax"                      "\n"
    "ret"                                "\n"
);

asm volatile (
".text\n"
".globl " SYMBOL_STRING(JaegerThrowpoline)  "\n"
SYMBOL_STRING(JaegerThrowpoline) ":"        "\n"
    /* Align the stack to 16 bytes. */
    "pushl %esp"                         "\n"
    "pushl (%esp)"                       "\n"
    "pushl (%esp)"                       "\n"
    "pushl (%esp)"                       "\n"
    "call " SYMBOL_STRING_RELOC(js_InternalThrow) "\n"
    /* Bump the stack by 0x2c, as in the basic trampoline, but
     * also one more word to clean up the stack for js_InternalThrow,
     * and another to balance the alignment above. */
    "addl $0x10, %esp"                   "\n"
    "testl %eax, %eax"                   "\n"
    "je   throwpoline_exit"              "\n"
    "jmp  *%eax"                         "\n"
  "throwpoline_exit:"                    "\n"
    "movl %esp, %ecx"                    "\n"
    "call " SYMBOL_STRING_VMFRAME(PopActiveVMFrame) "\n"
    "addl $0x2c, %esp"                   "\n"
    "popl %ebx"                          "\n"
    "popl %edi"                          "\n"
    "popl %esi"                          "\n"
    "popl %ebp"                          "\n"
    "xorl %eax, %eax"                    "\n"
    "ret"                                "\n"
);

JS_STATIC_ASSERT(offsetof(VMFrame, regs.fp) == 0x1C);

asm volatile (
".text\n"
".globl " SYMBOL_STRING(InjectJaegerReturn)   "\n"
SYMBOL_STRING(InjectJaegerReturn) ":"         "\n"
    "movl 0x18(%ebx), %edx"                 "\n" /* fp->rval_ data */
    "movl 0x1C(%ebx), %ecx"                 "\n" /* fp->rval_ type */
    "movl 0x14(%ebx), %eax"                 "\n" /* fp->ncode_ */
    "movl 0x1C(%esp), %ebx"                 "\n" /* f.fp */
    "jmp *%eax"                             "\n"
);

# elif defined(JS_CPU_ARM)

JS_STATIC_ASSERT(sizeof(VMFrame) == 80);
JS_STATIC_ASSERT(offsetof(VMFrame, savedLR) ==          (4*19));
JS_STATIC_ASSERT(offsetof(VMFrame, entryfp) ==          (4*10));
JS_STATIC_ASSERT(offsetof(VMFrame, stackLimit) ==       (4*9));
JS_STATIC_ASSERT(offsetof(VMFrame, cx) ==               (4*8));
JS_STATIC_ASSERT(offsetof(VMFrame, regs.fp) ==          (4*7));
JS_STATIC_ASSERT(offsetof(VMFrame, scratch) ==          (4*4));
JS_STATIC_ASSERT(offsetof(VMFrame, previous) ==         (4*3));

JS_STATIC_ASSERT(JSFrameReg == JSC::ARMRegisters::r11);
JS_STATIC_ASSERT(JSReturnReg_Data == JSC::ARMRegisters::r1);
JS_STATIC_ASSERT(JSReturnReg_Type == JSC::ARMRegisters::r2);

#ifdef MOZ_THUMB2
#define FUNCTION_HEADER_EXTRA \
  ".align 2\n" \
  ".thumb\n" \
  ".thumb_func\n"
#else
#define FUNCTION_HEADER_EXTRA
#endif

asm volatile (
".text\n"
FUNCTION_HEADER_EXTRA
".globl " SYMBOL_STRING(InjectJaegerReturn) "\n"
SYMBOL_STRING(InjectJaegerReturn) ":"       "\n"
    /* Restore frame regs. */
    "ldr lr, [r11, #20]"                    "\n" /* fp->ncode */
    "ldr r1, [r11, #24]"                    "\n" /* fp->rval data */
    "ldr r2, [r11, #28]"                    "\n" /* fp->rval type */
    "ldr r11, [sp, #28]"                    "\n" /* load f.fp */
    "bx  lr"                                "\n"
);

asm volatile (
".text\n"
FUNCTION_HEADER_EXTRA
".globl " SYMBOL_STRING(JaegerTrampoline)   "\n"
SYMBOL_STRING(JaegerTrampoline) ":"         "\n"
    /*
     * On entry to JaegerTrampoline:
     *         r0 = cx
     *         r1 = fp
     *         r2 = code
     *         r3 = stackLimit
     *
     * The VMFrame for ARM looks like this:
     *  [ lr        ]   \
     *  [ r11       ]   |
     *  [ r10       ]   |
     *  [ r9        ]   | Callee-saved registers.                             
     *  [ r8        ]   | VFP registers d8-d15 may be required here too, but  
     *  [ r7        ]   | unconditionally preserving them might be expensive
     *  [ r6        ]   | considering that we might not use them anyway.
     *  [ r5        ]   |
     *  [ r4        ]   /
     *  [ entryfp   ]
     *  [ stkLimit  ]
     *  [ cx        ]
     *  [ regs.fp   ]
     *  [ regs.pc   ]
     *  [ regs.sp   ]
     *  [ scratch   ]
     *  [ previous  ]
     *  [ args.ptr3 ]
     *  [ args.ptr2 ]
     *  [ args.ptr  ]
     */
    
    /* Push callee-saved registers. */
"   push    {r4-r11,lr}"                        "\n"
    /* Push interesting VMFrame content. */
"   push    {r1}"                               "\n"    /* entryfp */
"   push    {r3}"                               "\n"    /* stackLimit */
"   push    {r0}"                               "\n"    /* cx */
"   push    {r1}"                               "\n"    /* regs.fp */
    /* Remaining fields are set elsewhere, but we need to leave space for them. */
"   sub     sp, sp, #(4*7)"                     "\n"

    /* Preserve 'code' (r2) in an arbitrary callee-saved register. */
"   mov     r4, r2"                             "\n"
    /* Preserve 'fp' (r1) in r11 (JSFrameReg). */
"   mov     r11, r1"                            "\n"

"   mov     r0, sp"                             "\n"
"   blx  " SYMBOL_STRING_VMFRAME(SetVMFrameRegs)   "\n"
"   mov     r0, sp"                             "\n"
"   blx  " SYMBOL_STRING_VMFRAME(PushActiveVMFrame)"\n"

    /* Call the compiled JavaScript function. */
"   bx     r4"                                  "\n"
);

asm volatile (
".text\n"
FUNCTION_HEADER_EXTRA
".globl " SYMBOL_STRING(JaegerTrampolineReturn)   "\n"
SYMBOL_STRING(JaegerTrampolineReturn) ":"         "\n"
"   str r1, [r11, #24]"                    "\n" /* fp->rval data */
"   str r2, [r11, #28]"                    "\n" /* fp->rval type */

    /* Tidy up. */
"   mov     r0, sp"                             "\n"
"   blx  " SYMBOL_STRING_VMFRAME(PopActiveVMFrame) "\n"

    /* Skip past the parameters we pushed (such as cx and the like). */
"   add     sp, sp, #(4*7 + 4*4)"               "\n"

    /* Set a 'true' return value to indicate successful completion. */
"   mov     r0, #1"                         "\n"
"   pop     {r4-r11,pc}"                    "\n"
);

asm volatile (
".text\n"
FUNCTION_HEADER_EXTRA
".globl " SYMBOL_STRING(JaegerThrowpoline)  "\n"
SYMBOL_STRING(JaegerThrowpoline) ":"        "\n"
    /* Find the VMFrame pointer for js_InternalThrow. */
"   mov     r0, sp"                         "\n"

    /* Call the utility function that sets up the internal throw routine. */
"   blx  " SYMBOL_STRING_RELOC(js_InternalThrow) "\n"
    
    /* If js_InternalThrow found a scripted handler, jump to it. Otherwise, tidy
     * up and return. */
"   cmp     r0, #0"                         "\n"
"   it      ne"                             "\n"
"   bxne    r0"                             "\n"

    /* Tidy up, then return '0' to represent an unhandled exception. */
"   mov     r0, sp"                             "\n"
"   blx  " SYMBOL_STRING_VMFRAME(PopActiveVMFrame) "\n"
"   add     sp, sp, #(4*7 + 4*4)"               "\n"
"   mov     r0, #0"                         "\n"
"   pop     {r4-r11,pc}"                    "\n"
);

asm volatile (
".text\n"
FUNCTION_HEADER_EXTRA
".globl " SYMBOL_STRING(JaegerStubVeneer)   "\n"
SYMBOL_STRING(JaegerStubVeneer) ":"         "\n"
    /* We enter this function as a veneer between a compiled method and one of the js_ stubs. We
     * need to store the LR somewhere (so it can be modified in case on an exception) and then
     * branch to the js_ stub as if nothing had happened.
     * The arguments are identical to those for js_* except that the target function should be in
     * 'ip'. */
"   push    {ip,lr}"                        "\n"
"   blx     ip"                             "\n"
"   pop     {ip,pc}"                        "\n"
);

# else
#  error "Unsupported CPU!"
# endif
#elif defined(_MSC_VER)

#if defined(JS_CPU_X86)

/*
 *    *** DANGER ***
 * If these assertions break, update the constants below. The throwpoline
 * should have the offset of savedEBX plus 4, because it needs to clean
 * up the argument.
 *    *** DANGER ***
 */
JS_STATIC_ASSERT(offsetof(VMFrame, savedEBX) == 0x2c);
JS_STATIC_ASSERT(offsetof(VMFrame, regs.fp) == 0x1C);

extern "C" {

    __declspec(naked) void InjectJaegerReturn()
    {
        __asm {
            mov edx, [ebx + 0x18];
            mov ecx, [ebx + 0x1C];
            mov eax, [ebx + 0x14];
            mov ebx, [esp + 0x1C];
            jmp eax;
        }
    }

    __declspec(naked) JSBool JaegerTrampoline(JSContext *cx, JSStackFrame *fp, void *code,
                                              Value *stackLimit)
    {
        __asm {
            /* Prologue. */
            push ebp;
            mov ebp, esp;
            /* Save non-volatile registers. */
            push esi;
            push edi;
            push ebx;

            /* Build the JIT frame. Push fields in order, 
             * then align the stack to form esp == VMFrame. */
            mov  ebx, [ebp + 12];
            push ebx;
            push [ebp + 20];
            push [ebp + 8];
            push ebx;
            sub  esp, 0x1C;

            /* Jump into into the JIT'd code. */
            mov  ecx, esp;
            call SetVMFrameRegs;
            mov  ecx, esp;
            call PushActiveVMFrame;

            jmp dword ptr [ebp + 16];
        }
    }

    __declspec(naked) void JaegerTrampolineReturn()
    {
        __asm {
            mov [ebx + 0x18], edx;
            mov [ebx + 0x1C], ecx;
            mov  ecx, esp;
            call PopActiveVMFrame;

            add esp, 0x2C;

            pop ebx;
            pop edi;
            pop esi;
            pop ebp;
            mov eax, 1;
            ret;
        }
    }

    extern "C" void *js_InternalThrow(js::VMFrame &f);

    __declspec(naked) void *JaegerThrowpoline(js::VMFrame *vmFrame) {
        __asm {
            /* Align the stack to 16 bytes. */
            push esp;
            push [esp];
            push [esp];
            push [esp];
            call js_InternalThrow;
            /* Bump the stack by 0x2c, as in the basic trampoline, but
             * also one more word to clean up the stack for js_InternalThrow,
             * and another to balance the alignment above. */
            add esp, 0x10;
            test eax, eax;
            je throwpoline_exit;
            jmp eax;
        throwpoline_exit:
            mov ecx, esp;
            call PopActiveVMFrame;
            add esp, 0x2c;
            pop ebx;
            pop edi;
            pop esi;
            pop ebp;
            xor eax, eax
            ret;
        }
    }
}

#elif defined(JS_CPU_X64)

/*
 *    *** DANGER ***
 * If these assertions break, update the constants below.
 *    *** DANGER ***
 */
JS_STATIC_ASSERT(offsetof(VMFrame, savedRBX) == 0x58);
JS_STATIC_ASSERT(offsetof(VMFrame, regs.fp) == 0x38);
JS_STATIC_ASSERT(JSVAL_TAG_MASK == 0xFFFF800000000000LL);
JS_STATIC_ASSERT(JSVAL_PAYLOAD_MASK == 0x00007FFFFFFFFFFFLL);

// Windows x64 uses assembler version since compiler doesn't support
// inline assembler
#else
#  error "Unsupported CPU!"
#endif

#endif                   /* _MSC_VER */

bool
JaegerCompartment::Initialize()
{
    execAlloc = JSC::ExecutableAllocator::create();
    if (!execAlloc)
        return false;
    
    TrampolineCompiler tc(execAlloc, &trampolines);
    if (!tc.compile()) {
        delete execAlloc;
        return false;
    }

#ifdef JS_METHODJIT_PROFILE_STUBS
    for (size_t i = 0; i < STUB_CALLS_FOR_OP_COUNT; ++i)
        StubCallsForOp[i] = 0;
#endif

    activeFrame_ = NULL;

    return true;
}

void
JaegerCompartment::Finish()
{
    TrampolineCompiler::release(&trampolines);
    js_delete(execAlloc);
#ifdef JS_METHODJIT_PROFILE_STUBS
    FILE *fp = fopen("/tmp/stub-profiling", "wt");
# define OPDEF(op,val,name,image,length,nuses,ndefs,prec,format) \
    fprintf(fp, "%03d %s %d\n", val, #op, StubCallsForOp[val]);
# include "jsopcode.tbl"
# undef OPDEF
    fclose(fp);
#endif
}

extern "C" JSBool
JaegerTrampoline(JSContext *cx, JSStackFrame *fp, void *code, Value *stackLimit);

JSBool
mjit::EnterMethodJIT(JSContext *cx, JSStackFrame *fp, void *code, Value *stackLimit)
{
#ifdef JS_METHODJIT_SPEW
    Profiler prof;
    JSScript *script = fp->script();

    JaegerSpew(JSpew_Prof, "%s jaeger script, line %d\n",
               script->filename, script->lineno);
    prof.start();
#endif

    JS_ASSERT(cx->regs->fp  == fp);
    JSFrameRegs *oldRegs = cx->regs;

    JSBool ok;
    {
        AssertCompartmentUnchanged pcc(cx);
        JSAutoResolveFlags rf(cx, JSRESOLVE_INFER);
        ok = JaegerTrampoline(cx, fp, code, stackLimit);
    }

    cx->setCurrentRegs(oldRegs);
    JS_ASSERT(fp == cx->fp());

    /* The trampoline wrote the return value but did not set the HAS_RVAL flag. */
    fp->markReturnValue();

#ifdef JS_METHODJIT_SPEW
    prof.stop();
    JaegerSpew(JSpew_Prof, "script run took %d ms\n", prof.time_ms());
#endif

    return ok;
}

static inline JSBool
CheckStackAndEnterMethodJIT(JSContext *cx, JSStackFrame *fp, void *code)
{
    JS_CHECK_RECURSION(cx, return JS_FALSE;);

    Value *stackLimit = cx->stack().getStackLimit(cx);
    if (!stackLimit)
        return false;

    return EnterMethodJIT(cx, fp, code, stackLimit);
}

JSBool
mjit::JaegerShot(JSContext *cx)
{
    JSStackFrame *fp = cx->fp();
    JSScript *script = fp->script();
    JITScript *jit = script->getJIT(fp->isConstructing());

#ifdef JS_TRACER
    if (TRACE_RECORDER(cx))
        AbortRecording(cx, "attempt to enter method JIT while recording");
#endif

    JS_ASSERT(cx->regs->pc == script->code);

    return CheckStackAndEnterMethodJIT(cx, cx->fp(), jit->invokeEntry);
}

JSBool
js::mjit::JaegerShotAtSafePoint(JSContext *cx, void *safePoint)
{
#ifdef JS_TRACER
    JS_ASSERT(!TRACE_RECORDER(cx));
#endif

    return CheckStackAndEnterMethodJIT(cx, cx->fp(), safePoint);
}

NativeMapEntry *
JITScript::nmap() const
{
    return (NativeMapEntry *)((char*)this + sizeof(JITScript));
}

char *
JITScript::nmapSectionLimit() const
{
    return (char *)nmap() + sizeof(NativeMapEntry) * nNmapPairs;
}

#ifdef JS_MONOIC
ic::GetGlobalNameIC *
JITScript::getGlobalNames() const
{
    return (ic::GetGlobalNameIC *)nmapSectionLimit();
}

ic::SetGlobalNameIC *
JITScript::setGlobalNames() const
{
    return (ic::SetGlobalNameIC *)((char *)nmapSectionLimit() +
            sizeof(ic::GetGlobalNameIC) * nGetGlobalNames);
}

ic::CallICInfo *
JITScript::callICs() const
{
    return (ic::CallICInfo *)((char *)setGlobalNames() +
            sizeof(ic::SetGlobalNameIC) * nSetGlobalNames);
}

ic::EqualityICInfo *
JITScript::equalityICs() const
{
    return (ic::EqualityICInfo *)((char *)callICs() + sizeof(ic::CallICInfo) * nCallICs);
}

ic::TraceICInfo *
JITScript::traceICs() const
{
    return (ic::TraceICInfo *)((char *)equalityICs() + sizeof(ic::EqualityICInfo) * nEqualityICs);
}

char *
JITScript::monoICSectionsLimit() const
{
    return (char *)traceICs() + sizeof(ic::TraceICInfo) * nTraceICs;
}
#else   // JS_MONOIC
char *
JITScript::monoICSectionsLimit() const
{
    return nmapSectionsLimit();
}
#endif  // JS_MONOIC

#ifdef JS_POLYIC
ic::GetElementIC *
JITScript::getElems() const
{
    return (ic::GetElementIC *)monoICSectionsLimit();
}

ic::SetElementIC *
JITScript::setElems() const
{
    return (ic::SetElementIC *)((char *)getElems() + sizeof(ic::GetElementIC) * nGetElems);
}

ic::PICInfo *
JITScript::pics() const
{
    return (ic::PICInfo *)((char *)setElems() + sizeof(ic::SetElementIC) * nSetElems);
}

char *
JITScript::polyICSectionsLimit() const
{
    return (char *)pics() + sizeof(ic::PICInfo) * nPICs;
}
#else   // JS_POLYIC
char *
JITScript::polyICSectionsLimit() const
{
    return monoICSectionsLimit();
}
#endif  // JS_POLYIC

js::mjit::CallSite *
JITScript::callSites() const
{
    return (js::mjit::CallSite *)polyICSectionsLimit();
}

template <typename T>
static inline void Destroy(T &t)
{
    t.~T();
}

mjit::JITScript::~JITScript()
{
#if defined DEBUG && (defined JS_CPU_X86 || defined JS_CPU_X64) 
    void *addr = code.m_code.executableAddress();
    memset(addr, 0xcc, code.m_size);
#endif

    code.m_executablePool->release();

#if defined JS_POLYIC
    ic::GetElementIC *getElems_ = getElems();
    ic::SetElementIC *setElems_ = setElems();
    ic::PICInfo *pics_ = pics();
    for (uint32 i = 0; i < nGetElems; i++)
        Destroy(getElems_[i]);
    for (uint32 i = 0; i < nSetElems; i++)
        Destroy(setElems_[i]);
    for (uint32 i = 0; i < nPICs; i++)
        Destroy(pics_[i]);
#endif

#if defined JS_MONOIC
    for (JSC::ExecutablePool **pExecPool = execPools.begin();
         pExecPool != execPools.end();
         ++pExecPool)
    {
        (*pExecPool)->release();
    }
    
<<<<<<< HEAD
    for (uint32 i = 0; i < nCallICs; i++) {
        if (callICs[i].fastGuardedObject)
            callICs[i].purgeGuardedObject();
        callICs[i].releasePools();
    }

    // Fixup any ICs still referring to this JIT.
    while (!JS_CLIST_IS_EMPTY(&callers)) {
        JS_STATIC_ASSERT(offsetof(ic::CallICInfo, links) == 0);
        ic::CallICInfo *ic = (ic::CallICInfo *) callers.next;

        uint8 *start = (uint8 *)ic->funGuard.executableAddress();
        Repatcher repatch(JSC::JITCode(start - 32, 64));

        repatch.repatch(ic->funGuard, NULL);
        repatch.relink(ic->funJump, ic->slowPathStart);
        ic->purgeGuardedObject();
    }
=======
    ic::CallICInfo *callICs_ = callICs();
    for (uint32 i = 0; i < nCallICs; i++)
        callICs_[i].releasePools();
>>>>>>> d0a8366c
#endif
}

/* Please keep in sync with Compiler::finishThisUp! */
size_t
mjit::JITScript::scriptDataSize()
{
    return sizeof(JITScript) +
        sizeof(NativeMapEntry) * nNmapPairs +
#if defined JS_MONOIC
        sizeof(ic::GetGlobalNameIC) * nGetGlobalNames +
        sizeof(ic::SetGlobalNameIC) * nSetGlobalNames +
        sizeof(ic::CallICInfo) * nCallICs +
        sizeof(ic::EqualityICInfo) * nEqualityICs +
        sizeof(ic::TraceICInfo) * nTraceICs +
#endif
#if defined JS_POLYIC
        sizeof(ic::PICInfo) * nPICs +
        sizeof(ic::GetElementIC) * nGetElems +
        sizeof(ic::SetElementIC) * nSetElems +
#endif
        sizeof(CallSite) * nCallSites;
}

void
mjit::ReleaseScriptCode(JSContext *cx, JSScript *script)
{
    // NB: The recompiler may call ReleaseScriptCode, in which case it
    // will get called again when the script is destroyed, so we
    // must protect against calling ReleaseScriptCode twice.
    JITScript *jscr;

    if ((jscr = script->jitNormal)) {
        cx->runtime->mjitMemoryUsed -= jscr->scriptDataSize() + jscr->mainCodeSize();

        jscr->~JITScript();
        cx->free(jscr);
        script->jitNormal = NULL;
        script->jitArityCheckNormal = NULL;
    }

    if ((jscr = script->jitCtor)) {
        cx->runtime->mjitMemoryUsed -= jscr->scriptDataSize() + jscr->mainCodeSize();

        jscr->~JITScript();
        cx->free(jscr);
        script->jitCtor = NULL;
        script->jitArityCheckCtor = NULL;
    }
}

#ifdef JS_METHODJIT_PROFILE_STUBS
void JS_FASTCALL
mjit::ProfileStubCall(VMFrame &f)
{
    JSOp op = JSOp(*f.regs.pc);
    StubCallsForOp[op]++;
}
#endif

#ifdef JS_POLYIC
static int
PICPCComparator(const void *key, const void *entry)
{
    const jsbytecode *pc = (const jsbytecode *)key;
    const ic::PICInfo *pic = (const ic::PICInfo *)entry;

    if (ic::PICInfo::CALL != pic->kind)
        return ic::PICInfo::CALL - pic->kind;

    /*
     * We can't just return |pc - pic->pc| because the pointers may be
     * far apart and an int (or even a ptrdiff_t) may not be large
     * enough to hold the difference. C says that pointer subtraction
     * is only guaranteed to work for two pointers into the same array.
     */
    if (pc < pic->pc)
        return -1;
    else if (pc == pic->pc)
        return 0;
    else
        return 1;
}

uintN
mjit::GetCallTargetCount(JSScript *script, jsbytecode *pc)
{
    ic::PICInfo *pic;
    
    if (mjit::JITScript *jit = script->getJIT(false)) {
        pic = (ic::PICInfo *)bsearch(pc, jit->pics(), jit->nPICs, sizeof(ic::PICInfo),
                                     PICPCComparator);
        if (pic)
            return pic->stubsGenerated + 1; /* Add 1 for the inline path. */
    }
    
    if (mjit::JITScript *jit = script->getJIT(true)) {
        pic = (ic::PICInfo *)bsearch(pc, jit->pics(), jit->nPICs, sizeof(ic::PICInfo),
                                     PICPCComparator);
        if (pic)
            return pic->stubsGenerated + 1; /* Add 1 for the inline path. */
    }

    return 1;
}
#else
uintN
mjit::GetCallTargetCount(JSScript *script, jsbytecode *pc)
{
    return 1;
}
#endif

jsbytecode *
JITScript::nativeToPC(void *returnAddress) const
{
    size_t low = 0;
    size_t high = nCallICs;
    js::mjit::ic::CallICInfo *callICs_ = callICs();
    while (high > low + 1) {
        /* Could overflow here on a script with 2 billion calls. Oh well. */
        size_t mid = (high + low) / 2;
        void *entry = callICs_[mid].funGuard.executableAddress();

        /*
         * Use >= here as the return address of the call is likely to be
         * the start address of the next (possibly IC'ed) operation.
         */
        if (entry >= returnAddress)
            high = mid;
        else
            low = mid;
    }

    js::mjit::ic::CallICInfo &ic = callICs_[low];

    JS_ASSERT((uint8*)ic.funGuard.executableAddress() + ic.joinPointOffset == returnAddress);
    return ic.pc;
}
<|MERGE_RESOLUTION|>--- conflicted
+++ resolved
@@ -932,12 +932,12 @@
     {
         (*pExecPool)->release();
     }
-    
-<<<<<<< HEAD
+
+    ic::CallICInfo *callICs_ = callICs();
     for (uint32 i = 0; i < nCallICs; i++) {
-        if (callICs[i].fastGuardedObject)
-            callICs[i].purgeGuardedObject();
-        callICs[i].releasePools();
+        callICs_[i].releasePools();
+        if (callICs_[i].fastGuardedObject)
+            callICs_[i].purgeGuardedObject();
     }
 
     // Fixup any ICs still referring to this JIT.
@@ -946,17 +946,12 @@
         ic::CallICInfo *ic = (ic::CallICInfo *) callers.next;
 
         uint8 *start = (uint8 *)ic->funGuard.executableAddress();
-        Repatcher repatch(JSC::JITCode(start - 32, 64));
+        JSC::RepatchBuffer repatch(JSC::JITCode(start - 32, 64));
 
         repatch.repatch(ic->funGuard, NULL);
         repatch.relink(ic->funJump, ic->slowPathStart);
         ic->purgeGuardedObject();
     }
-=======
-    ic::CallICInfo *callICs_ = callICs();
-    for (uint32 i = 0; i < nCallICs; i++)
-        callICs_[i].releasePools();
->>>>>>> d0a8366c
 #endif
 }
 
