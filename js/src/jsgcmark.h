--- conflicted
+++ resolved
@@ -84,14 +84,13 @@
 MarkShape(JSTracer *trc, const MarkablePtr<const Shape> &shape, const char *name);
 
 void
-<<<<<<< HEAD
 MarkIonCodeUnbarriered(JSTracer *trc, ion::IonCode *code, const char *name);
 
 void
 MarkIonCode(JSTracer *trc, const MarkablePtr<ion::IonCode> &code, const char *name);
-=======
+
+void
 MarkBaseShapeUnbarriered(JSTracer *trc, BaseShape *shape, const char *name);
->>>>>>> eee58363
 
 void
 MarkTypeObjectUnbarriered(JSTracer *trc, types::TypeObject *type, const char *name);
