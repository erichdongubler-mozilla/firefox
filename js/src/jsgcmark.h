/* -*- Mode: C++; tab-width: 8; indent-tabs-mode: nil; c-basic-offset: 4 -*-
 *
 * ***** BEGIN LICENSE BLOCK *****
 * Version: MPL 1.1/GPL 2.0/LGPL 2.1
 *
 * The contents of this file are subject to the Mozilla Public License Version
 * 1.1 (the "License"); you may not use this file except in compliance with
 * the License. You may obtain a copy of the License at
 * http://www.mozilla.org/MPL/
 *
 * Software distributed under the License is distributed on an "AS IS" basis,
 * WITHOUT WARRANTY OF ANY KIND, either express or implied. See the License
 * for the specific language governing rights and limitations under the
 * License.
 *
 * The Original Code is SpiderMonkey code.
 *
 * The Initial Developer of the Original Code is
 * Mozilla Corporation.
 * Portions created by the Initial Developer are Copyright (C) 2010
 * the Initial Developer. All Rights Reserved.
 *
 * Contributor(s):
 *
 *
 * Alternatively, the contents of this file may be used under the terms of
 * either of the GNU General Public License Version 2 or later (the "GPL"),
 * or the GNU Lesser General Public License Version 2.1 or later (the "LGPL"),
 * in which case the provisions of the GPL or the LGPL are applicable instead
 * of those above. If you wish to allow use of your version of this file only
 * under the terms of either the GPL or the LGPL, and not to allow others to
 * use your version of this file under the terms of the MPL, indicate your
 * decision by deleting the provisions above and replace them with the notice
 * and other provisions required by the GPL or the LGPL. If you do not delete
 * the provisions above, a recipient may use your version of this file under
 * the terms of any one of the MPL, the GPL or the LGPL.
 *
 * ***** END LICENSE BLOCK ***** */

#ifndef jsgcmark_h___
#define jsgcmark_h___

#include "jsgc.h"
#include "jscntxt.h"
#include "jscompartment.h"
#include "jslock.h"

#include "gc/Barrier.h"
#include "js/TemplateLib.h"

namespace js {

namespace ion {
    class IonCode;
    //struct VMFunction;
}

namespace gc {

void
MarkAtom(JSTracer *trc, JSAtom *str);

void
MarkAtom(JSTracer *trc, JSAtom *str, const char *name);

void
MarkObjectUnbarriered(JSTracer *trc, JSObject *obj, const char *name);

void
MarkObject(JSTracer *trc, const MarkablePtr<JSObject> &obj, const char *name);

void
MarkStringUnbarriered(JSTracer *trc, JSString *str, const char *name);

void
MarkString(JSTracer *trc, const MarkablePtr<JSString> &str, const char *name);

<<<<<<< HEAD
void
MarkIonCode(JSTracer *trc, ion::IonCode *code, const char *name);

/*
 * Mark an object that may be in a different compartment from the compartment
 * being GC'd. (Although it won't be marked if it's in the wrong compartment.)
 */
=======
>>>>>>> f457fec3
void
MarkScriptUnbarriered(JSTracer *trc, JSScript *script, const char *name);

void
MarkScript(JSTracer *trc, const MarkablePtr<JSScript> &script, const char *name);

void
MarkShapeUnbarriered(JSTracer *trc, const Shape *shape, const char *name);

void
MarkShape(JSTracer *trc, const MarkablePtr<const Shape> &shape, const char *name);

void
MarkTypeObjectUnbarriered(JSTracer *trc, types::TypeObject *type, const char *name);

void
MarkTypeObject(JSTracer *trc, const MarkablePtr<types::TypeObject> &type, const char *name);

void
MarkXMLUnbarriered(JSTracer *trc, JSXML *xml, const char *name);

void
MarkXML(JSTracer *trc, const MarkablePtr<JSXML> &xml, const char *name);

void
MarkObjectRange(JSTracer *trc, size_t len, HeapPtr<JSObject> *vec, const char *name);

void
MarkXMLRange(JSTracer *trc, size_t len, HeapPtr<JSXML> *vec, const char *name);

void
MarkId(JSTracer *trc, const HeapId &id, const char *name);

void
MarkIdRange(JSTracer *trc, js::HeapId *beg, js::HeapId *end, const char *name);

void
MarkIdRangeUnbarriered(JSTracer *trc, size_t len, jsid *vec, const char *name);

void
MarkIdRangeUnbarriered(JSTracer *trc, jsid *beg, jsid *end, const char *name);

void
MarkKind(JSTracer *trc, void *thing, JSGCTraceKind kind);

void
MarkValueUnbarriered(JSTracer *trc, const js::Value &v, const char *name);

void
MarkValue(JSTracer *trc, const js::HeapValue &v, const char *name);

/*
 * Mark a value that may be in a different compartment from the compartment
 * being GC'd. (Although it won't be marked if it's in the wrong compartment.)
 */
void
MarkCrossCompartmentValue(JSTracer *trc, const js::HeapValue &v, const char *name);

void
MarkValueRange(JSTracer *trc, const HeapValue *beg, const HeapValue *end, const char *name);

void
MarkValueRange(JSTracer *trc, size_t len, const HeapValue *vec, const char *name);

void
MarkRoot(JSTracer *trc, JSObject *thing, const char *name);

void
MarkRoot(JSTracer *trc, JSString *thing, const char *name);

void
MarkRoot(JSTracer *trc, JSScript *thing, const char *name);

void
MarkRoot(JSTracer *trc, const Shape *thing, const char *name);

void
MarkRoot(JSTracer *trc, types::TypeObject *thing, const char *name);

void
MarkRoot(JSTracer *trc, JSXML *thing, const char *name);

void
MarkRoot(JSTracer *trc, const Value &v, const char *name);

void
MarkRoot(JSTracer *trc, jsid id, const char *name);

void
MarkRootGCThing(JSTracer *trc, void *thing, const char *name);

void
MarkRootRange(JSTracer *trc, size_t len, const Shape **vec, const char *name);

void
MarkRootRange(JSTracer *trc, size_t len, JSObject **vec, const char *name);

void
MarkRootRange(JSTracer *trc, const Value *beg, const Value *end, const char *name);

void
MarkRootRange(JSTracer *trc, size_t len, const Value *vec, const char *name);

void
MarkRootRange(JSTracer *trc, jsid *beg, jsid *end, const char *name);

void
MarkRootRange(JSTracer *trc, size_t len, jsid *vec, const char *name);

void
MarkRoot(JSTracer *trc, ion::IonCode *code, const char *name);	

void
MarkChildren(JSTracer *trc, JSObject *obj);

void
MarkChildren(JSTracer *trc, JSString *str);

void
MarkChildren(JSTracer *trc, const Shape *shape);

void
MarkChildren(JSTracer *trc, JSScript *script);

void
MarkChildren(JSTracer *trc, JSXML *xml);

/*
 * Use function overloading to decide which function should be called based on
 * the type of the object. The static type is used at compile time to link to
 * the corresponding Mark/IsMarked function.
 */
inline void
Mark(JSTracer *trc, const js::HeapValue &v, const char *name)
{
    MarkValue(trc, v, name);
}

inline void
Mark(JSTracer *trc, const MarkablePtr<JSObject> &o, const char *name)
{
    MarkObject(trc, o, name);
}

inline void
Mark(JSTracer *trc, ion::IonCode *code, const char *name)
{
    MarkIonCode(trc, code, name);
}

inline bool
IsMarked(JSContext *cx, const js::Value &v)
{
    if (v.isMarkable())
        return !IsAboutToBeFinalized(cx, v);
    return true;
}

inline bool
IsMarked(JSContext *cx, JSObject *o)
{
    return !IsAboutToBeFinalized(cx, o);
}

inline bool
IsMarked(JSContext *cx, ion::IonCode *code)
{
    return !IsAboutToBeFinalized(cx, code);
}

inline bool
IsMarked(JSContext *cx, Cell *cell)
{
    return !IsAboutToBeFinalized(cx, cell);
}

} /* namespace gc */

void
TraceChildren(JSTracer *trc, void *thing, JSGCTraceKind kind);

void
CallTracer(JSTracer *trc, void *thing, JSGCTraceKind kind);

} /* namespace js */

#endif<|MERGE_RESOLUTION|>--- conflicted
+++ resolved
@@ -48,13 +48,11 @@
 #include "gc/Barrier.h"
 #include "js/TemplateLib.h"
 
+#ifdef JS_ION
+  #include "ion/IonCode.h"
+#endif /* JS_ION */
+
 namespace js {
-
-namespace ion {
-    class IonCode;
-    //struct VMFunction;
-}
-
 namespace gc {
 
 void
@@ -67,6 +65,9 @@
 MarkObjectUnbarriered(JSTracer *trc, JSObject *obj, const char *name);
 
 void
+MarkIonCode(JSTracer *trc, ion::IonCode *code, const char *name);
+
+void
 MarkObject(JSTracer *trc, const MarkablePtr<JSObject> &obj, const char *name);
 
 void
@@ -75,16 +76,6 @@
 void
 MarkString(JSTracer *trc, const MarkablePtr<JSString> &str, const char *name);
 
-<<<<<<< HEAD
-void
-MarkIonCode(JSTracer *trc, ion::IonCode *code, const char *name);
-
-/*
- * Mark an object that may be in a different compartment from the compartment
- * being GC'd. (Although it won't be marked if it's in the wrong compartment.)
- */
-=======
->>>>>>> f457fec3
 void
 MarkScriptUnbarriered(JSTracer *trc, JSScript *script, const char *name);
 
@@ -150,6 +141,9 @@
 MarkValueRange(JSTracer *trc, size_t len, const HeapValue *vec, const char *name);
 
 void
+MarkGCThing(JSTracer *trc, void *thing, const char *name);
+
+void
 MarkRoot(JSTracer *trc, JSObject *thing, const char *name);
 
 void
@@ -174,6 +168,9 @@
 MarkRoot(JSTracer *trc, jsid id, const char *name);
 
 void
+MarkRoot(JSTracer *trc, ion::IonCode *code, const char *name);
+
+void
 MarkRootGCThing(JSTracer *trc, void *thing, const char *name);
 
 void
@@ -193,9 +190,6 @@
 
 void
 MarkRootRange(JSTracer *trc, size_t len, jsid *vec, const char *name);
-
-void
-MarkRoot(JSTracer *trc, ion::IonCode *code, const char *name);	
 
 void
 MarkChildren(JSTracer *trc, JSObject *obj);
