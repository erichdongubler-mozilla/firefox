/* -*- Mode: C++; tab-width: 8; indent-tabs-mode: nil; c-basic-offset: 4 -*-
 * vim: set ts=8 sw=4 et tw=78:
 *
 * ***** BEGIN LICENSE BLOCK *****
 * Version: MPL 1.1/GPL 2.0/LGPL 2.1
 *
 * The contents of this file are subject to the Mozilla Public License Version
 * 1.1 (the "License"); you may not use this file except in compliance with
 * the License. You may obtain a copy of the License at
 * http://www.mozilla.org/MPL/
 *
 * Software distributed under the License is distributed on an "AS IS" basis,
 * WITHOUT WARRANTY OF ANY KIND, either express or implied. See the License
 * for the specific language governing rights and limitations under the
 * License.
 *
 * The Original Code is Mozilla Communicator client code, released
 * March 31, 1998.
 *
 * The Initial Developer of the Original Code is
 * Netscape Communications Corporation.
 * Portions created by the Initial Developer are Copyright (C) 1999
 * the Initial Developer. All Rights Reserved.
 *
 * Contributor(s):
 *   John Bandhauer <jband@netscape.com> (original author)
 *
 * Alternatively, the contents of this file may be used under the terms of
 * either of the GNU General Public License Version 2 or later (the "GPL"),
 * or the GNU Lesser General Public License Version 2.1 or later (the "LGPL"),
 * in which case the provisions of the GPL or the LGPL are applicable instead
 * of those above. If you wish to allow use of your version of this file only
 * under the terms of either the GPL or the LGPL, and not to allow others to
 * use your version of this file under the terms of the MPL, indicate your
 * decision by deleting the provisions above and replace them with the notice
 * and other provisions required by the GPL or the LGPL. If you do not delete
 * the provisions above, a recipient may use your version of this file under
 * the terms of any one of the MPL, the GPL or the LGPL.
 *
 * ***** END LICENSE BLOCK ***** */

/* JavaScript JSClasses and JSOps for our Wrapped Native JS Objects. */

#include "xpcprivate.h"
#include "XPCNativeWrapper.h"
#include "XPCWrapper.h"

/***************************************************************************/

// All of the exceptions thrown into JS from this file go through here.
// That makes this a nice place to set a breakpoint.

static JSBool Throw(uintN errNum, JSContext* cx)
{
    XPCThrower::Throw(errNum, cx);
    return JS_FALSE;
}

// Handy macro used in many callback stub below.

#define MORPH_SLIM_WRAPPER(cx, obj)                                          \
    PR_BEGIN_MACRO                                                           \
    SLIM_LOG_WILL_MORPH(cx, obj);                                            \
    if(IS_SLIM_WRAPPER(obj) && !MorphSlimWrapper(cx, obj))                   \
        return Throw(NS_ERROR_XPC_BAD_OP_ON_WN_PROTO, cx);                   \
    PR_END_MACRO

#define THROW_AND_RETURN_IF_BAD_WRAPPER(cx, wrapper)                         \
    PR_BEGIN_MACRO                                                           \
    if(!wrapper)                                                             \
        return Throw(NS_ERROR_XPC_BAD_OP_ON_WN_PROTO, cx);                   \
    if(!wrapper->IsValid())                                                  \
        return Throw(NS_ERROR_XPC_HAS_BEEN_SHUTDOWN, cx);                    \
    PR_END_MACRO

/***************************************************************************/

static JSBool
ToStringGuts(XPCCallContext& ccx)
{
    char* sz;
    XPCWrappedNative* wrapper = ccx.GetWrapper();

    if(wrapper)
        sz = wrapper->ToString(ccx, ccx.GetTearOff());
    else
        sz = JS_smprintf("[xpconnect wrapped native prototype]");

    if(!sz)
    {
        JS_ReportOutOfMemory(ccx);
        return JS_FALSE;
    }

    JSString* str = JS_NewString(ccx, sz, strlen(sz));
    if(!str)
    {
        JS_smprintf_free(sz);
        // JS_ReportOutOfMemory already reported by failed JS_NewString
        return JS_FALSE;
    }

    ccx.SetRetVal(STRING_TO_JSVAL(str));
    return JS_TRUE;
}

/***************************************************************************/

static JSBool
XPC_WN_Shared_ToString(JSContext *cx, JSObject *obj,
                       uintN argc, jsval *argv, jsval *vp)
{
    if(IS_SLIM_WRAPPER(obj))
    {
        XPCNativeScriptableInfo *si =
            GetSlimWrapperProto(obj)->GetScriptableInfo();
#ifdef DEBUG
#  define FMT_ADDR " @ 0x%p"
#  define FMT_STR(str) str
#  define PARAM_ADDR(w) , w
#else
#  define FMT_ADDR ""
#  define FMT_STR(str)
#  define PARAM_ADDR(w)
#endif
        char *sz = JS_smprintf("[object %s" FMT_ADDR FMT_STR(" (native") FMT_ADDR FMT_STR(")") "]", si->GetJSClass()->name PARAM_ADDR(obj) PARAM_ADDR(xpc_GetJSPrivate(obj)));
        if(!sz)
            return JS_FALSE;

        JSString* str = JS_NewString(cx, sz, strlen(sz));
        if(!str)
        {
            JS_smprintf_free(sz);

            return JS_FALSE;
        }

        *vp = STRING_TO_JSVAL(str);

        return JS_TRUE;
    }
    
    XPCCallContext ccx(JS_CALLER, cx, obj);
    ccx.SetName(ccx.GetRuntime()->GetStringID(XPCJSRuntime::IDX_TO_STRING));
    ccx.SetArgsAndResultPtr(argc, argv, vp);
    return ToStringGuts(ccx);
}

static JSBool
XPC_WN_Shared_ToSource(JSContext *cx, JSObject *obj,
                       uintN argc, jsval *argv, jsval *vp)
{
    static const char empty[] = "({})";
    JSString *str = JS_NewStringCopyN(cx, empty, sizeof(empty)-1);
    if(!str)
        return JS_FALSE;
    *vp = STRING_TO_JSVAL(str);

    return JS_TRUE;
}

/***************************************************************************/

// A "double wrapped object" is a user JSObject that has been wrapped as a
// wrappedJS in order to be used by native code and then re-wrapped by a
// wrappedNative wrapper to be used by JS code. One might think of it as:
//    wrappedNative(wrappedJS(underlying_JSObject))
// This is done (as opposed to just unwrapping the wrapped JS and automatically
// returning the underlying JSObject) so that JS callers will see what looks
// Like any other xpcom object - and be limited to use its interfaces.
//
// See the comment preceding nsIXPCWrappedJSObjectGetter in nsIXPConnect.idl.

static JSObject*
GetDoubleWrappedJSObject(XPCCallContext& ccx, XPCWrappedNative* wrapper)
{
    JSObject* obj = nsnull;
    nsCOMPtr<nsIXPConnectWrappedJS>
        underware = do_QueryInterface(wrapper->GetIdentityObject());
    if(underware)
    {
        JSObject* mainObj = nsnull;
        if(NS_SUCCEEDED(underware->GetJSObject(&mainObj)) && mainObj)
        {
            jsid id = ccx.GetRuntime()->
                    GetStringID(XPCJSRuntime::IDX_WRAPPED_JSOBJECT);

            jsval val;
            if(JS_GetPropertyById(ccx, mainObj, id, &val) &&
               !JSVAL_IS_PRIMITIVE(val))
            {
                obj = JSVAL_TO_OBJECT(val);
            }
        }
    }
    return obj;
}

// This is the getter native function we use to handle 'wrappedJSObject' for
// double wrapped JSObjects.

static JSBool
XPC_WN_DoubleWrappedGetter(JSContext *cx, JSObject *obj,
                           uintN argc, jsval *argv, jsval *vp)
{
    MORPH_SLIM_WRAPPER(cx, obj);
    XPCCallContext ccx(JS_CALLER, cx, obj);
    XPCWrappedNative* wrapper = ccx.GetWrapper();
    THROW_AND_RETURN_IF_BAD_WRAPPER(cx, wrapper);

    NS_ASSERTION(JS_TypeOfValue(cx, argv[-2]) == JSTYPE_FUNCTION, "bad function");

    JSObject* realObject = GetDoubleWrappedJSObject(ccx, wrapper);
    if(!realObject)
    {
        // This is pretty unexpected at this point. The object originally
        // responded to this get property call and now gives no object.
        // XXX Should this throw something at the caller?
        *vp = JSVAL_NULL;
        return JS_TRUE;
    }

    // It is a double wrapped object. Figure out if the caller
    // is allowed to see it.

    nsIXPCSecurityManager* sm;
    XPCContext* xpcc = ccx.GetXPCContext();

    sm = xpcc->GetAppropriateSecurityManager(
                    nsIXPCSecurityManager::HOOK_GET_PROPERTY);
    if(sm)
    {
        AutoMarkingNativeInterfacePtr iface(ccx);
        iface = XPCNativeInterface::
                    GetNewOrUsed(ccx, &NS_GET_IID(nsIXPCWrappedJSObjectGetter));

        if(iface)
        {
            jsid id = ccx.GetRuntime()->
                        GetStringID(XPCJSRuntime::IDX_WRAPPED_JSOBJECT);

            ccx.SetCallInfo(iface, iface->GetMemberAt(1), JS_FALSE);
            if(NS_FAILED(sm->
                    CanAccess(nsIXPCSecurityManager::ACCESS_GET_PROPERTY,
                              &ccx, ccx,
                              ccx.GetFlattenedJSObject(),
                              wrapper->GetIdentityObject(),
                              wrapper->GetClassInfo(), id,
                              wrapper->GetSecurityInfoAddr())))
            {
                // The SecurityManager should have set an exception.
                return JS_FALSE;
            }
        }
    }
    *vp = OBJECT_TO_JSVAL(realObject);
    return JS_TRUE;
}

/***************************************************************************/

// This is our shared function to define properties on our JSObjects.

/*
 * NOTE:
 * We *never* set the tearoff names (e.g. nsIFoo) as JS_ENUMERATE.
 * We *never* set toString or toSource as JS_ENUMERATE.
 */

static JSBool
DefinePropertyIfFound(XPCCallContext& ccx,
                      JSObject *obj, jsid id,
                      XPCNativeSet* set,
                      XPCNativeInterface* iface,
                      XPCNativeMember* member,
                      XPCWrappedNativeScope* scope,
                      JSBool reflectToStringAndToSource,
                      XPCWrappedNative* wrapperToReflectInterfaceNames,
                      XPCWrappedNative* wrapperToReflectDoubleWrap,
                      XPCNativeScriptableInfo* scriptableInfo,
                      uintN propFlags,
                      JSBool* resolved)
{
    XPCJSRuntime* rt = ccx.GetRuntime();
    JSBool found;
    const char* name;

    if(set)
    {
        if(iface)
            found = JS_TRUE;
        else
            found = set->FindMember(id, &member, &iface);
    }
    else
        found = (nsnull != (member = iface->FindMember(id)));

    if(!found)
    {
<<<<<<< HEAD
        HANDLE_POSSIBLE_NAME_CASE_ERROR(ccx, set, iface, id);

=======
>>>>>>> fd24a19c
        if(reflectToStringAndToSource)
        {
            JSNative call;

            if(id == rt->GetStringID(XPCJSRuntime::IDX_TO_STRING))
            {
                call = XPC_WN_Shared_ToString;
                name = rt->GetStringName(XPCJSRuntime::IDX_TO_STRING);
                id   = rt->GetStringID(XPCJSRuntime::IDX_TO_STRING);
            }
            else if(id == rt->GetStringID(XPCJSRuntime::IDX_TO_SOURCE))
            {
                call = XPC_WN_Shared_ToSource;
                name = rt->GetStringName(XPCJSRuntime::IDX_TO_SOURCE);
                id   = rt->GetStringID(XPCJSRuntime::IDX_TO_SOURCE);
            }

            else
                call = nsnull;

            if(call)
            {
                JSFunction* fun = JS_NewFunction(ccx, call, 0, 0, obj, name);
                if(!fun)
                {
                    JS_ReportOutOfMemory(ccx);
                    return JS_FALSE;
                }

                AutoResolveName arn(ccx, id);
                if(resolved)
                    *resolved = JS_TRUE;
                return JS_DefinePropertyById(ccx, obj, id,
                                             OBJECT_TO_JSVAL(JS_GetFunctionObject(fun)),
                                             nsnull, nsnull,
                                             propFlags & ~JSPROP_ENUMERATE);
            }
        }
        // This *might* be a tearoff name that is not yet part of our
        // set. Let's lookup the name and see if it is the name of an
        // interface. Then we'll see if the object actually *does* this
        // interface and add a tearoff as necessary.

        if(wrapperToReflectInterfaceNames)
        {
            AutoMarkingNativeInterfacePtr iface2(ccx);
            XPCWrappedNativeTearOff* to;
            JSObject* jso;

            if(JSID_IS_STRING(id) &&
               nsnull != (name = JS_GetStringBytes(JSID_TO_STRING(id))) &&
               (iface2 = XPCNativeInterface::GetNewOrUsed(ccx, name), iface2) &&
               nsnull != (to = wrapperToReflectInterfaceNames->
                                    FindTearOff(ccx, iface2, JS_TRUE)) &&
               nsnull != (jso = to->GetJSObject()))

            {
                AutoResolveName arn(ccx, id);
                if(resolved)
                    *resolved = JS_TRUE;
                return JS_DefinePropertyById(ccx, obj, id, OBJECT_TO_JSVAL(jso),
                                             nsnull, nsnull,
                                             propFlags & ~JSPROP_ENUMERATE);
            }
        }

        // This *might* be a double wrapped JSObject
        if(wrapperToReflectDoubleWrap &&
           id == rt->GetStringID(XPCJSRuntime::IDX_WRAPPED_JSOBJECT) &&
           GetDoubleWrappedJSObject(ccx, wrapperToReflectDoubleWrap))
        {
            // We build and add a getter function.
            // A security check is done on a per-get basis.

            JSFunction* fun;

            id = rt->GetStringID(XPCJSRuntime::IDX_WRAPPED_JSOBJECT);
            name = rt->GetStringName(XPCJSRuntime::IDX_WRAPPED_JSOBJECT);

            fun = JS_NewFunction(ccx, XPC_WN_DoubleWrappedGetter,
                                 0, JSFUN_GETTER, obj, name);

            if(!fun)
                return JS_FALSE;

            JSObject* funobj = JS_GetFunctionObject(fun);
            if(!funobj)
                return JS_FALSE;

            propFlags |= JSPROP_GETTER;
            propFlags &= ~JSPROP_ENUMERATE;

            AutoResolveName arn(ccx, id);
            if(resolved)
                *resolved = JS_TRUE;
            return JS_DefinePropertyById(ccx, obj, id, JSVAL_VOID,
                                         JS_DATA_TO_FUNC_PTR(JSPropertyOp,
                                                             funobj),
                                         nsnull, propFlags);
        }

#ifdef XPC_IDISPATCH_SUPPORT
        // Check to see if there's an IDispatch tearoff     
        if(wrapperToReflectInterfaceNames &&
            XPCIDispatchExtension::DefineProperty(ccx, obj, 
                id, wrapperToReflectInterfaceNames, propFlags, resolved))
            return JS_TRUE;
#endif
        
        if(resolved)
            *resolved = JS_FALSE;
        return JS_TRUE;
    }

    if(!member)
    {
        if(wrapperToReflectInterfaceNames)
        {
            XPCWrappedNativeTearOff* to =
              wrapperToReflectInterfaceNames->FindTearOff(ccx, iface, JS_TRUE);

            if(!to)
                return JS_FALSE;
            JSObject* jso = to->GetJSObject();
            if(!jso)
                return JS_FALSE;

            AutoResolveName arn(ccx, id);
            if(resolved)
                *resolved = JS_TRUE;
            return JS_DefinePropertyById(ccx, obj, id, OBJECT_TO_JSVAL(jso),
                                         nsnull, nsnull,
                                         propFlags & ~JSPROP_ENUMERATE);
        }
        if(resolved)
            *resolved = JS_FALSE;
        return JS_TRUE;
    }

    if(member->IsConstant())
    {
        jsval val;
        AutoResolveName arn(ccx, id);
        if(resolved)
            *resolved = JS_TRUE;
        return member->GetConstantValue(ccx, iface, &val) &&
               JS_DefinePropertyById(ccx, obj, id, val, nsnull, nsnull,
                                     propFlags);
    }

    if(id == rt->GetStringID(XPCJSRuntime::IDX_TO_STRING) ||
       id == rt->GetStringID(XPCJSRuntime::IDX_TO_SOURCE) ||
       (scriptableInfo &&
        scriptableInfo->GetFlags().DontEnumQueryInterface() &&
        id == rt->GetStringID(XPCJSRuntime::IDX_QUERY_INTERFACE)))
        propFlags &= ~JSPROP_ENUMERATE;

    jsval funval;
    if(!member->NewFunctionObject(ccx, iface, obj, &funval))
        return JS_FALSE;

    // protect funobj until it is actually attached
    AUTO_MARK_JSVAL(ccx, funval);

#ifdef off_DEBUG_jband
    {
        static int cloneCount = 0;
        if(!(++cloneCount%10))
            printf("<><><> %d cloned functions created\n", cloneCount);
    }
#endif

    if(member->IsMethod())
    {
        AutoResolveName arn(ccx, id);
        if(resolved)
            *resolved = JS_TRUE;
        return JS_DefinePropertyById(ccx, obj, id, funval, nsnull, nsnull,
                                     propFlags);
    }

    // else...

    NS_ASSERTION(member->IsAttribute(), "way broken!");

    propFlags |= JSPROP_GETTER | JSPROP_SHARED;
    JSObject* funobj = JSVAL_TO_OBJECT(funval);
    JSPropertyOp getter = JS_DATA_TO_FUNC_PTR(JSPropertyOp, funobj);
    JSPropertyOp setter;
    if(member->IsWritableAttribute())
    {
        propFlags |= JSPROP_SETTER;
        propFlags &= ~JSPROP_READONLY;
        setter = getter;
    }
    else
    {
        setter = js_GetterOnlyPropertyStub;
    }

    AutoResolveName arn(ccx, id);
    if(resolved)
        *resolved = JS_TRUE;

    return JS_DefinePropertyById(ccx, obj, id, JSVAL_VOID, getter, setter,
                                 propFlags);
}

/***************************************************************************/
/***************************************************************************/

static JSBool
XPC_WN_OnlyIWrite_PropertyStub(JSContext *cx, JSObject *obj, jsid id, jsval *vp)
{
    XPCCallContext ccx(JS_CALLER, cx, obj, nsnull, id);
    XPCWrappedNative* wrapper = ccx.GetWrapper();
    THROW_AND_RETURN_IF_BAD_WRAPPER(cx, wrapper);

    // Allow only XPConnect to add the property
    if(ccx.GetResolveName() == id)
        return JS_TRUE;

    return Throw(NS_ERROR_XPC_CANT_MODIFY_PROP_ON_WN, cx);
}

static JSBool
XPC_WN_CannotModifyPropertyStub(JSContext *cx, JSObject *obj, jsid id, jsval *vp)
{
    return Throw(NS_ERROR_XPC_CANT_MODIFY_PROP_ON_WN, cx);
}

static JSBool
XPC_WN_Shared_Convert(JSContext *cx, JSObject *obj, JSType type, jsval *vp)
{
    if(type == JSTYPE_OBJECT)
    {
        *vp = OBJECT_TO_JSVAL(obj);
        return JS_TRUE;
    }

    MORPH_SLIM_WRAPPER(cx, obj);
    XPCCallContext ccx(JS_CALLER, cx, obj);
    XPCWrappedNative* wrapper = ccx.GetWrapper();
    THROW_AND_RETURN_IF_BAD_WRAPPER(cx, wrapper);

    switch (type)
    {
        case JSTYPE_FUNCTION:
            {
                if(!ccx.GetTearOff())
                {
                    XPCNativeScriptableInfo* si = wrapper->GetScriptableInfo();
                    if(si && (si->GetFlags().WantCall() ||
                              si->GetFlags().WantConstruct()))
                    {
                        *vp = OBJECT_TO_JSVAL(obj);
                        return JS_TRUE;
                    }
                }
            }
            return Throw(NS_ERROR_XPC_CANT_CONVERT_WN_TO_FUN, cx);
        case JSTYPE_NUMBER:
            *vp = JS_GetNaNValue(cx);
            return JS_TRUE;
        case JSTYPE_BOOLEAN:
            *vp = JSVAL_TRUE;
            return JS_TRUE;
        case JSTYPE_VOID:
        case JSTYPE_STRING:
        {
            ccx.SetName(ccx.GetRuntime()->GetStringID(XPCJSRuntime::IDX_TO_STRING));
            ccx.SetArgsAndResultPtr(0, nsnull, vp);

            XPCNativeMember* member = ccx.GetMember();
            if(member && member->IsMethod())
            {
                if(!XPCWrappedNative::CallMethod(ccx))
                    return JS_FALSE;

                if(JSVAL_IS_PRIMITIVE(*vp))
                    return JS_TRUE;
            }

            // else...
            return ToStringGuts(ccx);
        }
        default:
            NS_ERROR("bad type in conversion");
            return JS_FALSE;
    }
    NS_NOTREACHED("huh?");
    return JS_FALSE;
}

static JSBool
XPC_WN_Shared_Enumerate(JSContext *cx, JSObject *obj)
{
    MORPH_SLIM_WRAPPER(cx, obj);
    XPCCallContext ccx(JS_CALLER, cx, obj);
    XPCWrappedNative* wrapper = ccx.GetWrapper();
    THROW_AND_RETURN_IF_BAD_WRAPPER(cx, wrapper);

    // Since we aren't going to enumerate tearoff names and the prototype
    // handles non-mutated members, we can do this potential short-circuit.
    if(!wrapper->HasMutatedSet())
        return JS_TRUE;

    XPCNativeSet* set = wrapper->GetSet();
    XPCNativeSet* protoSet = wrapper->HasProto() ?
                                wrapper->GetProto()->GetSet() : nsnull;

    PRUint16 interface_count = set->GetInterfaceCount();
    XPCNativeInterface** interfaceArray = set->GetInterfaceArray();
    for(PRUint16 i = 0; i < interface_count; i++)
    {
        XPCNativeInterface* iface = interfaceArray[i];
#ifdef XPC_IDISPATCH_SUPPORT
        if(iface->GetIID()->Equals(NSID_IDISPATCH))
        {
            XPCIDispatchExtension::Enumerate(ccx, obj, wrapper);
            continue;
        }
#endif
        PRUint16 member_count = iface->GetMemberCount();
        for(PRUint16 k = 0; k < member_count; k++)
        {
            XPCNativeMember* member = iface->GetMemberAt(k);
            jsid name = member->GetName();

            // Skip if this member is going to come from the proto.
            PRUint16 index;
            if(protoSet &&
               protoSet->FindMember(name, nsnull, &index) && index == i)
                continue;
            if(!xpc_ForcePropertyResolve(cx, obj, name))
                return JS_FALSE;
        }
    }
    return JS_TRUE;
}

/***************************************************************************/

#ifdef DEBUG_slimwrappers
static PRUint32 sFinalizedSlimWrappers;
#endif

static void
XPC_WN_NoHelper_Finalize(JSContext *cx, JSObject *obj)
{
    nsISupports* p = static_cast<nsISupports*>(xpc_GetJSPrivate(obj));
    if(!p)
        return;

    if(IS_SLIM_WRAPPER_OBJECT(obj))
    {
        SLIM_LOG(("----- %i finalized slim wrapper (%p, %p)\n",
                  ++sFinalizedSlimWrappers, obj, p));

        nsWrapperCache* cache;
        CallQueryInterface(p, &cache);
        cache->ClearWrapper();
        NS_RELEASE(p);
        return;
    }

    static_cast<XPCWrappedNative*>(p)->FlatJSObjectFinalized(cx);
}

static void
TraceScopeJSObjects(JSTracer *trc, XPCWrappedNativeScope* scope)
{
    NS_ASSERTION(scope, "bad scope");

    JSObject* obj;

    obj = scope->GetGlobalJSObject();
    NS_ASSERTION(obj, "bad scope JSObject");
    JS_CALL_OBJECT_TRACER(trc, obj, "XPCWrappedNativeScope::mGlobalJSObject");

    obj = scope->GetPrototypeJSObject();
    if(obj)
    {
        JS_CALL_OBJECT_TRACER(trc, obj,
                              "XPCWrappedNativeScope::mPrototypeJSObject");
    }

    obj = scope->GetPrototypeJSFunction();
    if(obj)
    {
        JS_CALL_OBJECT_TRACER(trc, obj,
                              "XPCWrappedNativeScope::mPrototypeJSFunction");
    }
}

void
xpc_TraceForValidWrapper(JSTracer *trc, XPCWrappedNative* wrapper)
{
    // NOTE: It might be nice to also do the wrapper->Mark() call here too
    // when we are called during the marking phase of JS GC to mark the
    // wrapper's and wrapper's proto's interface sets.
    //
    // We currently do that in the GC callback code. The reason we don't do that
    // here is because the bits used in that marking do unpleasant things to the
    // member counts in the interface and interface set objects. Those counts
    // are used in the DealWithDyingGCThings calls that are part of this JS GC
    // marking phase. By doing these calls later during our GC callback we 
    // avoid that problem. Arguably this could be changed. But it ain't broke.
    //
    // However, we do need to call the wrapper's TraceJS so that
    // it can be sure that its (potentially shared) JSClass is traced. The
    // danger is that a live wrapper might not be in a wrapper map and thus
    // won't be fully marked in the GC callback. This can happen if there is
    // a security exception during wrapper creation or if during wrapper
    // creation it is determined that the wrapper is not needed. In those cases
    // the wrapper can never actually be used from JS code - so resources like
    // the interface set will never be accessed. But the JS engine will still
    // need to use the JSClass. So, some marking is required for protection.

    wrapper->TraceJS(trc);
     
    TraceScopeJSObjects(trc, wrapper->GetScope());
}

static void
XPC_WN_Shared_Trace(JSTracer *trc, JSObject *obj)
{
    JSObject *obj2;
    XPCWrappedNative* wrapper =
        XPCWrappedNative::GetWrappedNativeOfJSObject(trc->context, obj, nsnull,
                                                     &obj2);

    if(wrapper)
    {
        if(wrapper->IsValid())
             xpc_TraceForValidWrapper(trc, wrapper);
    }
    else if(obj2)
    {
        GetSlimWrapperProto(obj2)->TraceJS(trc);
    }
}

static JSBool
XPC_WN_NoHelper_Resolve(JSContext *cx, JSObject *obj, jsid id)
{
    MORPH_SLIM_WRAPPER(cx, obj);
    XPCCallContext ccx(JS_CALLER, cx, obj, nsnull, id);
    XPCWrappedNative* wrapper = ccx.GetWrapper();
    THROW_AND_RETURN_IF_BAD_WRAPPER(cx, wrapper);

    XPCNativeSet* set = ccx.GetSet();
    if(!set)
        return JS_TRUE;

    // Don't resolve properties that are on our prototype.
    if(ccx.GetInterface() && !ccx.GetStaticMemberIsLocal())
        return JS_TRUE;

    return DefinePropertyIfFound(ccx, obj, id,
                                 set, nsnull, nsnull, wrapper->GetScope(),
                                 JS_TRUE, wrapper, wrapper, nsnull,
                                 JSPROP_ENUMERATE |
                                 JSPROP_READONLY |
                                 JSPROP_PERMANENT, nsnull);
}

nsISupports *
XPC_GetIdentityObject(JSContext *cx, JSObject *obj)
{
    XPCWrappedNative *wrapper;

    if(XPCNativeWrapper::IsNativeWrapper(obj))
        // Note: It's okay to use SafeGetWrappedNative here since we only do
        // identity checking on the returned object.
        wrapper = XPCNativeWrapper::SafeGetWrappedNative(obj);
    else
        wrapper = XPCWrappedNative::GetWrappedNativeOfJSObject(cx, obj);

    if(!wrapper) {
        JSObject *unsafeObj = XPCSafeJSObjectWrapper::GetUnsafeObject(cx, obj);
        if(unsafeObj)
            return XPC_GetIdentityObject(cx, unsafeObj);

        return nsnull;
    }

    return wrapper->GetIdentityObject();
}

JSBool
XPC_WN_Equality(JSContext *cx, JSObject *obj, const jsval *valp, JSBool *bp)
{
    jsval v = *valp;
    *bp = JS_FALSE;

    JSObject *obj2;
    XPCWrappedNative *wrapper =
        XPCWrappedNative::GetWrappedNativeOfJSObject(cx, obj, nsnull, &obj2);
    if(obj2)
    {
        *bp = !JSVAL_IS_PRIMITIVE(v) && (JSVAL_TO_OBJECT(v) == obj2);

        return JS_TRUE;
    }

    THROW_AND_RETURN_IF_BAD_WRAPPER(cx, wrapper);

    XPCNativeScriptableInfo* si = wrapper->GetScriptableInfo();
    if(si && si->GetFlags().WantEquality())
    {
        nsresult rv = si->GetCallback()->Equality(wrapper, cx, obj, v, bp);
        if(NS_FAILED(rv))
            return Throw(rv, cx);

        if(!*bp && !JSVAL_IS_PRIMITIVE(v) &&
           JSVAL_TO_OBJECT(v)->getJSClass() == &XPCSafeJSObjectWrapper::SJOWClass.base)
        {
            v = OBJECT_TO_JSVAL(XPCSafeJSObjectWrapper::GetUnsafeObject(cx, JSVAL_TO_OBJECT(v)));

            rv = si->GetCallback()->Equality(wrapper, cx, obj, v, bp);
            if(NS_FAILED(rv))
                return Throw(rv, cx);
        }
    }
    else if(!JSVAL_IS_PRIMITIVE(v))
    {
        JSObject *other = JSVAL_TO_OBJECT(v);

        *bp = (obj == other ||
               XPC_GetIdentityObject(cx, obj) ==
               XPC_GetIdentityObject(cx, other));
    }

    return JS_TRUE;
}

static JSObject *
XPC_WN_OuterObject(JSContext *cx, JSObject *obj)
{
    XPCWrappedNative *wrapper =
        static_cast<XPCWrappedNative *>(obj->getPrivate());
    if(!wrapper)
    {
        Throw(NS_ERROR_XPC_BAD_OP_ON_WN_PROTO, cx);

        return nsnull;
    }

    if(!wrapper->IsValid())
    {
        Throw(NS_ERROR_XPC_HAS_BEEN_SHUTDOWN, cx);

        return nsnull;
    }

    XPCNativeScriptableInfo* si = wrapper->GetScriptableInfo();
    if(si && si->GetFlags().WantOuterObject())
    {
        JSObject *newThis;
        nsresult rv =
            si->GetCallback()->OuterObject(wrapper, cx, obj, &newThis);

        if(NS_FAILED(rv))
        {
            Throw(rv, cx);

            return nsnull;
        }

        obj = newThis;
    }

    return obj;
}

static JSObject *
XPC_WN_InnerObject(JSContext *cx, JSObject *obj)
{
    XPCWrappedNative *wrapper =
        static_cast<XPCWrappedNative *>(obj->getPrivate());
    if(!wrapper)
    {
        Throw(NS_ERROR_XPC_BAD_OP_ON_WN_PROTO, cx);

        return nsnull;
    }

    if(!wrapper->IsValid())
    {
        Throw(NS_ERROR_XPC_HAS_BEEN_SHUTDOWN, cx);

        return nsnull;
    }

    XPCNativeScriptableInfo* si = wrapper->GetScriptableInfo();
    if(si && si->GetFlags().WantInnerObject())
    {
        JSObject *newThis;
        nsresult rv =
            si->GetCallback()->InnerObject(wrapper, cx, obj, &newThis);

        if(NS_FAILED(rv))
        {
            Throw(rv, cx);

            return nsnull;
        }

        obj = newThis;
    }

    return obj;
}

JSObjectOps *XPC_WN_GetObjectOpsNoCall(JSContext *cx, JSClass *clazz);

JSExtendedClass XPC_WN_NoHelper_JSClass = {
    {
        "XPCWrappedNative_NoHelper",    // name;
        WRAPPER_SLOTS |
        JSCLASS_PRIVATE_IS_NSISUPPORTS |
        JSCLASS_MARK_IS_TRACE |
        JSCLASS_IS_EXTENDED, // flags;

        /* Mandatory non-null function pointer members. */
        XPC_WN_OnlyIWrite_PropertyStub, // addProperty;
        XPC_WN_CannotModifyPropertyStub,// delProperty;
        JS_PropertyStub,                // getProperty;
        XPC_WN_OnlyIWrite_PropertyStub, // setProperty;

        XPC_WN_Shared_Enumerate,        // enumerate;
        XPC_WN_NoHelper_Resolve,        // resolve;
        XPC_WN_Shared_Convert,          // convert;
        XPC_WN_NoHelper_Finalize,       // finalize;

        /* Optionally non-null members start here. */
        XPC_WN_GetObjectOpsNoCall,      // getObjectOps;
        nsnull,                         // checkAccess;
        nsnull,                         // call;
        nsnull,                         // construct;
        nsnull,                         // xdrObject;
        nsnull,                         // hasInstance;
        JS_CLASS_TRACE(XPC_WN_Shared_Trace), // mark/trace;
        nsnull                          // spare;
    },
    XPC_WN_Equality,
    XPC_WN_OuterObject,
    XPC_WN_InnerObject,
    nsnull,nsnull,nsnull,nsnull,nsnull
};


/***************************************************************************/

static JSBool
XPC_WN_MaybeResolvingPropertyStub(JSContext *cx, JSObject *obj, jsid id, jsval *vp)
{
    MORPH_SLIM_WRAPPER(cx, obj);
    XPCCallContext ccx(JS_CALLER, cx, obj);
    XPCWrappedNative* wrapper = ccx.GetWrapper();
    THROW_AND_RETURN_IF_BAD_WRAPPER(cx, wrapper);

    if(ccx.GetResolvingWrapper() == wrapper)
        return JS_TRUE;
    return Throw(NS_ERROR_XPC_CANT_MODIFY_PROP_ON_WN, cx);
}

// macro fun!
#define PRE_HELPER_STUB_NO_SLIM                                              \
    XPCWrappedNative* wrapper =                                              \
        XPCWrappedNative::GetAndMorphWrappedNativeOfJSObject(cx, obj);       \
    THROW_AND_RETURN_IF_BAD_WRAPPER(cx, wrapper);                            \
    PRBool retval = JS_TRUE;                                                 \
    nsresult rv = wrapper->GetScriptableCallback()->

#define PRE_HELPER_STUB                                                      \
    XPCWrappedNative* wrapper;                                               \
    nsIXPCScriptable* si;                                                    \
    if(IS_SLIM_WRAPPER(obj))                                                 \
    {                                                                        \
        wrapper = nsnull;                                                    \
        si = GetSlimWrapperProto(obj)->GetScriptableInfo()->GetCallback();   \
    }                                                                        \
    else                                                                     \
    {                                                                        \
        wrapper = XPCWrappedNative::GetWrappedNativeOfJSObject(cx, obj);     \
        THROW_AND_RETURN_IF_BAD_WRAPPER(cx, wrapper);                        \
        si = wrapper->GetScriptableCallback();                               \
    }                                                                        \
    PRBool retval = JS_TRUE;                                                 \
    nsresult rv = si->

#define POST_HELPER_STUB                                                     \
    if(NS_FAILED(rv))                                                        \
        return Throw(rv, cx);                                                \
    return retval;

static JSBool
XPC_WN_Helper_AddProperty(JSContext *cx, JSObject *obj, jsid id, jsval *vp)
{
    PRE_HELPER_STUB
    AddProperty(wrapper, cx, obj, id, vp, &retval);
    POST_HELPER_STUB
}

static JSBool
XPC_WN_Helper_DelProperty(JSContext *cx, JSObject *obj, jsid id, jsval *vp)
{
    PRE_HELPER_STUB
    DelProperty(wrapper, cx, obj, id, vp, &retval);
    POST_HELPER_STUB
}

static JSBool
XPC_WN_Helper_GetProperty(JSContext *cx, JSObject *obj, jsid id, jsval *vp)
{
    PRE_HELPER_STUB
    GetProperty(wrapper, cx, obj, id, vp, &retval);
    POST_HELPER_STUB
}

static JSBool
XPC_WN_Helper_SetProperty(JSContext *cx, JSObject *obj, jsid id, jsval *vp)
{
    PRE_HELPER_STUB
    SetProperty(wrapper, cx, obj, id, vp, &retval);
    POST_HELPER_STUB
}

static JSBool
XPC_WN_Helper_Convert(JSContext *cx, JSObject *obj, JSType type, jsval *vp)
{
    SLIM_LOG_WILL_MORPH(cx, obj);
    PRE_HELPER_STUB_NO_SLIM
    Convert(wrapper, cx, obj, type, vp, &retval);
    POST_HELPER_STUB
}

static JSBool
XPC_WN_Helper_CheckAccess(JSContext *cx, JSObject *obj, jsid id,
                          JSAccessMode mode, jsval *vp)
{
    PRE_HELPER_STUB
    CheckAccess(wrapper, cx, obj, id, mode, vp, &retval);
    POST_HELPER_STUB
}

static JSBool
XPC_WN_Helper_Call(JSContext *cx, JSObject *obj, uintN argc, jsval *argv,
                   jsval *rval)
{
    // this is a hack to get the obj of the actual object not the object
    // that JS thinks is the 'this' (which it passes as 'obj').
    if(!(obj = JSVAL_TO_OBJECT(argv[-2])))
        return JS_FALSE;

    SLIM_LOG_WILL_MORPH(cx, obj);
    PRE_HELPER_STUB_NO_SLIM
    Call(wrapper, cx, obj, argc, argv, rval, &retval);
    POST_HELPER_STUB
}

static JSBool
XPC_WN_Helper_Construct(JSContext *cx, JSObject *obj, uintN argc, jsval *argv,
                        jsval *rval)
{
    // this is a hack to get the obj of the actual object not the object
    // that JS thinks is the 'this' (which it passes as 'obj').
    if(!(obj = JSVAL_TO_OBJECT(argv[-2])))
        return JS_FALSE;

    SLIM_LOG_WILL_MORPH(cx, obj);
    PRE_HELPER_STUB_NO_SLIM
    Construct(wrapper, cx, obj, argc, argv, rval, &retval);
    POST_HELPER_STUB
}

static JSBool
XPC_WN_Helper_HasInstance(JSContext *cx, JSObject *obj, const jsval *valp, JSBool *bp)
{
    SLIM_LOG_WILL_MORPH(cx, obj);
    PRE_HELPER_STUB_NO_SLIM
    HasInstance(wrapper, cx, obj, *valp, bp, &retval);
    POST_HELPER_STUB
}

static void
XPC_WN_Helper_Finalize(JSContext *cx, JSObject *obj)
{
    nsISupports* p = static_cast<nsISupports*>(xpc_GetJSPrivate(obj));
    if(IS_SLIM_WRAPPER(obj))
    {
        SLIM_LOG(("----- %i finalized slim wrapper (%p, %p)\n",
                  ++sFinalizedSlimWrappers, obj, p));

        nsWrapperCache* cache;
        CallQueryInterface(p, &cache);
        cache->ClearWrapper();
        NS_RELEASE(p);
        return;
    }

    XPCWrappedNative* wrapper = (XPCWrappedNative*)p;
    if(!wrapper)
        return;
    wrapper->GetScriptableCallback()->Finalize(wrapper, cx, obj);
    wrapper->FlatJSObjectFinalized(cx);
}

static void
XPC_WN_Helper_Trace(JSTracer *trc, JSObject *obj)
{
    JSObject *obj2;
    XPCWrappedNative* wrapper =
        XPCWrappedNative::GetWrappedNativeOfJSObject(trc->context, obj, nsnull,
                                                     &obj2);
    if(wrapper)
    {
        if(wrapper->IsValid())
        {
            wrapper->GetScriptableCallback()->Trace(wrapper, trc, obj);
            xpc_TraceForValidWrapper(trc, wrapper);
        }
    }
    else if(obj2)
    {
        GetSlimWrapperProto(obj2)->TraceJS(trc);
    }
}

static JSBool
XPC_WN_Helper_NewResolve(JSContext *cx, JSObject *obj, jsid id, uintN flags,
                         JSObject **objp)
{
    nsresult rv = NS_OK;
    JSBool retval = JS_TRUE;
    JSObject* obj2FromScriptable = nsnull;
    if(IS_SLIM_WRAPPER(obj))
    {
        XPCNativeScriptableInfo *si =
            GetSlimWrapperProto(obj)->GetScriptableInfo();
        if(!si->GetFlags().WantNewResolve())
            return retval;

        NS_ASSERTION(si->GetFlags().AllowPropModsToPrototype() &&
                     !si->GetFlags().AllowPropModsDuringResolve(),
                     "We don't support these flags for slim wrappers!");

        rv = si->GetCallback()->NewResolve(nsnull, cx, obj, id, flags,
                                           &obj2FromScriptable, &retval);
        if(NS_FAILED(rv))
            return Throw(rv, cx);

        if(obj2FromScriptable)
            *objp = obj2FromScriptable;

        return retval;
    }

    XPCCallContext ccx(JS_CALLER, cx, obj);
    XPCWrappedNative* wrapper = ccx.GetWrapper();
    THROW_AND_RETURN_IF_BAD_WRAPPER(cx, wrapper);

    jsid old = ccx.SetResolveName(id);

    XPCNativeScriptableInfo* si = wrapper->GetScriptableInfo();
    if(si && si->GetFlags().WantNewResolve())
    {
        XPCWrappedNative* oldResolvingWrapper;
        JSBool allowPropMods = si->GetFlags().AllowPropModsDuringResolve();

        if(allowPropMods)
            oldResolvingWrapper = ccx.SetResolvingWrapper(wrapper);

        rv = si->GetCallback()->NewResolve(wrapper, cx, obj, id, flags,
                                             &obj2FromScriptable, &retval);

        if(allowPropMods)
            (void)ccx.SetResolvingWrapper(oldResolvingWrapper);
    }

    old = ccx.SetResolveName(old);
    NS_ASSERTION(old == id, "bad nest");

    if(NS_FAILED(rv))
    {
        return Throw(rv, cx);
    }

    if(obj2FromScriptable)
    {
        *objp = obj2FromScriptable;
    }
    else if(wrapper->HasMutatedSet())
    {
        // We are here if scriptable did not resolve this property and
        // it *might* be in the instance set but not the proto set.

        XPCNativeSet* set = wrapper->GetSet();
        XPCNativeSet* protoSet = wrapper->HasProto() ?
                                    wrapper->GetProto()->GetSet() : nsnull;
        XPCNativeMember* member;
        XPCNativeInterface* iface;
        JSBool IsLocal;

        if(set->FindMember(id, &member, &iface, protoSet, &IsLocal) &&
           IsLocal)
        {
            XPCWrappedNative* oldResolvingWrapper;

            XPCNativeScriptableFlags siFlags(0);
            if(si)
                siFlags = si->GetFlags();

            uintN enumFlag =
                siFlags.DontEnumStaticProps() ? 0 : JSPROP_ENUMERATE;

            XPCWrappedNative* wrapperForInterfaceNames =
                siFlags.DontReflectInterfaceNames() ? nsnull : wrapper;

            JSBool resolved;
            oldResolvingWrapper = ccx.SetResolvingWrapper(wrapper);
            retval = DefinePropertyIfFound(ccx, obj, id,
                                           set, iface, member,
                                           wrapper->GetScope(),
                                           JS_FALSE,
                                           wrapperForInterfaceNames,
                                           nsnull, si,
                                           enumFlag, &resolved);
            (void)ccx.SetResolvingWrapper(oldResolvingWrapper);
            if(retval && resolved)
                *objp = obj;
        }
    }

    return retval;
}

/***************************************************************************/

extern JS_IMPORT_DATA(JSObjectOps) js_ObjectOps;

static JSObjectOps XPC_WN_WithCall_JSOps;
static JSObjectOps XPC_WN_NoCall_JSOps;

/*
    Here are the enumerator cases:

    set jsclass enumerate to stub (unless noted otherwise)

    if( helper wants new enumerate )
        if( DONT_ENUM_STATICS )
            forward to scriptable enumerate
        else
            if( set not mutated )
                forward to scriptable enumerate
            else
                call shared enumerate
                forward to scriptable enumerate
    else if( helper wants old enumerate )
        use this JSOp
        if( DONT_ENUM_STATICS )
            call scriptable enumerate
            call stub
        else
            if( set not mutated )
                call scriptable enumerate
                call stub
            else
                call shared enumerate
                call scriptable enumerate
                call stub

    else //... if( helper wants NO enumerate )
        if( DONT_ENUM_STATICS )
            use enumerate stub - don't use this JSOp thing at all
        else
            do shared enumerate - don't use this JSOp thing at all
*/

static JSBool
XPC_WN_JSOp_Enumerate(JSContext *cx, JSObject *obj, JSIterateOp enum_op,
                      jsval *statep, jsid *idp)
{
    JSClass *clazz = obj->getJSClass();
    if(!IS_WRAPPER_CLASS(clazz) || clazz == &XPC_WN_NoHelper_JSClass.base)
    {
        // obj must be a prototype object or a wrapper w/o a
        // helper. Short circuit this call to
        // js_ObjectOps.enumerate().

        return js_ObjectOps.enumerate(cx, obj, enum_op, js::Valueify(statep), idp);
    }

    MORPH_SLIM_WRAPPER(cx, obj);

    XPCCallContext ccx(JS_CALLER, cx, obj);
    XPCWrappedNative* wrapper = ccx.GetWrapper();
    THROW_AND_RETURN_IF_BAD_WRAPPER(cx, wrapper);

    XPCNativeScriptableInfo* si = wrapper->GetScriptableInfo();
    if(!si)
        return Throw(NS_ERROR_XPC_BAD_OP_ON_WN_PROTO, cx);

    PRBool retval = JS_TRUE;
    nsresult rv;

    if(si->GetFlags().WantNewEnumerate())
    {
        if(((enum_op == JSENUMERATE_INIT &&
             !si->GetFlags().DontEnumStaticProps()) ||
            enum_op == JSENUMERATE_INIT_ALL) &&
           wrapper->HasMutatedSet() &&
           !XPC_WN_Shared_Enumerate(cx, obj))
        {
            *statep = JSVAL_NULL;
            return JS_FALSE;
        }

        // XXX Might we really need to wrap this call and *also* call
        // js_ObjectOps.enumerate ???

        rv = si->GetCallback()->
            NewEnumerate(wrapper, cx, obj, enum_op, statep, idp, &retval);
        
        if((enum_op == JSENUMERATE_INIT || enum_op == JSENUMERATE_INIT_ALL) &&
           (NS_FAILED(rv) || !retval))
        {
            *statep = JSVAL_NULL;
        }
        
        if(NS_FAILED(rv))
            return Throw(rv, cx);
        return retval;
    }

    if(si->GetFlags().WantEnumerate())
    {
        if(enum_op == JSENUMERATE_INIT || enum_op == JSENUMERATE_INIT_ALL)
        {
            if((enum_op == JSENUMERATE_INIT_ALL ||
                !si->GetFlags().DontEnumStaticProps()) &&
               wrapper->HasMutatedSet() &&
               !XPC_WN_Shared_Enumerate(cx, obj))
            {
                *statep = JSVAL_NULL;
                return JS_FALSE;
            }
            rv = si->GetCallback()->
                Enumerate(wrapper, cx, obj, &retval);

            if(NS_FAILED(rv) || !retval)
                *statep = JSVAL_NULL;

            if(NS_FAILED(rv))
                return Throw(rv, cx);
            if(!retval)
                return JS_FALSE;
            // Then fall through and call js_ObjectOps.enumerate...
        }
    }

    // else call js_ObjectOps.enumerate...

    return js_ObjectOps.enumerate(cx, obj, enum_op, js::Valueify(statep), idp);
}

static JSType
XPC_WN_JSOp_TypeOf_Object(JSContext *cx, JSObject *obj)
{
    return JSTYPE_OBJECT;
}

static JSType
XPC_WN_JSOp_TypeOf_Function(JSContext *cx, JSObject *obj)
{
    return JSTYPE_FUNCTION;
}

static void
XPC_WN_JSOp_Clear(JSContext *cx, JSObject *obj)
{
    // We're likely to enter this JSOp with a wrapper prototype
    // object. In that case we won't find a wrapper, so we'll just
    // call into js_ObjectOps.clear(), which is exactly what we want.

    // If our scope is cleared, make sure we clear the scope of our
    // native wrapper as well.
    XPCWrappedNative *wrapper =
        XPCWrappedNative::GetWrappedNativeOfJSObject(cx, obj);

    if(wrapper && wrapper->IsValid())
    {
        XPCNativeWrapper::ClearWrappedNativeScopes(cx, wrapper);

        nsXPConnect* xpc = nsXPConnect::GetXPConnect();
        xpc->UpdateXOWs(cx, wrapper, nsIXPConnect::XPC_XOW_CLEARSCOPE);
    }

    js_ObjectOps.clear(cx, obj);
}

namespace {

NS_STACK_CLASS class AutoPopJSContext
{
public:
  AutoPopJSContext(XPCJSContextStack *stack)
  : mCx(nsnull), mStack(stack)
  {
      NS_ASSERTION(stack, "Null stack!");
  }

  ~AutoPopJSContext()
  {
      if(mCx)
          mStack->Pop(nsnull);
  }

  void PushIfNotTop(JSContext *cx)
  {
      NS_ASSERTION(cx, "Null context!");
      NS_ASSERTION(!mCx, "This class is only meant to be used once!");

      JSContext *cxTop = nsnull;
      mStack->Peek(&cxTop);

      if(cxTop != cx && NS_SUCCEEDED(mStack->Push(cx)))
          mCx = cx;
  }

private:
  JSContext *mCx;
  XPCJSContextStack *mStack;
};

} // namespace

static JSObject*
XPC_WN_JSOp_ThisObject(JSContext *cx, JSObject *obj)
{
    // None of the wrappers we could potentially hand out are threadsafe so
    // just hand out the given object.
    if(!XPCPerThreadData::IsMainThread(cx))
        return obj;

    OBJ_TO_OUTER_OBJECT(cx, obj);
    if(!obj)
        return nsnull;

    JSObject *scope = JS_GetGlobalForScopeChain(cx);
    if(!scope)
    {
        XPCThrower::Throw(NS_ERROR_FAILURE, cx);
        return nsnull;
    }

    // Note that by innerizing the incoming object instead of outerizing the
    // scope, we are doing an implicit security check: if the window has
    // already navigated, then we don't want to use our cache.
    JSObject* innerobj = obj;
    OBJ_TO_INNER_OBJECT(cx, innerobj);
    if(!innerobj)
        return nsnull;

    if(innerobj == scope)
    {
        // Fast-path for the common case: a window being wrapped in its own
        // scope. Check to see if the object actually needs a XOW, and then
        // give it one in its own scope.

        XPCWrappedNative *wn =
            static_cast<XPCWrappedNative *>(xpc_GetJSPrivate(obj));

        if(!wn->NeedsXOW())
            return obj;

        XPCWrappedNativeWithXOW *wnxow =
            static_cast<XPCWrappedNativeWithXOW *>(wn);
        JSObject *wrapper = wnxow->GetXOW();
        if(wrapper)
            return wrapper;

        // Otherwise, this is our first time through,
        // XPCCrossOriginWrapper::WrapObject will fill the cache.
    }

    XPCPerThreadData *threadData = XPCPerThreadData::GetData(cx);
    if(!threadData)
    {
        XPCThrower::Throw(NS_ERROR_FAILURE, cx);
        return nsnull;
    }

    AutoPopJSContext popper(threadData->GetJSContextStack());
    popper.PushIfNotTop(cx);

    nsIScriptSecurityManager* secMan = XPCWrapper::GetSecurityManager();
    if(!secMan)
    {
        XPCThrower::Throw(NS_ERROR_FAILURE, cx);
        return nsnull;
    }

    JSStackFrame *fp;
    nsIPrincipal *principal = secMan->GetCxSubjectPrincipalAndFrame(cx, &fp);

    js::AutoValueRooter retval(cx, js::ObjectValue(*obj));

    if(principal && fp)
    {
        JSScript* script = JS_GetFrameScript(cx, fp);

        PRUint32 flags = script ? JS_GetScriptFilenameFlags(script) : 0;
        NS_ASSERTION(flags != JSFILENAME_NULL, "Null filename!");

        nsXPConnect *xpc = nsXPConnect::GetXPConnect();
        if(!xpc)
        {
            XPCThrower::Throw(NS_ERROR_FAILURE, cx);
            return nsnull;
        }

        nsresult rv = xpc->GetWrapperForObject(cx, obj, scope, principal, flags,
                                               retval.jsval_addr());
        if(NS_FAILED(rv))
        {
            XPCThrower::Throw(rv, cx);
            return nsnull;
        }
    }

    return JSVAL_TO_OBJECT(retval.jsval_value());
}

JSObjectOps *
XPC_WN_GetObjectOpsNoCall(JSContext *cx, JSClass *clazz)
{
    return &XPC_WN_NoCall_JSOps;
}

JSObjectOps *
XPC_WN_GetObjectOpsWithCall(JSContext *cx, JSClass *clazz)
{
    return &XPC_WN_WithCall_JSOps;
}

JSBool xpc_InitWrappedNativeJSOps()
{
    if(!XPC_WN_NoCall_JSOps.lookupProperty)
    {
        memcpy(&XPC_WN_NoCall_JSOps, &js_ObjectOps, sizeof(JSObjectOps));
        XPC_WN_NoCall_JSOps.enumerate = js::Valueify(XPC_WN_JSOp_Enumerate);
        XPC_WN_NoCall_JSOps.call = nsnull;
        XPC_WN_NoCall_JSOps.construct = nsnull;
        XPC_WN_NoCall_JSOps.typeOf = XPC_WN_JSOp_TypeOf_Object;
        XPC_WN_NoCall_JSOps.clear = XPC_WN_JSOp_Clear;
        XPC_WN_NoCall_JSOps.thisObject = XPC_WN_JSOp_ThisObject;

        memcpy(&XPC_WN_WithCall_JSOps, &js_ObjectOps, sizeof(JSObjectOps));
        XPC_WN_WithCall_JSOps.enumerate = js::Valueify(XPC_WN_JSOp_Enumerate);
        XPC_WN_WithCall_JSOps.typeOf = XPC_WN_JSOp_TypeOf_Function;
        XPC_WN_WithCall_JSOps.clear = XPC_WN_JSOp_Clear;
        XPC_WN_WithCall_JSOps.thisObject = XPC_WN_JSOp_ThisObject;
    }
    return JS_TRUE;
}

/***************************************************************************/

// static
XPCNativeScriptableInfo*
XPCNativeScriptableInfo::Construct(XPCCallContext& ccx,
                                   JSBool isGlobal,
                                   const XPCNativeScriptableCreateInfo* sci)
{
    NS_ASSERTION(sci, "bad param");
    NS_ASSERTION(sci->GetCallback(), "bad param");

    XPCNativeScriptableInfo* newObj =
        new XPCNativeScriptableInfo(sci->GetCallback());
    if(!newObj)
        return nsnull;

    char* name = nsnull;
    if(NS_FAILED(sci->GetCallback()->GetClassName(&name)) || !name)
    {
        delete newObj;
        return nsnull;
    }

    JSBool success;

    XPCJSRuntime* rt = ccx.GetRuntime();
    XPCNativeScriptableSharedMap* map = rt->GetNativeScriptableSharedMap();
    {   // scoped lock
        XPCAutoLock lock(rt->GetMapLock());
        success = map->GetNewOrUsed(sci->GetFlags(), name, isGlobal,
                                    sci->GetInterfacesBitmap(), newObj);
    }

    if(!success)
    {
        delete newObj;
        return nsnull;
    }

    return newObj;
}

void
XPCNativeScriptableShared::PopulateJSClass(JSBool isGlobal)
{
    NS_ASSERTION(mJSClass.base.name, "bad state!");

    mJSClass.base.flags = WRAPPER_SLOTS |
                          JSCLASS_PRIVATE_IS_NSISUPPORTS |
                          JSCLASS_NEW_RESOLVE |
                          JSCLASS_MARK_IS_TRACE |
                          JSCLASS_IS_EXTENDED;

    if(isGlobal)
        mJSClass.base.flags |= JSCLASS_GLOBAL_FLAGS;

    if(mFlags.WantAddProperty())
        mJSClass.base.addProperty = XPC_WN_Helper_AddProperty;
    else if(mFlags.UseJSStubForAddProperty())
        mJSClass.base.addProperty = JS_PropertyStub;
    else if(mFlags.AllowPropModsDuringResolve())
        mJSClass.base.addProperty = XPC_WN_MaybeResolvingPropertyStub;
    else
        mJSClass.base.addProperty = XPC_WN_CannotModifyPropertyStub;

    if(mFlags.WantDelProperty())
        mJSClass.base.delProperty = XPC_WN_Helper_DelProperty;
    else if(mFlags.UseJSStubForDelProperty())
        mJSClass.base.delProperty = JS_PropertyStub;
    else if(mFlags.AllowPropModsDuringResolve())
        mJSClass.base.delProperty = XPC_WN_MaybeResolvingPropertyStub;
    else
        mJSClass.base.delProperty = XPC_WN_CannotModifyPropertyStub;

    if(mFlags.WantGetProperty())
        mJSClass.base.getProperty = XPC_WN_Helper_GetProperty;
    else
        mJSClass.base.getProperty = JS_PropertyStub;

    if(mFlags.WantSetProperty())
        mJSClass.base.setProperty = XPC_WN_Helper_SetProperty;
    else if(mFlags.UseJSStubForSetProperty())
        mJSClass.base.setProperty = JS_PropertyStub;
    else if(mFlags.AllowPropModsDuringResolve())
        mJSClass.base.setProperty = XPC_WN_MaybeResolvingPropertyStub;
    else
        mJSClass.base.setProperty = XPC_WN_CannotModifyPropertyStub;

    // We figure out most of the enumerate strategy at call time.

    if(mFlags.WantNewEnumerate() || mFlags.WantEnumerate() ||
       mFlags.DontEnumStaticProps())
        mJSClass.base.enumerate = JS_EnumerateStub;
    else
        mJSClass.base.enumerate = XPC_WN_Shared_Enumerate;

    // We have to figure out resolve strategy at call time
    mJSClass.base.resolve = (JSResolveOp) XPC_WN_Helper_NewResolve;

    if(mFlags.WantConvert())
        mJSClass.base.convert = XPC_WN_Helper_Convert;
    else
        mJSClass.base.convert = XPC_WN_Shared_Convert;

    if(mFlags.WantFinalize())
        mJSClass.base.finalize = XPC_WN_Helper_Finalize;
    else
        mJSClass.base.finalize = XPC_WN_NoHelper_Finalize;

    // We let the rest default to nsnull unless the helper wants them...
    if(mFlags.WantCheckAccess())
        mJSClass.base.checkAccess = XPC_WN_Helper_CheckAccess;

    // Note that we *must* set
    //   mJSClass.base.getObjectOps = XPC_WN_GetObjectOpsNoCall
    // or
    //   mJSClass.base.getObjectOps = XPC_WN_GetObjectOpsWithCall
    // (even for the cases were it does not do much) because with these
    // dynamically generated JSClasses, the code in
    // XPCWrappedNative::GetWrappedNativeOfJSObject() needs to look for
    // that this callback pointer in order to identify that a given
    // JSObject represents a wrapper.

    if(mFlags.WantCall() || mFlags.WantConstruct())
    {
        mJSClass.base.getObjectOps = XPC_WN_GetObjectOpsWithCall;
        if(mFlags.WantCall())
            mJSClass.base.call = XPC_WN_Helper_Call;
        if(mFlags.WantConstruct())
            mJSClass.base.construct = XPC_WN_Helper_Construct;
    }
    else
    {
        mJSClass.base.getObjectOps = XPC_WN_GetObjectOpsNoCall;
    }

    if(mFlags.WantHasInstance())
        mJSClass.base.hasInstance = XPC_WN_Helper_HasInstance;

    if(mFlags.WantTrace())
        mJSClass.base.mark = JS_CLASS_TRACE(XPC_WN_Helper_Trace);
    else
        mJSClass.base.mark = JS_CLASS_TRACE(XPC_WN_Shared_Trace);

    // Equality is a required hook.
    mJSClass.equality = XPC_WN_Equality;

    if(mFlags.WantOuterObject())
        mJSClass.outerObject = XPC_WN_OuterObject;
    if(mFlags.WantInnerObject())
        mJSClass.innerObject = XPC_WN_InnerObject;

    if(!(mFlags & (nsIXPCScriptable::WANT_OUTER_OBJECT |
                   nsIXPCScriptable::WANT_INNER_OBJECT)))
        mCanBeSlim = JS_TRUE;
}

/***************************************************************************/
/***************************************************************************/

JSBool
XPC_WN_CallMethod(JSContext *cx, JSObject *obj,
                  uintN argc, jsval *argv, jsval *vp)
{
    NS_ASSERTION(JS_TypeOfValue(cx, argv[-2]) == JSTYPE_FUNCTION, "bad function");
    JSObject* funobj = JSVAL_TO_OBJECT(argv[-2]);

#ifdef DEBUG_slimwrappers
    const char* funname = nsnull;
    if(JS_TypeOfValue(cx, argv[-2]) == JSTYPE_FUNCTION)
    {
        JSFunction *fun = GET_FUNCTION_PRIVATE(cx, funobj);
        funname = JS_GetFunctionName(fun);
    }
    SLIM_LOG_WILL_MORPH_FOR_PROP(cx, obj, funname);
#endif
    if(IS_SLIM_WRAPPER(obj) && !MorphSlimWrapper(cx, obj))
        return Throw(NS_ERROR_XPC_BAD_OP_ON_WN_PROTO, cx);

    XPCCallContext ccx(JS_CALLER, cx, obj, funobj, JSID_VOID, argc, argv, vp);
    XPCWrappedNative* wrapper = ccx.GetWrapper();
    THROW_AND_RETURN_IF_BAD_WRAPPER(cx, wrapper);

    XPCNativeInterface* iface;
    XPCNativeMember*    member;

    if(!XPCNativeMember::GetCallInfo(ccx, funobj, &iface, &member))
        return Throw(NS_ERROR_XPC_CANT_GET_METHOD_INFO, cx);
    ccx.SetCallInfo(iface, member, JS_FALSE);
    return XPCWrappedNative::CallMethod(ccx);
}

JSBool
XPC_WN_GetterSetter(JSContext *cx, JSObject *obj,
                    uintN argc, jsval *argv, jsval *vp)
{
    NS_ASSERTION(JS_TypeOfValue(cx, argv[-2]) == JSTYPE_FUNCTION, "bad function");
    JSObject* funobj = JSVAL_TO_OBJECT(argv[-2]);

#ifdef DEBUG_slimwrappers
    const char* funname = nsnull;
    if(JS_TypeOfValue(cx, argv[-2]) == JSTYPE_FUNCTION)
    {
        JSFunction *fun = GET_FUNCTION_PRIVATE(cx, funobj);
        funname = JS_GetFunctionName(fun);
    }
    SLIM_LOG_WILL_MORPH_FOR_PROP(cx, obj, funname);
#endif
    if(IS_SLIM_WRAPPER(obj) && !MorphSlimWrapper(cx, obj))
        return Throw(NS_ERROR_XPC_BAD_OP_ON_WN_PROTO, cx);

    XPCCallContext ccx(JS_CALLER, cx, obj, funobj);
    XPCWrappedNative* wrapper = ccx.GetWrapper();
    THROW_AND_RETURN_IF_BAD_WRAPPER(cx, wrapper);

    XPCNativeInterface* iface;
    XPCNativeMember*    member;

    if(!XPCNativeMember::GetCallInfo(ccx, funobj, &iface, &member))
        return Throw(NS_ERROR_XPC_CANT_GET_METHOD_INFO, cx);

    ccx.SetArgsAndResultPtr(argc, argv, vp);
    if(argc && member->IsWritableAttribute())
    {
        ccx.SetCallInfo(iface, member, JS_TRUE);
        JSBool retval = XPCWrappedNative::SetAttribute(ccx);
        if(retval && vp)
            *vp = argv[0];
        return retval;
    }
    // else...

    ccx.SetCallInfo(iface, member, JS_FALSE);
    return XPCWrappedNative::GetAttribute(ccx);
}

/***************************************************************************/

static JSBool
XPC_WN_Shared_Proto_Enumerate(JSContext *cx, JSObject *obj)
{
    NS_ASSERTION(
        JS_InstanceOf(cx, obj, &XPC_WN_ModsAllowed_WithCall_Proto_JSClass,
                      nsnull) ||
        JS_InstanceOf(cx, obj, &XPC_WN_ModsAllowed_NoCall_Proto_JSClass,
                      nsnull) ||
        JS_InstanceOf(cx, obj, &XPC_WN_NoMods_WithCall_Proto_JSClass, nsnull) ||
        JS_InstanceOf(cx, obj, &XPC_WN_NoMods_NoCall_Proto_JSClass, nsnull),
        "bad proto");
    XPCWrappedNativeProto* self =
        (XPCWrappedNativeProto*) xpc_GetJSPrivate(obj);
    if(!self)
        return JS_FALSE;

    if(self->GetScriptableInfo() &&
       self->GetScriptableInfo()->GetFlags().DontEnumStaticProps())
        return JS_TRUE;

    XPCNativeSet* set = self->GetSet();
    if(!set)
        return JS_FALSE;

    XPCCallContext ccx(JS_CALLER, cx);
    if(!ccx.IsValid())
        return JS_FALSE;

    PRUint16 interface_count = set->GetInterfaceCount();
    XPCNativeInterface** interfaceArray = set->GetInterfaceArray();
    for(PRUint16 i = 0; i < interface_count; i++)
    {
        XPCNativeInterface* iface = interfaceArray[i];
        PRUint16 member_count = iface->GetMemberCount();

        for(PRUint16 k = 0; k < member_count; k++)
        {
            if(!xpc_ForcePropertyResolve(cx, obj, iface->GetMemberAt(k)->GetName()))
                return JS_FALSE;
        }
    }

    return JS_TRUE;
}

static JSBool
XPC_WN_Shared_Proto_Convert(JSContext *cx, JSObject *obj, JSType type, jsval *vp)
{
    // XXX ?
    return JS_TRUE;
}

static void
XPC_WN_Shared_Proto_Finalize(JSContext *cx, JSObject *obj)
{
    // This can be null if xpc shutdown has already happened
    XPCWrappedNativeProto* p = (XPCWrappedNativeProto*) xpc_GetJSPrivate(obj);
    if(p)
        p->JSProtoObjectFinalized(cx, obj);
}

static void
XPC_WN_Shared_Proto_Trace(JSTracer *trc, JSObject *obj)
{
    // This can be null if xpc shutdown has already happened
    XPCWrappedNativeProto* p =
        (XPCWrappedNativeProto*) xpc_GetJSPrivate(obj);
    if(p)
        TraceScopeJSObjects(trc, p->GetScope());
}

/*****************************************************/

static JSBool
XPC_WN_ModsAllowed_Proto_Resolve(JSContext *cx, JSObject *obj, jsid id)
{
    NS_ASSERTION(
        JS_InstanceOf(cx, obj, &XPC_WN_ModsAllowed_WithCall_Proto_JSClass,
                      nsnull) ||
        JS_InstanceOf(cx, obj, &XPC_WN_ModsAllowed_NoCall_Proto_JSClass,
                      nsnull),
                 "bad proto");

    XPCWrappedNativeProto* self =
        (XPCWrappedNativeProto*) xpc_GetJSPrivate(obj);
    if(!self)
        return JS_FALSE;

    XPCCallContext ccx(JS_CALLER, cx);
    if(!ccx.IsValid())
        return JS_FALSE;

    XPCNativeScriptableInfo* si = self->GetScriptableInfo();
    uintN enumFlag = (si && si->GetFlags().DontEnumStaticProps()) ?
                                                0 : JSPROP_ENUMERATE;

    return DefinePropertyIfFound(ccx, obj, id,
                                 self->GetSet(), nsnull, nsnull,
                                 self->GetScope(),
                                 JS_TRUE, nsnull, nsnull, si,
                                 enumFlag, nsnull);
}

// Give our proto classes object ops that match the respective
// wrappers so that the JS engine can share scope (maps) among
// wrappers. This essentially duplicates the number of JSClasses we
// use for prototype objects (from 2 to 4), but the scope sharing
// benefit is well worth it.
JSObjectOps *
XPC_WN_Proto_GetObjectOps(JSContext *cx, JSClass *clazz)
{
    // Protos for wrappers that want calls to their call() hooks get
    // jsops with a call hook, others get jsops w/o a call hook.

    if(clazz == &XPC_WN_ModsAllowed_WithCall_Proto_JSClass ||
       clazz == &XPC_WN_NoMods_WithCall_Proto_JSClass)
        return &XPC_WN_WithCall_JSOps;

    NS_ASSERTION(clazz == &XPC_WN_ModsAllowed_NoCall_Proto_JSClass ||
                 clazz == &XPC_WN_NoMods_NoCall_Proto_JSClass ||
                 clazz == &XPC_WN_NoHelper_Proto_JSClass,
                 "bad proto");

    return &XPC_WN_NoCall_JSOps;
}

JSClass XPC_WN_ModsAllowed_WithCall_Proto_JSClass = {
    "XPC_WN_ModsAllowed_WithCall_Proto_JSClass", // name;
    WRAPPER_SLOTS | JSCLASS_MARK_IS_TRACE, // flags;

    /* Mandatory non-null function pointer members. */
    JS_PropertyStub,                // addProperty;
    JS_PropertyStub,                // delProperty;
    JS_PropertyStub,                // getProperty;
    JS_PropertyStub,                // setProperty;
    XPC_WN_Shared_Proto_Enumerate,         // enumerate;
    XPC_WN_ModsAllowed_Proto_Resolve,      // resolve;
    XPC_WN_Shared_Proto_Convert,           // convert;
    XPC_WN_Shared_Proto_Finalize,          // finalize;

    /* Optionally non-null members start here. */
    XPC_WN_Proto_GetObjectOps,      // getObjectOps;
    nsnull,                         // checkAccess;
    nsnull,                         // call;
    nsnull,                         // construct;
    nsnull,                         // xdrObject;
    nsnull,                         // hasInstance;
    JS_CLASS_TRACE(XPC_WN_Shared_Proto_Trace), // mark/trace;
    nsnull                          // spare;
};

JSObjectOps *
XPC_WN_ModsAllowedProto_NoCall_GetObjectOps(JSContext *cx, JSClass *clazz)
{
    return &XPC_WN_NoCall_JSOps;
}

JSClass XPC_WN_ModsAllowed_NoCall_Proto_JSClass = {
    "XPC_WN_ModsAllowed_NoCall_Proto_JSClass", // name;
    WRAPPER_SLOTS | JSCLASS_MARK_IS_TRACE, // flags;

    /* Mandatory non-null function pointer members. */
    JS_PropertyStub,                // addProperty;
    JS_PropertyStub,                // delProperty;
    JS_PropertyStub,                // getProperty;
    JS_PropertyStub,                // setProperty;
    XPC_WN_Shared_Proto_Enumerate,         // enumerate;
    XPC_WN_ModsAllowed_Proto_Resolve,      // resolve;
    XPC_WN_Shared_Proto_Convert,           // convert;
    XPC_WN_Shared_Proto_Finalize,          // finalize;

    /* Optionally non-null members start here. */
    XPC_WN_Proto_GetObjectOps,      // getObjectOps;
    nsnull,                         // checkAccess;
    nsnull,                         // call;
    nsnull,                         // construct;
    nsnull,                         // xdrObject;
    nsnull,                         // hasInstance;
    JS_CLASS_TRACE(XPC_WN_Shared_Proto_Trace), // mark/trace;
    nsnull                          // spare;
};

/***************************************************************************/

static JSBool
XPC_WN_OnlyIWrite_Proto_PropertyStub(JSContext *cx, JSObject *obj, jsid id, jsval *vp)
{
    NS_ASSERTION(
        JS_InstanceOf(cx, obj, &XPC_WN_NoMods_WithCall_Proto_JSClass, nsnull) ||
        JS_InstanceOf(cx, obj, &XPC_WN_NoMods_NoCall_Proto_JSClass, nsnull),
                 "bad proto");

    XPCWrappedNativeProto* self =
        (XPCWrappedNativeProto*) xpc_GetJSPrivate(obj);
    if(!self)
        return JS_FALSE;

    XPCCallContext ccx(JS_CALLER, cx);
    if(!ccx.IsValid())
        return JS_FALSE;

    // Allow XPConnect to add the property only
    if(ccx.GetResolveName() == id)
        return JS_TRUE;

    return Throw(NS_ERROR_XPC_BAD_OP_ON_WN_PROTO, cx);
}

static JSBool
XPC_WN_NoMods_Proto_Resolve(JSContext *cx, JSObject *obj, jsid id)
{
    NS_ASSERTION(
        JS_InstanceOf(cx, obj, &XPC_WN_NoMods_WithCall_Proto_JSClass, nsnull) ||
        JS_InstanceOf(cx, obj, &XPC_WN_NoMods_NoCall_Proto_JSClass, nsnull),
                 "bad proto");

    XPCWrappedNativeProto* self =
        (XPCWrappedNativeProto*) xpc_GetJSPrivate(obj);
    if(!self)
        return JS_FALSE;

    XPCCallContext ccx(JS_CALLER, cx);
    if(!ccx.IsValid())
        return JS_FALSE;

    XPCNativeScriptableInfo* si = self->GetScriptableInfo();
    uintN enumFlag = (si && si->GetFlags().DontEnumStaticProps()) ?
                                                0 : JSPROP_ENUMERATE;

    return DefinePropertyIfFound(ccx, obj, id,
                                 self->GetSet(), nsnull, nsnull,
                                 self->GetScope(),
                                 JS_TRUE, nsnull, nsnull, si,
                                 JSPROP_READONLY |
                                 JSPROP_PERMANENT |
                                 enumFlag, nsnull);
}

JSClass XPC_WN_NoMods_WithCall_Proto_JSClass = {
    "XPC_WN_NoMods_WithCall_Proto_JSClass",      // name;
    WRAPPER_SLOTS | JSCLASS_MARK_IS_TRACE, // flags;

    /* Mandatory non-null function pointer members. */
    XPC_WN_OnlyIWrite_Proto_PropertyStub,  // addProperty;
    XPC_WN_CannotModifyPropertyStub,       // delProperty;
    JS_PropertyStub,                       // getProperty;
    XPC_WN_OnlyIWrite_Proto_PropertyStub,  // setProperty;
    XPC_WN_Shared_Proto_Enumerate,         // enumerate;
    XPC_WN_NoMods_Proto_Resolve,           // resolve;
    XPC_WN_Shared_Proto_Convert,           // convert;
    XPC_WN_Shared_Proto_Finalize,          // finalize;

    /* Optionally non-null members start here. */
    XPC_WN_Proto_GetObjectOps,      // getObjectOps;
    nsnull,                         // checkAccess;
    nsnull,                         // call;
    nsnull,                         // construct;
    nsnull,                         // xdrObject;
    nsnull,                         // hasInstance;
    JS_CLASS_TRACE(XPC_WN_Shared_Proto_Trace), // mark/trace;
    nsnull                          // spare;
};

JSClass XPC_WN_NoMods_NoCall_Proto_JSClass = {
    "XPC_WN_NoMods_NoCall_Proto_JSClass",      // name;
    WRAPPER_SLOTS | JSCLASS_MARK_IS_TRACE, // flags;

    /* Mandatory non-null function pointer members. */
    XPC_WN_OnlyIWrite_Proto_PropertyStub,  // addProperty;
    XPC_WN_CannotModifyPropertyStub,       // delProperty;
    JS_PropertyStub,                       // getProperty;
    XPC_WN_OnlyIWrite_Proto_PropertyStub,  // setProperty;
    XPC_WN_Shared_Proto_Enumerate,         // enumerate;
    XPC_WN_NoMods_Proto_Resolve,           // resolve;
    XPC_WN_Shared_Proto_Convert,           // convert;
    XPC_WN_Shared_Proto_Finalize,          // finalize;

    /* Optionally non-null members start here. */
    XPC_WN_Proto_GetObjectOps,      // getObjectOps;
    nsnull,                         // checkAccess;
    nsnull,                         // call;
    nsnull,                         // construct;
    nsnull,                         // xdrObject;
    nsnull,                         // hasInstance;
    JS_CLASS_TRACE(XPC_WN_Shared_Proto_Trace), // mark/trace;
    nsnull                          // spare;
};

/***************************************************************************/

static JSBool
XPC_WN_TearOff_Enumerate(JSContext *cx, JSObject *obj)
{
    MORPH_SLIM_WRAPPER(cx, obj);
    XPCCallContext ccx(JS_CALLER, cx, obj);
    XPCWrappedNative* wrapper = ccx.GetWrapper();
    THROW_AND_RETURN_IF_BAD_WRAPPER(cx, wrapper);

    XPCWrappedNativeTearOff* to = ccx.GetTearOff();
    XPCNativeInterface* iface;

    if(!to || nsnull == (iface = to->GetInterface()))
        return Throw(NS_ERROR_XPC_BAD_OP_ON_WN_PROTO, cx);

    PRUint16 member_count = iface->GetMemberCount();
    for(PRUint16 k = 0; k < member_count; k++)
    {
        if(!xpc_ForcePropertyResolve(cx, obj, iface->GetMemberAt(k)->GetName()))
            return JS_FALSE;
    }

    return JS_TRUE;
}

static JSBool
XPC_WN_TearOff_Resolve(JSContext *cx, JSObject *obj, jsid id)
{
    MORPH_SLIM_WRAPPER(cx, obj);
    XPCCallContext ccx(JS_CALLER, cx, obj);
    XPCWrappedNative* wrapper = ccx.GetWrapper();
    THROW_AND_RETURN_IF_BAD_WRAPPER(cx, wrapper);

    XPCWrappedNativeTearOff* to = ccx.GetTearOff();
    XPCNativeInterface* iface;

    if(!to || nsnull == (iface = to->GetInterface()))
        return Throw(NS_ERROR_XPC_BAD_OP_ON_WN_PROTO, cx);

    return DefinePropertyIfFound(ccx, obj, id, nsnull, iface, nsnull,
                                 wrapper->GetScope(),
                                 JS_TRUE, nsnull, nsnull, nsnull,
                                 JSPROP_READONLY |
                                 JSPROP_PERMANENT |
                                 JSPROP_ENUMERATE, nsnull);
}

static void
XPC_WN_TearOff_Finalize(JSContext *cx, JSObject *obj)
{
    XPCWrappedNativeTearOff* p = (XPCWrappedNativeTearOff*)
        xpc_GetJSPrivate(obj);
    if(!p)
        return;
    p->JSObjectFinalized();
}

JSClass XPC_WN_Tearoff_JSClass = {
    "WrappedNative_TearOff",            // name;
    WRAPPER_SLOTS | JSCLASS_MARK_IS_TRACE, // flags;

    /* Mandatory non-null function pointer members. */
    XPC_WN_OnlyIWrite_PropertyStub,     // addProperty;
    XPC_WN_CannotModifyPropertyStub,    // delProperty;
    JS_PropertyStub,                    // getProperty;
    XPC_WN_OnlyIWrite_PropertyStub,     // setProperty;
    XPC_WN_TearOff_Enumerate,           // enumerate;
    XPC_WN_TearOff_Resolve,             // resolve;
    XPC_WN_Shared_Convert,              // convert;
    XPC_WN_TearOff_Finalize,            // finalize;

    /* Optionally non-null members start here. */
    nsnull,                         // getObjectOps;
    nsnull,                         // checkAccess;
    nsnull,                         // call;
    nsnull,                         // construct;
    nsnull,                         // xdrObject;
    nsnull,                         // hasInstance;
    nsnull,                         // mark/trace;
    nsnull                          // spare;
};<|MERGE_RESOLUTION|>--- conflicted
+++ resolved
@@ -297,11 +297,6 @@
 
     if(!found)
     {
-<<<<<<< HEAD
-        HANDLE_POSSIBLE_NAME_CASE_ERROR(ccx, set, iface, id);
-
-=======
->>>>>>> fd24a19c
         if(reflectToStringAndToSource)
         {
             JSNative call;
