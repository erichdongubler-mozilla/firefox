--- conflicted
+++ resolved
@@ -69,11 +69,7 @@
 
 #include "jsatominlines.h"
 #include "jsdbgapiinlines.h"
-<<<<<<< HEAD
 #include "jsinferinlines.h"
-#include "jsinterpinlines.h"
-=======
->>>>>>> 0f12bac8
 #include "jsobjinlines.h"
 #include "jsinterpinlines.h"
 #include "jsscopeinlines.h"
@@ -1381,15 +1377,8 @@
 JS_PUBLIC_API(JSStackFrame *)
 JS_FrameIterator(JSContext *cx, JSStackFrame **iteratorp)
 {
-<<<<<<< HEAD
-    if (*iteratorp == NULL)
-        *iteratorp = js_GetTopStackFrame(cx, FRAME_EXPAND_NONE);
-    else
-        *iteratorp = (*iteratorp)->prev();
-=======
     StackFrame *fp = Valueify(*iteratorp);
-    *iteratorp = Jsvalify((fp == NULL) ? js_GetTopStackFrame(cx) : fp->prev());
->>>>>>> 0f12bac8
+    *iteratorp = Jsvalify((fp == NULL) ? js_GetTopStackFrame(cx, FRAME_EXPAND_NONE) : fp->prev());
     return *iteratorp;
 }
 
@@ -1657,13 +1646,9 @@
     if (!script)
         return false;
 
-<<<<<<< HEAD
     script->isUncachedEval = true;
-    bool ok = Execute(cx, *scobj, script, fp, JSFRAME_DEBUGGER | JSFRAME_EVAL, Valueify(rval));
-=======
     uintN evalFlags = StackFrame::DEBUGGER | StackFrame::EVAL;
     bool ok = Execute(cx, *scobj, script, fp, evalFlags, Valueify(rval));
->>>>>>> 0f12bac8
 
     js_DestroyScript(cx, script);
     return ok;
