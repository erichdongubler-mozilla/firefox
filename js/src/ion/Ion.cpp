/* -*- Mode: C++; tab-width: 4; indent-tabs-mode: nil; c-basic-offset: 4 -*-
 * vim: set ts=4 sw=4 et tw=99:
 *
 * This Source Code Form is subject to the terms of the Mozilla Public
 * License, v. 2.0. If a copy of the MPL was not distributed with this
 * file, You can obtain one at http://mozilla.org/MPL/2.0/. */

#include "BaselineJIT.h"
#include "BaselineCompiler.h"
#include "Ion.h"
#include "IonAnalysis.h"
#include "IonBuilder.h"
#include "IonLinker.h"
#include "IonSpewer.h"
#include "LIR.h"
#include "AliasAnalysis.h"
#include "LICM.h"
#include "ValueNumbering.h"
#include "EdgeCaseAnalysis.h"
#include "RangeAnalysis.h"
#include "LinearScan.h"
#include "jscompartment.h"
#include "vm/ThreadPool.h"
#include "vm/ForkJoin.h"
#include "IonCompartment.h"
#include "CodeGenerator.h"
#include "jsworkers.h"
#include "BacktrackingAllocator.h"
#include "StupidAllocator.h"
#include "UnreachableCodeElimination.h"

#if defined(JS_CPU_X86)
# include "x86/Lowering-x86.h"
#elif defined(JS_CPU_X64)
# include "x64/Lowering-x64.h"
#elif defined(JS_CPU_ARM)
# include "arm/Lowering-arm.h"
#endif
#include "gc/Marking.h"
#include "jsgcinlines.h"
#include "jsinferinlines.h"
#include "jsobjinlines.h"
#include "vm/Stack-inl.h"
#include "ion/IonFrames-inl.h"
#include "ion/CompilerRoot.h"
#include "methodjit/Retcon.h"
#include "ExecutionModeInlines.h"

#if JS_TRACE_LOGGING
#include "TraceLogging.h"
#endif

using namespace js;
using namespace js::ion;

// Global variables.
IonOptions ion::js_IonOptions;

// Assert that IonCode is gc::Cell aligned.
JS_STATIC_ASSERT(sizeof(IonCode) % gc::CellSize == 0);

#ifdef JS_THREADSAFE
static bool IonTLSInitialized = false;
static unsigned IonTLSIndex;

static inline IonContext *
CurrentIonContext()
{
    return (IonContext *)PR_GetThreadPrivate(IonTLSIndex);
}

bool
ion::SetIonContext(IonContext *ctx)
{
    return PR_SetThreadPrivate(IonTLSIndex, ctx) == PR_SUCCESS;
}

#else

static IonContext *GlobalIonContext;

static inline IonContext *
CurrentIonContext()
{
    return GlobalIonContext;
}

bool
ion::SetIonContext(IonContext *ctx)
{
    GlobalIonContext = ctx;
    return true;
}
#endif

IonContext *
ion::GetIonContext()
{
    JS_ASSERT(CurrentIonContext());
    return CurrentIonContext();
}

IonContext::IonContext(JSContext *cx, JSCompartment *compartment, TempAllocator *temp)
  : cx(cx),
    compartment(compartment),
    temp(temp),
    prev_(CurrentIonContext()),
    assemblerCount_(0)
{
    SetIonContext(this);
}

IonContext::~IonContext()
{
    SetIonContext(prev_);
}

bool
ion::InitializeIon()
{
#ifdef JS_THREADSAFE
    if (!IonTLSInitialized) {
        PRStatus status = PR_NewThreadPrivateIndex(&IonTLSIndex, NULL);
        if (status != PR_SUCCESS)
            return false;

        if (!ForkJoinSlice::Initialize())
            return false;

        IonTLSInitialized = true;
    }
#endif
    CheckLogging();
    return true;
}

IonRuntime::IonRuntime()
  : execAlloc_(NULL),
    enterJIT_(NULL),
    bailoutHandler_(NULL),
    argumentsRectifier_(NULL),
    invalidator_(NULL),
    debugTrapHandler_(NULL),
    functionWrappers_(NULL)
{
}

IonRuntime::~IonRuntime()
{
    js_delete(functionWrappers_);
}

bool
IonRuntime::initialize(JSContext *cx)
{
    AutoEnterAtomsCompartment ac(cx);

    if (!cx->compartment->ensureIonCompartmentExists(cx))
        return false;

    IonContext ictx(cx, cx->compartment, NULL);
    AutoFlushCache afc("IonRuntime::initialize");

    execAlloc_ = cx->runtime->getExecAlloc(cx);
    if (!execAlloc_)
        return false;

    functionWrappers_ = cx->new_<VMWrapperMap>(cx);
    if (!functionWrappers_ || !functionWrappers_->init())
        return false;

    if (!bailoutTables_.reserve(FrameSizeClass::ClassLimit().classId()))
        return false;

    for (uint32_t id = 0;; id++) {
        FrameSizeClass class_ = FrameSizeClass::FromClass(id);
        if (class_ == FrameSizeClass::ClassLimit())
            break;
        bailoutTables_.infallibleAppend(NULL);
        bailoutTables_[id] = generateBailoutTable(cx, id);
        if (!bailoutTables_[id])
            return false;
    }

    bailoutHandler_ = generateBailoutHandler(cx);
    if (!bailoutHandler_)
        return false;

    argumentsRectifier_ = generateArgumentsRectifier(cx);
    if (!argumentsRectifier_)
        return false;

    invalidator_ = generateInvalidator(cx);
    if (!invalidator_)
        return false;

    enterJIT_ = generateEnterJIT(cx);
    if (!enterJIT_)
        return false;

    valuePreBarrier_ = generatePreBarrier(cx, MIRType_Value);
    if (!valuePreBarrier_)
        return false;

    shapePreBarrier_ = generatePreBarrier(cx, MIRType_Shape);
    if (!shapePreBarrier_)
        return false;

    for (VMFunction *fun = VMFunction::functions; fun; fun = fun->next) {
        if (!generateVMWrapper(cx, *fun))
            return false;
    }

    return true;
}

IonCompartment::IonCompartment(IonRuntime *rt)
  : rt(rt),
    flusher_(NULL),
    stubCodes_(NULL)
{
}

IonCompartment::~IonCompartment()
{
    if (stubCodes_)
        js_delete(stubCodes_);
}

bool
IonCompartment::initialize(JSContext *cx)
{
    stubCodes_ = cx->new_<ICStubCodeMap>(cx);
    if (!stubCodes_ || !stubCodes_->init())
        return false;
    return true;
}

void
ion::FinishOffThreadBuilder(IonBuilder *builder)
{
    JS_ASSERT(builder->info().executionMode() == SequentialExecution);

    // Clean up if compilation did not succeed.
    if (builder->script()->isIonCompilingOffThread()) {
        types::TypeCompartment &types = builder->script()->compartment()->types;
        builder->recompileInfo.compilerOutput(types)->invalidate();
        builder->script()->ion = NULL;
    }

    // The builder is allocated into its LifoAlloc, so destroying that will
    // destroy the builder and all other data accumulated during compilation,
    // except any final codegen (which includes an assembler and needs to be
    // explicitly destroyed).
    js_delete(builder->backgroundCodegen());
    js_delete(builder->temp().lifoAlloc());
}

static inline void
FinishAllOffThreadCompilations(IonCompartment *ion)
{
    OffThreadCompilationVector &compilations = ion->finishedOffThreadCompilations();

    for (size_t i = 0; i < compilations.length(); i++) {
        IonBuilder *builder = compilations[i];
        FinishOffThreadBuilder(builder);
    }
    compilations.clear();
}

/* static */ void
IonRuntime::Mark(JSTracer *trc)
{
    for (gc::CellIterUnderGC i(trc->runtime->atomsCompartment, gc::FINALIZE_IONCODE); !i.done(); i.next()) {
        IonCode *code = i.get<IonCode>();
        MarkIonCodeRoot(trc, &code, "wrapper");
    }
}

void
IonCompartment::mark(JSTracer *trc, JSCompartment *compartment)
{
    // Cancel any active or pending off thread compilations.
    CancelOffThreadIonCompile(compartment, NULL);
    FinishAllOffThreadCompilations(this);
}

void
IonCompartment::sweep(FreeOp *fop)
{
    stubCodes_->sweep(fop);
}

IonCode *
IonCompartment::getBailoutTable(const FrameSizeClass &frameClass)
{
    JS_ASSERT(frameClass != FrameSizeClass::None());
    return rt->bailoutTables_[frameClass.classId()];
}

IonCode *
IonCompartment::getVMWrapper(const VMFunction &f)
{
    typedef MoveResolver::MoveOperand MoveOperand;

    JS_ASSERT(rt->functionWrappers_);
    JS_ASSERT(rt->functionWrappers_->initialized());
    IonRuntime::VMWrapperMap::Ptr p = rt->functionWrappers_->lookup(&f);
    JS_ASSERT(p);

    return p->value;
}

IonActivation::IonActivation(JSContext *cx, StackFrame *fp)
  : cx_(cx),
    compartment_(cx->compartment),
    prev_(cx->mainThread().ionActivation),
    entryfp_(fp),
    bailout_(NULL),
    prevIonTop_(cx->mainThread().ionTop),
    prevIonJSContext_(cx->mainThread().ionJSContext),
    prevpc_(NULL)
{
    if (fp)
        fp->setRunningInIon();
    cx->mainThread().ionJSContext = cx;
    cx->mainThread().ionActivation = this;
    cx->mainThread().ionStackLimit = cx->mainThread().nativeStackLimit;
}

IonActivation::~IonActivation()
{
    JS_ASSERT(cx_->mainThread().ionActivation == this);
    JS_ASSERT(!bailout_);

    if (entryfp_)
        entryfp_->clearRunningInIon();
    cx_->mainThread().ionActivation = prev();
    cx_->mainThread().ionTop = prevIonTop_;
    cx_->mainThread().ionJSContext = prevIonJSContext_;
}

IonCode *
IonCode::New(JSContext *cx, uint8_t *code, uint32_t bufferSize, JSC::ExecutablePool *pool)
{
    AssertCanGC();

    IonCode *codeObj = gc::NewGCThing<IonCode, CanGC>(cx, gc::FINALIZE_IONCODE, sizeof(IonCode));
    if (!codeObj) {
        pool->release();
        return NULL;
    }

    new (codeObj) IonCode(code, bufferSize, pool);
    return codeObj;
}

void
IonCode::copyFrom(MacroAssembler &masm)
{
    // Store the IonCode pointer right before the code buffer, so we can
    // recover the gcthing from relocation tables.
    *(IonCode **)(code_ - sizeof(IonCode *)) = this;
    insnSize_ = masm.instructionsSize();
    masm.executableCopy(code_);

    dataSize_ = masm.dataSize();
    masm.processDeferredData(this, code_ + dataOffset());

    jumpRelocTableBytes_ = masm.jumpRelocationTableBytes();
    masm.copyJumpRelocationTable(code_ + jumpRelocTableOffset());

    dataRelocTableBytes_ = masm.dataRelocationTableBytes();
    masm.copyDataRelocationTable(code_ + dataRelocTableOffset());

    preBarrierTableBytes_ = masm.preBarrierTableBytes();
    masm.copyPreBarrierTable(code_ + preBarrierTableOffset());

    masm.processCodeLabels(this);
}

void
IonCode::trace(JSTracer *trc)
{
    // Note that we cannot mark invalidated scripts, since we've basically
    // corrupted the code stream by injecting bailouts.
    if (invalidated())
        return;

    if (jumpRelocTableBytes_) {
        uint8_t *start = code_ + jumpRelocTableOffset();
        CompactBufferReader reader(start, start + jumpRelocTableBytes_);
        MacroAssembler::TraceJumpRelocations(trc, this, reader);
    }
    if (dataRelocTableBytes_) {
        uint8_t *start = code_ + dataRelocTableOffset();
        CompactBufferReader reader(start, start + dataRelocTableBytes_);
        MacroAssembler::TraceDataRelocations(trc, this, reader);
    }
}

void
IonCode::finalize(FreeOp *fop)
{
    // Buffer can be freed at any time hereafter. Catch use-after-free bugs.
    JS_POISON(code_, JS_FREE_PATTERN, bufferSize_);

    // Code buffers are stored inside JSC pools.
    // Pools are refcounted. Releasing the pool may free it.
    if (pool_)
        pool_->release();
}

void
IonCode::togglePreBarriers(bool enabled)
{
    uint8_t *start = code_ + preBarrierTableOffset();
    CompactBufferReader reader(start, start + preBarrierTableBytes_);

    while (reader.more()) {
        size_t offset = reader.readUnsigned();
        CodeLocationLabel loc(this, offset);
        if (enabled)
            Assembler::ToggleToCmp(loc);
        else
            Assembler::ToggleToJmp(loc);
    }
}

void
IonCode::readBarrier(IonCode *code)
{
#ifdef JSGC_INCREMENTAL
    if (!code)
        return;

    Zone *zone = code->zone();
    if (zone->needsBarrier())
        MarkIonCodeUnbarriered(zone->barrierTracer(), &code, "ioncode read barrier");
#endif
}

void
IonCode::writeBarrierPre(IonCode *code)
{
#ifdef JSGC_INCREMENTAL
    if (!code)
        return;

    Zone *zone = code->zone();
    if (zone->needsBarrier())
        MarkIonCodeUnbarriered(zone->barrierTracer(), &code, "ioncode write barrier");
#endif
}

void
IonCode::writeBarrierPost(IonCode *code, void *addr)
{
#ifdef JSGC_INCREMENTAL
    // Nothing to do.
#endif
}

IonScript::IonScript()
  : method_(NULL),
    deoptTable_(NULL),
    osrPc_(NULL),
    osrEntryOffset_(0),
    invalidateEpilogueOffset_(0),
    invalidateEpilogueDataOffset_(0),
    bailoutExpected_(false),
    snapshots_(0),
    snapshotsSize_(0),
    bailoutTable_(0),
    bailoutEntries_(0),
    constantTable_(0),
    constantEntries_(0),
    safepointIndexOffset_(0),
    safepointIndexEntries_(0),
    frameSlots_(0),
    frameSize_(0),
    osiIndexOffset_(0),
    osiIndexEntries_(0),
    cacheList_(0),
    cacheEntries_(0),
    safepointsStart_(0),
    safepointsSize_(0),
    scriptList_(0),
    scriptEntries_(0),
    refcount_(0),
    recompileInfo_(),
    slowCallCount(0)
{
}

static const int DataAlignment = 4;

IonScript *
IonScript::New(JSContext *cx, uint32_t frameSlots, uint32_t frameSize, size_t snapshotsSize,
               size_t bailoutEntries, size_t constants, size_t safepointIndices,
               size_t osiIndices, size_t cacheEntries, size_t safepointsSize,
               size_t scriptEntries)
{
    if (snapshotsSize >= MAX_BUFFER_SIZE ||
        (bailoutEntries >= MAX_BUFFER_SIZE / sizeof(uint32_t)))
    {
        js_ReportOutOfMemory(cx);
        return NULL;
    }

    // This should not overflow on x86, because the memory is already allocated
    // *somewhere* and if their total overflowed there would be no memory left
    // at all.
    size_t paddedSnapshotsSize = AlignBytes(snapshotsSize, DataAlignment);
    size_t paddedBailoutSize = AlignBytes(bailoutEntries * sizeof(uint32_t), DataAlignment);
    size_t paddedConstantsSize = AlignBytes(constants * sizeof(Value), DataAlignment);
    size_t paddedSafepointIndicesSize = AlignBytes(safepointIndices * sizeof(SafepointIndex), DataAlignment);
    size_t paddedOsiIndicesSize = AlignBytes(osiIndices * sizeof(OsiIndex), DataAlignment);
    size_t paddedCacheEntriesSize = AlignBytes(cacheEntries * sizeof(IonCache), DataAlignment);
    size_t paddedSafepointSize = AlignBytes(safepointsSize, DataAlignment);
    size_t paddedScriptSize = AlignBytes(scriptEntries * sizeof(RawScript), DataAlignment);
    size_t bytes = paddedSnapshotsSize +
                   paddedBailoutSize +
                   paddedConstantsSize +
                   paddedSafepointIndicesSize+
                   paddedOsiIndicesSize +
                   paddedCacheEntriesSize +
                   paddedSafepointSize +
                   paddedScriptSize;
    uint8_t *buffer = (uint8_t *)cx->malloc_(sizeof(IonScript) + bytes);
    if (!buffer)
        return NULL;

    IonScript *script = reinterpret_cast<IonScript *>(buffer);
    new (script) IonScript();

    uint32_t offsetCursor = sizeof(IonScript);

    script->snapshots_ = offsetCursor;
    script->snapshotsSize_ = snapshotsSize;
    offsetCursor += paddedSnapshotsSize;

    script->bailoutTable_ = offsetCursor;
    script->bailoutEntries_ = bailoutEntries;
    offsetCursor += paddedBailoutSize;

    script->constantTable_ = offsetCursor;
    script->constantEntries_ = constants;
    offsetCursor += paddedConstantsSize;

    script->safepointIndexOffset_ = offsetCursor;
    script->safepointIndexEntries_ = safepointIndices;
    offsetCursor += paddedSafepointIndicesSize;

    script->osiIndexOffset_ = offsetCursor;
    script->osiIndexEntries_ = osiIndices;
    offsetCursor += paddedOsiIndicesSize;

    script->cacheList_ = offsetCursor;
    script->cacheEntries_ = cacheEntries;
    offsetCursor += paddedCacheEntriesSize;

    script->safepointsStart_ = offsetCursor;
    script->safepointsSize_ = safepointsSize;
    offsetCursor += paddedSafepointSize;

    script->scriptList_ = offsetCursor;
    script->scriptEntries_ = scriptEntries;
    offsetCursor += paddedScriptSize;

    script->frameSlots_ = frameSlots;
    script->frameSize_ = frameSize;

    script->recompileInfo_ = cx->compartment->types.compiledInfo;

    return script;
}

void
IonScript::trace(JSTracer *trc)
{
    if (method_)
        MarkIonCode(trc, &method_, "method");

    if (deoptTable_)
        MarkIonCode(trc, &deoptTable_, "deoptimizationTable");

    for (size_t i = 0; i < numConstants(); i++)
        gc::MarkValue(trc, &getConstant(i), "constant");
}

void
IonScript::copySnapshots(const SnapshotWriter *writer)
{
    JS_ASSERT(writer->size() == snapshotsSize_);
    memcpy((uint8_t *)this + snapshots_, writer->buffer(), snapshotsSize_);
}

void
IonScript::copySafepoints(const SafepointWriter *writer)
{
    JS_ASSERT(writer->size() == safepointsSize_);
    memcpy((uint8_t *)this + safepointsStart_, writer->buffer(), safepointsSize_);
}

void
IonScript::copyBailoutTable(const SnapshotOffset *table)
{
    memcpy(bailoutTable(), table, bailoutEntries_ * sizeof(uint32_t));
}

void
IonScript::copyConstants(const HeapValue *vp)
{
    for (size_t i = 0; i < constantEntries_; i++)
        constants()[i].init(vp[i]);
}

void
IonScript::copyScriptEntries(JSScript **scripts)
{
    for (size_t i = 0; i < scriptEntries_; i++)
        scriptList()[i] = scripts[i];
}

void
IonScript::copySafepointIndices(const SafepointIndex *si, MacroAssembler &masm)
{
    /*
     * Jumps in the caches reflect the offset of those jumps in the compiled
     * code, not the absolute positions of the jumps. Update according to the
     * final code address now.
     */
    SafepointIndex *table = safepointIndices();
    memcpy(table, si, safepointIndexEntries_ * sizeof(SafepointIndex));
    for (size_t i = 0; i < safepointIndexEntries_; i++)
        table[i].adjustDisplacement(masm.actualOffset(table[i].displacement()));
}

void
IonScript::copyOsiIndices(const OsiIndex *oi, MacroAssembler &masm)
{
    memcpy(osiIndices(), oi, osiIndexEntries_ * sizeof(OsiIndex));
    for (unsigned i = 0; i < osiIndexEntries_; i++)
        osiIndices()[i].fixUpOffset(masm);
}

void
IonScript::copyCacheEntries(const IonCache *caches, MacroAssembler &masm)
{
    memcpy(cacheList(), caches, numCaches() * sizeof(IonCache));

    /*
     * Jumps in the caches reflect the offset of those jumps in the compiled
     * code, not the absolute positions of the jumps. Update according to the
     * final code address now.
     */
    for (size_t i = 0; i < numCaches(); i++)
        getCache(i).updateBaseAddress(method_, masm);
}

const SafepointIndex *
IonScript::getSafepointIndex(uint32_t disp) const
{
    JS_ASSERT(safepointIndexEntries_ > 0);

    const SafepointIndex *table = safepointIndices();
    if (safepointIndexEntries_ == 1) {
        JS_ASSERT(disp == table[0].displacement());
        return &table[0];
    }

    size_t minEntry = 0;
    size_t maxEntry = safepointIndexEntries_ - 1;
    uint32_t min = table[minEntry].displacement();
    uint32_t max = table[maxEntry].displacement();

    // Raise if the element is not in the list.
    JS_ASSERT(min <= disp && disp <= max);

    // Approximate the location of the FrameInfo.
    size_t guess = (disp - min) * (maxEntry - minEntry) / (max - min) + minEntry;
    uint32_t guessDisp = table[guess].displacement();

    if (table[guess].displacement() == disp)
        return &table[guess];

    // Doing a linear scan from the guess should be more efficient in case of
    // small group which are equally distributed on the code.
    //
    // such as:  <...      ...    ...  ...  .   ...    ...>
    if (guessDisp > disp) {
        while (--guess >= minEntry) {
            guessDisp = table[guess].displacement();
            JS_ASSERT(guessDisp >= disp);
            if (guessDisp == disp)
                return &table[guess];
        }
    } else {
        while (++guess <= maxEntry) {
            guessDisp = table[guess].displacement();
            JS_ASSERT(guessDisp <= disp);
            if (guessDisp == disp)
                return &table[guess];
        }
    }

    JS_NOT_REACHED("displacement not found.");
    return NULL;
}

const OsiIndex *
IonScript::getOsiIndex(uint32_t disp) const
{
    for (const OsiIndex *it = osiIndices(), *end = osiIndices() + osiIndexEntries_;
         it != end;
         ++it)
    {
        if (it->returnPointDisplacement() == disp)
            return it;
    }

    JS_NOT_REACHED("Failed to find OSI point return address");
    return NULL;
}

const OsiIndex *
IonScript::getOsiIndex(uint8_t *retAddr) const
{
    IonSpew(IonSpew_Invalidate, "IonScript %p has method %p raw %p", (void *) this, (void *)
            method(), method()->raw());

    JS_ASSERT(containsCodeAddress(retAddr));
    uint32_t disp = retAddr - method()->raw();
    return getOsiIndex(disp);
}

void
IonScript::Trace(JSTracer *trc, IonScript *script)
{
    if (script != ION_DISABLED_SCRIPT)
        script->trace(trc);
}

void
IonScript::Destroy(FreeOp *fop, IonScript *script)
{
    fop->free_(script);
}

void
IonScript::toggleBarriers(bool enabled)
{
    method()->togglePreBarriers(enabled);
}

void
IonScript::purgeCaches(JSCompartment *c)
{
    // Don't reset any ICs if we're invalidated, otherwise, repointing the
    // inline jump could overwrite an invalidation marker. These ICs can
    // no longer run, however, the IC slow paths may be active on the stack.
    // ICs therefore are required to check for invalidation before patching,
    // to ensure the same invariant.
    if (invalidated())
        return;

    // This is necessary because AutoFlushCache::updateTop()
    // looks up the current flusher in the IonContext.  Without one
    // it cannot work.
    js::ion::IonContext ictx(NULL, c, NULL);
    AutoFlushCache afc("purgeCaches");
    for (size_t i = 0; i < numCaches(); i++)
        getCache(i).reset();
}

void
ion::ToggleBarriers(JSCompartment *comp, bool needs)
{
    IonContext ictx(NULL, comp, NULL);
    AutoFlushCache afc("ToggleBarriers");
    for (gc::CellIterUnderGC i(comp, gc::FINALIZE_SCRIPT); !i.done(); i.next()) {
        UnrootedScript script = i.get<JSScript>();
        if (script->hasIonScript())
            script->ion->toggleBarriers(needs);
    }
}

namespace js {
namespace ion {

CodeGenerator *
CompileBackEnd(MIRGenerator *mir)
{
    IonSpewPass("BuildSSA");
    // Note: don't call AssertGraphCoherency before SplitCriticalEdges,
    // the graph is not in RPO at this point.

    MIRGraph &graph = mir->graph();

    if (mir->shouldCancel("Start"))
        return NULL;

    if (!SplitCriticalEdges(graph))
        return NULL;
    IonSpewPass("Split Critical Edges");
    AssertGraphCoherency(graph);

    if (mir->shouldCancel("Split Critical Edges"))
        return NULL;

    if (!RenumberBlocks(graph))
        return NULL;
    IonSpewPass("Renumber Blocks");
    AssertGraphCoherency(graph);

    if (mir->shouldCancel("Renumber Blocks"))
        return NULL;

    if (!BuildDominatorTree(graph))
        return NULL;
    // No spew: graph not changed.

    if (mir->shouldCancel("Dominator Tree"))
        return NULL;

    // This must occur before any code elimination.
    if (!EliminatePhis(mir, graph, AggressiveObservability))
        return NULL;
    IonSpewPass("Eliminate phis");
    AssertGraphCoherency(graph);

    if (mir->shouldCancel("Eliminate phis"))
        return NULL;

    if (!BuildPhiReverseMapping(graph))
        return NULL;
    AssertExtendedGraphCoherency(graph);
    // No spew: graph not changed.

    if (mir->shouldCancel("Phi reverse mapping"))
        return NULL;

    // This pass also removes copies.
    if (!ApplyTypeInformation(mir, graph))
        return NULL;
    IonSpewPass("Apply types");
    AssertExtendedGraphCoherency(graph);

    if (mir->shouldCancel("Apply types"))
        return NULL;

    // Alias analysis is required for LICM and GVN so that we don't move
    // loads across stores.
    if (js_IonOptions.licm || js_IonOptions.gvn) {
        AliasAnalysis analysis(mir, graph);
        if (!analysis.analyze())
            return NULL;
        IonSpewPass("Alias analysis");
        AssertExtendedGraphCoherency(graph);

        if (mir->shouldCancel("Alias analysis"))
            return NULL;

        // Eliminating dead resume point operands requires basic block
        // instructions to be numbered. Reuse the numbering computed during
        // alias analysis.
        if (!EliminateDeadResumePointOperands(mir, graph))
            return NULL;

        if (mir->shouldCancel("Eliminate dead resume point operands"))
            return NULL;
    }

    if (js_IonOptions.gvn) {
        ValueNumberer gvn(mir, graph, js_IonOptions.gvnIsOptimistic);
        if (!gvn.analyze())
            return NULL;
        IonSpewPass("GVN");
        AssertExtendedGraphCoherency(graph);

        if (mir->shouldCancel("GVN"))
            return NULL;
    }

    if (js_IonOptions.uce) {
        UnreachableCodeElimination uce(mir, graph);
        if (!uce.analyze())
            return NULL;
        IonSpewPass("UCE");
        AssertExtendedGraphCoherency(graph);
    }

    if (mir->shouldCancel("UCE"))
        return NULL;

    if (js_IonOptions.licm) {
        LICM licm(mir, graph);
        if (!licm.analyze())
            return NULL;
        IonSpewPass("LICM");
        AssertExtendedGraphCoherency(graph);

        if (mir->shouldCancel("LICM"))
            return NULL;
    }

    if (js_IonOptions.rangeAnalysis) {
        RangeAnalysis r(graph);
        if (!r.addBetaNobes())
            return NULL;
        IonSpewPass("Beta");
        AssertExtendedGraphCoherency(graph);

        if (mir->shouldCancel("RA Beta"))
            return NULL;

        if (!r.analyze())
            return NULL;
        IonSpewPass("Range Analysis");
        AssertExtendedGraphCoherency(graph);

        if (mir->shouldCancel("Range Analysis"))
            return NULL;

        if (!r.removeBetaNobes())
            return NULL;
        IonSpewPass("De-Beta");
        AssertExtendedGraphCoherency(graph);

        if (mir->shouldCancel("RA De-Beta"))
            return NULL;
    }

    if (!EliminateDeadCode(mir, graph))
        return NULL;
    IonSpewPass("DCE");
    AssertExtendedGraphCoherency(graph);

    if (mir->shouldCancel("DCE"))
        return NULL;

    // Passes after this point must not move instructions; these analyses
    // depend on knowing the final order in which instructions will execute.

    if (js_IonOptions.edgeCaseAnalysis) {
        EdgeCaseAnalysis edgeCaseAnalysis(mir, graph);
        if (!edgeCaseAnalysis.analyzeLate())
            return NULL;
        IonSpewPass("Edge Case Analysis (Late)");
        AssertGraphCoherency(graph);

        if (mir->shouldCancel("Edge Case Analysis (Late)"))
            return NULL;
    }

    // Note: check elimination has to run after all other passes that move
    // instructions. Since check uses are replaced with the actual index, code
    // motion after this pass could incorrectly move a load or store before its
    // bounds check.
    if (!EliminateRedundantChecks(graph))
        return NULL;
    IonSpewPass("Bounds Check Elimination");
    AssertGraphCoherency(graph);

    if (mir->shouldCancel("Bounds Check Elimination"))
        return NULL;

    LIRGraph *lir = mir->temp().lifoAlloc()->new_<LIRGraph>(&graph);
    if (!lir)
        return NULL;

    LIRGenerator lirgen(mir, graph, *lir);
    if (!lirgen.generate())
        return NULL;
    IonSpewPass("Generate LIR");

    if (mir->shouldCancel("Generate LIR"))
        return NULL;

    AllocationIntegrityState integrity(*lir);

    switch (js_IonOptions.registerAllocator) {
      case RegisterAllocator_LSRA: {
#ifdef DEBUG
        integrity.record();
#endif

        LinearScanAllocator regalloc(mir, &lirgen, *lir);
        if (!regalloc.go())
            return NULL;

#ifdef DEBUG
        integrity.check(false);
#endif

        IonSpewPass("Allocate Registers [LSRA]", &regalloc);
        break;
      }

      case RegisterAllocator_Backtracking: {
#ifdef DEBUG
        integrity.record();
#endif

        BacktrackingAllocator regalloc(mir, &lirgen, *lir);
        if (!regalloc.go())
            return NULL;

#ifdef DEBUG
        integrity.check(false);
#endif

        IonSpewPass("Allocate Registers [Backtracking]");
        break;
      }

      case RegisterAllocator_Stupid: {
        // Use the integrity checker to populate safepoint information, so
        // run it in all builds.
        integrity.record();

        StupidAllocator regalloc(mir, &lirgen, *lir);
        if (!regalloc.go())
            return NULL;
        if (!integrity.check(true))
            return NULL;
        IonSpewPass("Allocate Registers [Stupid]");
        break;
      }

      default:
        JS_NOT_REACHED("Bad regalloc");
    }

    if (mir->shouldCancel("Allocate Registers"))
        return NULL;

    CodeGenerator *codegen = js_new<CodeGenerator>(mir, lir);
    if (!codegen || !codegen->generate()) {
        js_delete(codegen);
        return NULL;
    }

    return codegen;
}

class SequentialCompileContext {
public:
    ExecutionMode executionMode() {
        return SequentialExecution;
    }

    AbortReason compile(IonBuilder *builder, MIRGraph *graph,
                        ScopedJSDeletePtr<LifoAlloc> &autoDelete);
};

void
AttachFinishedCompilations(JSContext *cx)
{
#ifdef JS_THREADSAFE
    AssertCanGC();
    IonCompartment *ion = cx->compartment->ionCompartment();
    if (!ion || !cx->runtime->workerThreadState)
        return;

    AutoLockWorkerThreadState lock(cx->runtime);

    OffThreadCompilationVector &compilations = ion->finishedOffThreadCompilations();

    // Incorporate any off thread compilations which have finished, failed or
    // have been cancelled, and destroy JM jitcode for any compilations which
    // succeeded, to allow entering the Ion code from the interpreter.
    while (!compilations.empty()) {
        IonBuilder *builder = compilations.popCopy();

        if (CodeGenerator *codegen = builder->backgroundCodegen()) {
            RootedScript script(cx, builder->script());
            IonContext ictx(cx, cx->compartment, &builder->temp());

            // Root the assembler until the builder is finished below. As it
            // was constructed off thread, the assembler has not been rooted
            // previously, though any GC activity would discard the builder.
            codegen->masm.constructRoot(cx);

            types::AutoEnterAnalysis enterTypes(cx);

            ExecutionMode executionMode = builder->info().executionMode();
            types::AutoEnterCompilation enterCompiler(cx, CompilerOutputKind(executionMode));
            enterCompiler.initExisting(builder->recompileInfo);

            bool success;
            {
                // Release the worker thread lock and root the compiler for GC.
                AutoTempAllocatorRooter root(cx, &builder->temp());
                AutoUnlockWorkerThreadState unlock(cx->runtime);
                AutoFlushCache afc("AttachFinishedCompilations");
                success = codegen->link();
            }

            if (success) {
                if (script->hasIonScript())
                    mjit::DisableScriptCodeForIon(script, script->ionScript()->osrPc());
            } else {
                // Silently ignore OOM during code generation, we're at an
                // operation callback and can't propagate failures.
                cx->clearPendingException();
            }
        }

        FinishOffThreadBuilder(builder);
    }

    compilations.clear();
#endif
}

static const size_t BUILDER_LIFO_ALLOC_PRIMARY_CHUNK_SIZE = 1 << 12;

template <typename CompileContext>
static AbortReason
IonCompile(JSContext *cx, JSScript *script, JSFunction *fun, jsbytecode *osrPc, bool constructing,
           CompileContext &compileContext)
{
#if JS_TRACE_LOGGING
    AutoTraceLog logger(TraceLogging::defaultLogger(),
                        TraceLogging::ION_COMPILE_START,
                        TraceLogging::ION_COMPILE_STOP,
                        script);
#endif

    LifoAlloc *alloc = cx->new_<LifoAlloc>(BUILDER_LIFO_ALLOC_PRIMARY_CHUNK_SIZE);
    if (!alloc)
        return AbortReason_Alloc;

    ScopedJSDeletePtr<LifoAlloc> autoDelete(alloc);

    TempAllocator *temp = alloc->new_<TempAllocator>(alloc);
    if (!temp)
        return AbortReason_Alloc;

    IonContext ictx(cx, cx->compartment, temp);

    if (!cx->compartment->ensureIonCompartmentExists(cx))
        return AbortReason_Alloc;

    MIRGraph *graph = alloc->new_<MIRGraph>(temp);
    ExecutionMode executionMode = compileContext.executionMode();
    CompileInfo *info = alloc->new_<CompileInfo>(script, fun, osrPc, constructing,
                                                 executionMode);
    if (!info)
        return AbortReason_Alloc;

    types::AutoEnterAnalysis enter(cx);
    TypeInferenceOracle oracle;

    if (!oracle.init(cx, script))
        return AbortReason_Disable;

    AutoFlushCache afc("IonCompile");

    types::AutoEnterCompilation enterCompiler(cx, CompilerOutputKind(executionMode));
    if (!enterCompiler.init(script, false, 0))
        return AbortReason_Disable;

    AutoTempAllocatorRooter root(cx, temp);

    IonBuilder *builder = alloc->new_<IonBuilder>(cx, temp, graph, &oracle, info);
    if (!builder)
        return AbortReason_Alloc;

    AbortReason abortReason  = compileContext.compile(builder, graph, autoDelete);
    if (abortReason != AbortReason_NoAbort)
        IonSpew(IonSpew_Abort, "IM Compilation failed.");

    return abortReason;
}

static inline bool
OffThreadCompilationEnabled(JSContext *cx)
{
    return js_IonOptions.parallelCompilation
        && cx->runtime->useHelperThreads()
        && cx->runtime->helperThreadCount() != 0;
}

static inline bool
OffThreadCompilationAvailable(JSContext *cx)
{
    // Even if off thread compilation is enabled, compilation must still occur
    // on the main thread in some cases. Do not compile off thread during an
    // incremental GC, as this may trip incremental read barriers. Also skip
    // off thread compilation if script execution is being profiled, as
    // CodeGenerator::maybeCreateScriptCounts will not attach script profiles
    // when running off thread.
    return OffThreadCompilationEnabled(cx)
        && cx->runtime->gcIncrementalState == gc::NO_INCREMENTAL
        && !cx->runtime->profilingScripts;
}

AbortReason
SequentialCompileContext::compile(IonBuilder *builder, MIRGraph *graph,
                                  ScopedJSDeletePtr<LifoAlloc> &autoDelete)
{
    JS_ASSERT(!builder->script()->ion);
    JSContext *cx = GetIonContext()->cx;

    RootedScript builderScript(cx, builder->script());
    IonSpewNewFunction(graph, builderScript);

    if (!builder->build()) {
        IonSpew(IonSpew_Abort, "Builder failed to build.");
        return builder->abortReason();
    }
    builder->clearForBackEnd();

    // If possible, compile the script off thread.
    if (OffThreadCompilationAvailable(cx)) {
        builder->script()->ion = ION_COMPILING_SCRIPT;

        if (!StartOffThreadIonCompile(cx, builder)) {
            IonSpew(IonSpew_Abort, "Unable to start off-thread ion compilation.");
            return AbortReason_Alloc;
        }

        // The allocator and associated data will be destroyed after being
        // processed in the finishedOffThreadCompilations list.
        autoDelete.forget();

        return AbortReason_NoAbort;
    }

    ScopedJSDeletePtr<CodeGenerator> codegen(CompileBackEnd(builder));
    if (!codegen) {
        IonSpew(IonSpew_Abort, "Failed during back-end compilation.");
        return AbortReason_Disable;
    }

    bool success = codegen->link();

    IonSpewEndFunction();

    return success ? AbortReason_NoAbort : AbortReason_Disable;
}

MethodStatus
TestIonCompile(JSContext *cx, HandleScript script, HandleFunction fun, jsbytecode *osrPc, bool constructing)
{
    SequentialCompileContext compileContext;

    AbortReason reason = IonCompile(cx, script, fun, osrPc, constructing, compileContext);

    if (reason == AbortReason_Alloc)
        return Method_Skipped;

    if (reason == AbortReason_Inlining)
        return Method_Skipped;

    if (reason == AbortReason_Disable) {
        if (!cx->isExceptionPending())
            ForbidCompilation(cx, script);
        return Method_CantCompile;
    }

    JS_ASSERT(reason == AbortReason_NoAbort);
    return Method_Compiled;
}

static bool
CheckFrame(AbstractFramePtr fp)
{
    if (fp.isEvalFrame()) {
        // Eval frames are not yet supported. Supporting this will require new
        // logic in pushBailoutFrame to deal with linking prev.
        // Additionally, JSOP_DEFVAR support will require baking in isEvalFrame().
        IonSpew(IonSpew_Abort, "eval frame");
        return false;
    }

    if (fp.isGeneratorFrame()) {
        // Err... no.
        IonSpew(IonSpew_Abort, "generator frame");
        return false;
    }

    if (fp.isDebuggerFrame()) {
        IonSpew(IonSpew_Abort, "debugger frame");
        return false;
    }

    // This check is to not overrun the stack. Eventually, we will want to
    // handle this when we support JSOP_ARGUMENTS or function calls.
    if (fp.isFunctionFrame() &&
        (fp.numActualArgs() >= SNAPSHOT_MAX_NARGS ||
         fp.numActualArgs() > js_IonOptions.maxStackArgs))
    {
        IonSpew(IonSpew_Abort, "too many actual args");
        return false;
    }

    return true;
}

static bool
CheckScript(UnrootedScript script)
{
    if (script->needsArgsObj()) {
        // Functions with arguments objects, are not supported yet.
        IonSpew(IonSpew_Abort, "script has argsobj");
        return false;
    }

    if (!script->compileAndGo) {
        IonSpew(IonSpew_Abort, "not compile-and-go");
        return false;
    }

    return true;
}

static MethodStatus
CheckScriptSize(JSContext *cx, UnrootedScript script)
{
    if (!js_IonOptions.limitScriptSize)
        return Method_Compiled;

    // Longer scripts can only be compiled off thread, as these compilations
    // can be expensive and stall the main thread for too long.
    static const uint32_t MAX_MAIN_THREAD_SCRIPT_SIZE = 2000;
    static const uint32_t MAX_OFF_THREAD_SCRIPT_SIZE = 20000;
    static const uint32_t MAX_LOCALS_AND_ARGS = 256;

    if (script->length > MAX_OFF_THREAD_SCRIPT_SIZE) {
        IonSpew(IonSpew_Abort, "Script too large (%u bytes)", script->length);
        return Method_CantCompile;
    }

    if (script->length > MAX_MAIN_THREAD_SCRIPT_SIZE) {
        if (OffThreadCompilationEnabled(cx)) {
            // Even if off thread compilation is enabled, there are cases where
            // compilation must still occur on the main thread. Don't compile
            // in these cases (except when profiling scripts, as compilations
            // occurring with profiling should reflect those without), but do
            // not forbid compilation so that the script may be compiled later.
            if (!OffThreadCompilationAvailable(cx) && !cx->runtime->profilingScripts) {
                IonSpew(IonSpew_Abort, "Script too large for main thread, skipping (%u bytes)", script->length);
                return Method_Skipped;
            }
        } else {
            IonSpew(IonSpew_Abort, "Script too large (%u bytes)", script->length);
            return Method_CantCompile;
        }
    }

    uint32_t numLocalsAndArgs = analyze::TotalSlots(script);
    if (numLocalsAndArgs > MAX_LOCALS_AND_ARGS) {
        IonSpew(IonSpew_Abort, "Too many locals and arguments (%u)", numLocalsAndArgs);
        return Method_CantCompile;
    }

    return Method_Compiled;
}

bool
CanIonCompileScript(JSContext *cx, UnrootedScript script)
{
    return CheckScript(script) && CheckScriptSize(cx, script) == Method_Compiled;
}

static MethodStatus
Compile(JSContext *cx, JSScript *script, JSFunction *fun, jsbytecode *osrPc, bool constructing)
{
    JS_ASSERT(ion::IsEnabled(cx));
    JS_ASSERT_IF(osrPc != NULL, (JSOp)*osrPc == JSOP_LOOPENTRY);

    if (cx->compartment->debugMode()) {
        IonSpew(IonSpew_Abort, "debugging");
        return Method_CantCompile;
    }

    if (!CheckScript(script)) {
        IonSpew(IonSpew_Abort, "Aborted compilation of %s:%d", script->filename, script->lineno);
        return Method_CantCompile;
    }

    MethodStatus status = CheckScriptSize(cx, script);
    if (status != Method_Compiled) {
        IonSpew(IonSpew_Abort, "Aborted compilation of %s:%d", script->filename, script->lineno);
        return status;
    }

    if (script->ion) {
        if (!script->ion->method())
            return Method_CantCompile;
        return Method_Compiled;
    }

    if (cx->methodJitEnabled) {
        // If JM is enabled we use getUseCount instead of incUseCount to avoid
        // bumping the use count twice.
        if (script->getUseCount() < js_IonOptions.usesBeforeCompile)
            return Method_Skipped;
    } else {
        if (script->incUseCount() < js_IonOptions.usesBeforeCompileNoJaeger)
            return Method_Skipped;
    }

    SequentialCompileContext compileContext;

    AbortReason reason = IonCompile(cx, script, fun, osrPc, constructing, compileContext);
    if (reason == AbortReason_Disable)
        return Method_CantCompile;

    // Compilation succeeded or we invalidated right away or an inlining/alloc abort
    return script->hasIonScript() ? Method_Compiled : Method_Skipped;
}

} // namespace ion
} // namespace js

// Decide if a transition from interpreter execution to Ion code should occur.
// May compile or recompile the target JSScript.
MethodStatus
ion::CanEnterAtBranch(JSContext *cx, JSScript *script, AbstractFramePtr fp,
                      jsbytecode *pc, bool isConstructing)
{
    JS_ASSERT(ion::IsEnabled(cx));
    JS_ASSERT((JSOp)*pc == JSOP_LOOPENTRY);

    // Skip if the script has been disabled.
    if (script->ion == ION_DISABLED_SCRIPT)
        return Method_Skipped;

    // Skip if the script is being compiled off thread.
    if (script->ion == ION_COMPILING_SCRIPT)
        return Method_Skipped;

    // Skip if the code is expected to result in a bailout.
    if (script->ion && script->ion->bailoutExpected())
        return Method_Skipped;

    // Optionally ignore on user request.
    if (!js_IonOptions.osr)
        return Method_Skipped;

    // Mark as forbidden if frame can't be handled.
    if (!CheckFrame(fp)) {
        ForbidCompilation(cx, script);
        return Method_CantCompile;
    }

    // Attempt compilation. Returns Method_Compiled if already compiled.
    JSFunction *fun = fp.isFunctionFrame() ? fp.fun() : NULL;
    MethodStatus status = Compile(cx, script, fun, pc, isConstructing);
    if (status != Method_Compiled) {
        if (status == Method_CantCompile)
            ForbidCompilation(cx, script);
        return status;
    }

    if (script->ion->osrPc() != pc)
        return Method_Skipped;

    return Method_Compiled;
}

MethodStatus
ion::CanEnter(JSContext *cx, JSScript *script, AbstractFramePtr fp,
              bool isConstructing, bool newType)
{
    JS_ASSERT(ion::IsEnabled(cx));

    // Skip if the script has been disabled.
    if (script->ion == ION_DISABLED_SCRIPT)
        return Method_Skipped;

    // Skip if the script is being compiled off thread.
    if (script->ion == ION_COMPILING_SCRIPT)
        return Method_Skipped;

    // Skip if the code is expected to result in a bailout.
    if (script->ion && script->ion->bailoutExpected())
        return Method_Skipped;

    // If constructing, allocate a new |this| object before building Ion.
    // Creating |this| is done before building Ion because it may change the
    // type information and invalidate compilation results.
    if (isConstructing && fp.thisValue().isPrimitive()) {
<<<<<<< HEAD
        RootedObject callee(cx, fp.callee());
=======
        RootedScript scriptRoot(cx, script);
        RootedObject callee(cx, &fp.callee());
>>>>>>> 61c27a18
        RootedObject obj(cx, js_CreateThisForFunction(cx, callee, newType));
        if (!obj)
            return Method_Skipped;
        fp.thisValue().setObject(*obj);
        script = scriptRoot;
    }

    // Mark as forbidden if frame can't be handled.
    if (!CheckFrame(fp)) {
        ForbidCompilation(cx, script);
        return Method_CantCompile;
    }

    // Attempt compilation. Returns Method_Compiled if already compiled.
    JSFunction *fun = fp.isFunctionFrame() ? fp.fun() : NULL;
    MethodStatus status = Compile(cx, script, fun, NULL, isConstructing);
    if (status != Method_Compiled) {
        if (status == Method_CantCompile)
            ForbidCompilation(cx, script);
        return status;
    }

    return Method_Compiled;
}

MethodStatus
ion::CanEnterUsingFastInvoke(JSContext *cx, HandleScript script, uint32_t numActualArgs)
{
    JS_ASSERT(ion::IsEnabled(cx));

    // Skip if the code is expected to result in a bailout.
    if (!script->hasIonScript() || script->ion->bailoutExpected())
        return Method_Skipped;

    // Don't handle arguments underflow, to make this work we would have to pad
    // missing arguments with |undefined|.
    if (numActualArgs < script->function()->nargs)
        return Method_Skipped;

    if (!cx->compartment->ensureIonCompartmentExists(cx))
        return Method_Error;

    // This can GC, so afterward, script->ion is not guaranteed to be valid.
    AssertCanGC();
    if (!cx->compartment->ionCompartment()->enterJIT())
        return Method_Error;

    if (!script->ion)
        return Method_Skipped;

    return Method_Compiled;
}

static IonExecStatus
EnterIon(JSContext *cx, StackFrame *fp, void *jitcode)
{
    AssertCanGC();
    JS_CHECK_RECURSION(cx, return IonExec_Aborted);
    JS_ASSERT(ion::IsEnabled(cx));
    JS_ASSERT(CheckFrame(fp));
    JS_ASSERT(!fp->script()->ion->bailoutExpected());

    EnterIonCode enter = cx->compartment->ionCompartment()->enterJIT();

    // maxArgc is the maximum of arguments between the number of actual
    // arguments and the number of formal arguments. It accounts for |this|.
    int maxArgc = 0;
    Value *maxArgv = NULL;
    int numActualArgs = 0;
    RootedValue thisv(cx);

    void *calleeToken;
    if (fp->isFunctionFrame()) {
        // CountArgSlot include |this| and the |scopeChain|.
        maxArgc = CountArgSlots(fp->fun()) - 1; // -1 = discard |scopeChain|
        maxArgv = fp->formals() - 1;            // -1 = include |this|

        // Formal arguments are the argument corresponding to the function
        // definition and actual arguments are corresponding to the call-site
        // arguments.
        numActualArgs = fp->numActualArgs();

        // We do not need to handle underflow because formal arguments are pad
        // with |undefined| values but we need to distinguish between the
        if (fp->hasOverflowArgs()) {
            int formalArgc = maxArgc;
            Value *formalArgv = maxArgv;
            maxArgc = numActualArgs + 1; // +1 = include |this|
            maxArgv = fp->actuals() - 1; // -1 = include |this|

            // The beginning of the actual args is not updated, so we just copy
            // the formal args into the actual args to get a linear vector which
            // can be copied by generateEnterJit.
            memcpy(maxArgv, formalArgv, formalArgc * sizeof(Value));
        }
        calleeToken = CalleeToToken(&fp->callee());
    } else {
        calleeToken = CalleeToToken(fp->script());
        thisv = fp->thisValue();
        maxArgc = 1;
        maxArgv = thisv.address();
    }

    // Caller must construct |this| before invoking the Ion function.
    JS_ASSERT_IF(fp->isConstructing(), fp->functionThis().isObject());
    Value result = Int32Value(numActualArgs);
    {
        AssertCompartmentUnchanged pcc(cx);
        IonContext ictx(cx, cx->compartment, NULL);
        IonActivation activation(cx, fp);
        JSAutoResolveFlags rf(cx, RESOLVE_INFER);
        AutoFlushInhibitor afi(cx->compartment->ionCompartment());
        // Single transition point from Interpreter to Ion.
        enter(jitcode, maxArgc, maxArgv, fp, calleeToken, &result);
    }

    if (result.isMagic() && result.whyMagic() == JS_ION_BAILOUT) {
        if (!EnsureHasScopeObjects(cx, cx->fp()))
            return IonExec_Error;
        return IonExec_Bailout;
    }

    JS_ASSERT(fp == cx->fp());
    JS_ASSERT(!cx->runtime->hasIonReturnOverride());

    // The trampoline wrote the return value but did not set the HAS_RVAL flag.
    fp->setReturnValue(result);

    // Ion callers wrap primitive constructor return.
    if (!result.isMagic() && fp->isConstructing() && fp->returnValue().isPrimitive())
        fp->setReturnValue(ObjectValue(fp->constructorThis()));

    JS_ASSERT_IF(result.isMagic(), result.isMagic(JS_ION_ERROR));
    return result.isMagic() ? IonExec_Error : IonExec_Ok;
}

IonExecStatus
ion::Cannon(JSContext *cx, StackFrame *fp)
{
    AssertCanGC();
    RootedScript script(cx, fp->script());
    IonScript *ion = script->ion;
    IonCode *code = ion->method();
    void *jitcode = code->raw();

#if JS_TRACE_LOGGING
    TraceLog(TraceLogging::defaultLogger(),
             TraceLogging::ION_CANNON_START,
             script);
#endif

    IonExecStatus status = EnterIon(cx, fp, jitcode);

#if JS_TRACE_LOGGING
    if (status == IonExec_Bailout) {
        TraceLog(TraceLogging::defaultLogger(),
                 TraceLogging::ION_CANNON_BAIL,
                 script);
    } else {
        TraceLog(TraceLogging::defaultLogger(),
                 TraceLogging::ION_CANNON_STOP,
                 script);
    }
#endif

    return status;
}

IonExecStatus
ion::SideCannon(JSContext *cx, StackFrame *fp, jsbytecode *pc)
{
    AssertCanGC();
    RootedScript script(cx, fp->script());
    IonScript *ion = script->ion;
    IonCode *code = ion->method();
    void *osrcode = code->raw() + ion->osrEntryOffset();

    JS_ASSERT(ion->osrPc() == pc);

#if JS_TRACE_LOGGING
    TraceLog(TraceLogging::defaultLogger(),
             TraceLogging::ION_SIDE_CANNON_START,
             script);
#endif

    IonExecStatus status = EnterIon(cx, fp, osrcode);

#if JS_TRACE_LOGGING
    if (status == IonExec_Bailout) {
        TraceLog(TraceLogging::defaultLogger(),
                 TraceLogging::ION_SIDE_CANNON_BAIL,
                 script);
    } else {
        TraceLog(TraceLogging::defaultLogger(),
                 TraceLogging::ION_SIDE_CANNON_STOP,
                 script);
    }
#endif

    return status;
}

IonExecStatus
ion::FastInvoke(JSContext *cx, HandleFunction fun, CallArgsList &args)
{
    JS_CHECK_RECURSION(cx, return IonExec_Error);

    IonScript *ion = fun->nonLazyScript()->ionScript();
    IonCode *code = ion->method();
    void *jitcode = code->raw();

    JS_ASSERT(ion::IsEnabled(cx));
    JS_ASSERT(!ion->bailoutExpected());

    bool clearCallingIntoIon = false;
    StackFrame *fp = cx->fp();

    // Two cases we have to handle:
    //
    // (1) fp does not begin an Ion activation. This works exactly
    //     like invoking Ion from JM: entryfp is set to fp and fp
    //     has the callingIntoIon flag set.
    //
    // (2) fp already begins another IonActivation, for instance:
    //        JM -> Ion -> array_sort -> Ion
    //     In this cas we use an IonActivation with entryfp == NULL
    //     and prevpc != NULL.
    IonActivation activation(cx, NULL);
    if (!fp->beginsIonActivation()) {
        fp->setCallingIntoIon();
        clearCallingIntoIon = true;
        activation.setEntryFp(fp);
    } else {
        JS_ASSERT(!activation.entryfp());
    }

    activation.setPrevPc(cx->regs().pc);

    EnterIonCode enter = cx->compartment->ionCompartment()->enterJIT();
    void *calleeToken = CalleeToToken(fun);

    Value result = Int32Value(args.length());
    JS_ASSERT(args.length() >= fun->nargs);

    JSAutoResolveFlags rf(cx, RESOLVE_INFER);
    args.setActive();
    enter(jitcode, args.length() + 1, args.array() - 1, fp, calleeToken, &result);
    args.setInactive();

    if (clearCallingIntoIon)
        fp->clearCallingIntoIon();

    JS_ASSERT(fp == cx->fp());
    JS_ASSERT(!cx->runtime->hasIonReturnOverride());

    args.rval().set(result);

    JS_ASSERT_IF(result.isMagic(), result.isMagic(JS_ION_ERROR));
    return result.isMagic() ? IonExec_Error : IonExec_Ok;
}

static void
InvalidateActivation(FreeOp *fop, uint8_t *ionTop, bool invalidateAll)
{
    AutoAssertNoGC nogc;
    IonSpew(IonSpew_Invalidate, "BEGIN invalidating activation");

    size_t frameno = 1;

    for (IonFrameIterator it(ionTop); !it.done(); ++it, ++frameno) {
        JS_ASSERT_IF(frameno == 1, it.type() == IonFrame_Exit);

#ifdef DEBUG
        switch (it.type()) {
          case IonFrame_Exit:
            IonSpew(IonSpew_Invalidate, "#%d exit frame @ %p", frameno, it.fp());
            break;
          case IonFrame_BaselineJS:
          case IonFrame_OptimizedJS:
          {
            JS_ASSERT(it.isScripted());
            const char *type = it.isOptimizedJS() ? "Optimized" : "Baseline";
            IonSpew(IonSpew_Invalidate, "#%d %s JS frame @ %p, %s:%d (fun: %p, script: %p, pc %p)",
                    frameno, type, it.fp(), it.script()->filename, it.script()->lineno,
                    it.maybeCallee(), (RawScript)it.script(), it.returnAddressToFp());
            break;
          }
          case IonFrame_BaselineStub:
            IonSpew(IonSpew_Invalidate, "#%d baseline stub frame @ %p", frameno, it.fp());
            break;
          case IonFrame_Rectifier:
            IonSpew(IonSpew_Invalidate, "#%d rectifier frame @ %p", frameno, it.fp());
            break;
          case IonFrame_Bailed_JS:
          case IonFrame_Bailed_BaselineStub:
            JS_NOT_REACHED("invalid");
            break;
          case IonFrame_Bailed_Rectifier:
            IonSpew(IonSpew_Invalidate, "#%d bailed rectifier frame @ %p", frameno, it.fp());
            break;
          case IonFrame_Osr:
            IonSpew(IonSpew_Invalidate, "#%d osr frame @ %p", frameno, it.fp());
            break;
          case IonFrame_Entry:
            IonSpew(IonSpew_Invalidate, "#%d entry frame @ %p", frameno, it.fp());
            break;
        }
#endif

        if (invalidateAll && it.isBaselineJS())
            it.script()->baseline->setActive();

        if (!it.isOptimizedJS())
            continue;

        // See if the frame has already been invalidated.
        if (it.checkInvalidation())
            continue;

        RawScript script = it.script();
        if (!script->hasIonScript())
            continue;

        if (!invalidateAll && !script->ion->invalidated())
            continue;

        IonScript *ionScript = script->ion;

        // Purge ICs before we mark this script as invalidated. This will
        // prevent lastJump_ from appearing to be a bogus pointer, just
        // in case anyone tries to read it.
        ionScript->purgeCaches(script->compartment());

        // This frame needs to be invalidated. We do the following:
        //
        // 1. Increment the reference counter to keep the ionScript alive
        //    for the invalidation bailout or for the exception handler.
        // 2. Determine safepoint that corresponds to the current call.
        // 3. From safepoint, get distance to the OSI-patchable offset.
        // 4. From the IonScript, determine the distance between the
        //    call-patchable offset and the invalidation epilogue.
        // 5. Patch the OSI point with a call-relative to the
        //    invalidation epilogue.
        //
        // The code generator ensures that there's enough space for us
        // to patch in a call-relative operation at each invalidation
        // point.
        //
        // Note: you can't simplify this mechanism to "just patch the
        // instruction immediately after the call" because things may
        // need to move into a well-defined register state (using move
        // instructions after the call) in to capture an appropriate
        // snapshot after the call occurs.

        ionScript->incref();

        const SafepointIndex *si = ionScript->getSafepointIndex(it.returnAddressToFp());
        IonCode *ionCode = ionScript->method();

        JS::Zone *zone = script->zone();
        if (zone->needsBarrier()) {
            // We're about to remove edges from the JSScript to gcthings
            // embedded in the IonCode. Perform one final trace of the
            // IonCode for the incremental GC, as it must know about
            // those edges.
            ionCode->trace(zone->barrierTracer());
        }
        ionCode->setInvalidated();

        // Write the delta (from the return address offset to the
        // IonScript pointer embedded into the invalidation epilogue)
        // where the safepointed call instruction used to be. We rely on
        // the call sequence causing the safepoint being >= the size of
        // a uint32, which is checked during safepoint index
        // construction.
        CodeLocationLabel dataLabelToMunge(it.returnAddressToFp());
        ptrdiff_t delta = ionScript->invalidateEpilogueDataOffset() -
                          (it.returnAddressToFp() - ionCode->raw());
        Assembler::patchWrite_Imm32(dataLabelToMunge, Imm32(delta));

        CodeLocationLabel osiPatchPoint = SafepointReader::InvalidationPatchPoint(ionScript, si);
        CodeLocationLabel invalidateEpilogue(ionCode, ionScript->invalidateEpilogueOffset());

        IonSpew(IonSpew_Invalidate, "   ! Invalidate ionScript %p (ref %u) -> patching osipoint %p",
                ionScript, ionScript->refcount(), (void *) osiPatchPoint.raw());
        Assembler::patchWrite_NearCall(osiPatchPoint, invalidateEpilogue);
    }

    IonSpew(IonSpew_Invalidate, "END invalidating activation");
}

void
ion::InvalidateAll(FreeOp *fop, JSCompartment *c)
{
    if (!c->ionCompartment())
        return;

    CancelOffThreadIonCompile(c, NULL);

    FinishAllOffThreadCompilations(c->ionCompartment());
    for (IonActivationIterator iter(fop->runtime()); iter.more(); ++iter) {
        if (iter.activation()->compartment() == c) {
            IonContext ictx(NULL, c, NULL);
            AutoFlushCache afc ("InvalidateAll", c->ionCompartment());
            IonSpew(IonSpew_Invalidate, "Invalidating all frames for GC");
            InvalidateActivation(fop, iter.top(), true);
        }
    }
}


void
ion::Invalidate(types::TypeCompartment &types, FreeOp *fop,
                const Vector<types::RecompileInfo> &invalid, bool resetUses)
{
    AutoAssertNoGC nogc;
    IonSpew(IonSpew_Invalidate, "Start invalidation.");
    AutoFlushCache afc ("Invalidate");

    // Add an invalidation reference to all invalidated IonScripts to indicate
    // to the traversal which frames have been invalidated.
    bool anyInvalidation = false;
    for (size_t i = 0; i < invalid.length(); i++) {
        const types::CompilerOutput &co = *invalid[i].compilerOutput(types);
        switch (co.kind()) {
          case types::CompilerOutput::MethodJIT:
            break;
          case types::CompilerOutput::Ion:
          case types::CompilerOutput::ParallelIon:
            JS_ASSERT(co.isValid());
            IonSpew(IonSpew_Invalidate, " Invalidate %s:%u, IonScript %p",
                    co.script->filename, co.script->lineno, co.ion());

            // Keep the ion script alive during the invalidation and flag this
            // ionScript as being invalidated.  This increment is removed by the
            // loop after the calls to InvalidateActivation.
            co.ion()->incref();
            anyInvalidation = true;
        }
    }

    if (!anyInvalidation) {
        IonSpew(IonSpew_Invalidate, " No IonScript invalidation.");
        return;
    }

    for (IonActivationIterator iter(fop->runtime()); iter.more(); ++iter)
        InvalidateActivation(fop, iter.top(), false);

    // Drop the references added above. If a script was never active, its
    // IonScript will be immediately destroyed. Otherwise, it will be held live
    // until its last invalidated frame is destroyed.
    for (size_t i = 0; i < invalid.length(); i++) {
        types::CompilerOutput &co = *invalid[i].compilerOutput(types);
        ExecutionMode executionMode = SequentialExecution;
        switch (co.kind()) {
          case types::CompilerOutput::MethodJIT:
            continue;
          case types::CompilerOutput::Ion:
            break;
          case types::CompilerOutput::ParallelIon:
            executionMode = ParallelExecution;
            break;
        }
        JS_ASSERT(co.isValid());
        UnrootedScript script = co.script;
        IonScript *ionScript = GetIonScript(script, executionMode);

        Zone *zone = script->zone();
        if (zone->needsBarrier()) {
            // We're about to remove edges from the JSScript to gcthings
            // embedded in the IonScript. Perform one final trace of the
            // IonScript for the incremental GC, as it must know about
            // those edges.
            IonScript::Trace(zone->barrierTracer(), ionScript);
        }

        ionScript->decref(fop);
        SetIonScript(script, executionMode, NULL);
        co.invalidate();

        // Wait for the scripts to get warm again before doing another
        // compile, unless we are recompiling *because* a script got hot.
        if (resetUses)
            script->resetUseCount();
    }
}

void
ion::Invalidate(JSContext *cx, const Vector<types::RecompileInfo> &invalid, bool resetUses)
{
    AutoAssertNoGC nogc;
    ion::Invalidate(cx->compartment->types, cx->runtime->defaultFreeOp(), invalid, resetUses);
}

bool
ion::Invalidate(JSContext *cx, UnrootedScript script, bool resetUses)
{
    AutoAssertNoGC nogc;
    JS_ASSERT(script->hasIonScript());

    Vector<types::RecompileInfo> scripts(cx);
    if (!scripts.append(script->ionScript()->recompileInfo()))
        return false;

    Invalidate(cx, scripts, resetUses);
    return true;
}

void
ion::FinishInvalidation(FreeOp *fop, UnrootedScript script)
{
    if (!script->hasIonScript())
        return;

    /*
     * If this script has Ion code on the stack, invalidation() will return
     * true. In this case we have to wait until destroying it.
     */
    if (!script->ion->invalidated()) {
        types::TypeCompartment &types = script->compartment()->types;
        script->ion->recompileInfo().compilerOutput(types)->invalidate();

        ion::IonScript::Destroy(fop, script->ion);
    }

    /* In all cases, NULL out script->ion to avoid re-entry. */
    script->ion = NULL;
}

void
ion::MarkValueFromIon(JSRuntime *rt, Value *vp)
{
    gc::MarkValueUnbarriered(&rt->gcMarker, vp, "write barrier");
}

void
ion::MarkShapeFromIon(JSRuntime *rt, Shape **shapep)
{
    gc::MarkShapeUnbarriered(&rt->gcMarker, shapep, "write barrier");
}

void
ion::ForbidCompilation(JSContext *cx, UnrootedScript script)
{
    IonSpew(IonSpew_Abort, "Disabling Ion compilation of script %s:%d",
            script->filename, script->lineno);

    CancelOffThreadIonCompile(cx->compartment, script);

    if (script->hasIonScript()) {
        // It is only safe to modify script->ion if the script is not currently
        // running, because IonFrameIterator needs to tell what ionScript to
        // use (either the one on the JSScript, or the one hidden in the
        // breadcrumbs Invalidation() leaves). Therefore, if invalidation
        // fails, we cannot disable the script.
        if (!Invalidate(cx, script, false))
            return;
    }

    script->ion = ION_DISABLED_SCRIPT;
}

uint32_t
ion::UsesBeforeIonRecompile(UnrootedScript script, jsbytecode *pc)
{
    JS_ASSERT(pc == script->code || JSOp(*pc) == JSOP_LOOPENTRY);

    uint32_t minUses = js_IonOptions.usesBeforeCompile;
    if (JSOp(*pc) != JSOP_LOOPENTRY || !script->hasAnalysis() || js_IonOptions.eagerCompilation)
        return minUses;

    analyze::LoopAnalysis *loop = script->analysis()->getLoop(pc);
    if (!loop)
        return minUses;

    // It's more efficient to enter outer loops, rather than inner loops, via OSR.
    // To accomplish this, we use a slightly higher threshold for inner loops.
    // Note that we use +1 to prefer non-OSR over OSR.
    return minUses + (loop->depth + 1) * 100;
}

void
AutoFlushCache::updateTop(uintptr_t p, size_t len)
{
    IonContext *ictx = GetIonContext();
    IonCompartment *icmp = ictx->compartment->ionCompartment();
    AutoFlushCache *afc = icmp->flusher();
    afc->update(p, len);
}

AutoFlushCache::AutoFlushCache(const char *nonce, IonCompartment *comp)
  : start_(0),
    stop_(0),
    name_(nonce),
    used_(false)
{
    if (CurrentIonContext() != NULL)
        comp = GetIonContext()->compartment->ionCompartment();
    // If a compartment isn't available, then be a nop, nobody will ever see this flusher
    if (comp) {
        if (comp->flusher())
            IonSpew(IonSpew_CacheFlush, "<%s ", nonce);
        else
            IonSpewCont(IonSpew_CacheFlush, "<%s ", nonce);
        comp->setFlusher(this);
    } else {
        IonSpew(IonSpew_CacheFlush, "<%s DEAD>\n", nonce);
    }
    myCompartment_ = comp;
}

AutoFlushInhibitor::AutoFlushInhibitor(IonCompartment *ic) : ic_(ic), afc(NULL)
{
    if (!ic)
        return;
    afc = ic->flusher();
    // Ensure that called functions get a fresh flusher
    ic->setFlusher(NULL);
    // Ensure the current flusher has been flushed
    if (afc) {
        afc->flushAnyway();
        IonSpewCont(IonSpew_CacheFlush, "}");
    }
}
AutoFlushInhibitor::~AutoFlushInhibitor()
{
    if (!ic_)
        return;
    JS_ASSERT(ic_->flusher() == NULL);
    // Ensure any future modifications are recorded
    ic_->setFlusher(afc);
    if (afc)
        IonSpewCont(IonSpew_CacheFlush, "{");
}

int js::ion::LabelBase::id_count = 0;

void
ion::PurgeCaches(UnrootedScript script, JSCompartment *c) {
    if (script->hasIonScript())
        script->ion->purgeCaches(c);

    if (script->hasParallelIonScript())
        script->ion->purgeCaches(c);
}

size_t
ion::MemoryUsed(UnrootedScript script, JSMallocSizeOfFun mallocSizeOf) {
    size_t result = 0;

    if (script->hasIonScript())
        result += script->ion->sizeOfIncludingThis(mallocSizeOf);

    if (script->hasParallelIonScript())
        result += script->parallelIon->sizeOfIncludingThis(mallocSizeOf);

    return result;
}

void
ion::DestroyIonScripts(FreeOp *fop, UnrootedScript script) {
    if (script->hasIonScript())
        ion::IonScript::Destroy(fop, script->ion);

    if (script->hasParallelIonScript())
        ion::IonScript::Destroy(fop, script->parallelIon);

    if (script->hasBaselineScript())
        ion::BaselineScript::Destroy(fop, script->baseline);
}

void
ion::TraceIonScripts(JSTracer* trc, UnrootedScript script) {
    if (script->hasIonScript())
        ion::IonScript::Trace(trc, script->ion);

    if (script->hasParallelIonScript())
        ion::IonScript::Trace(trc, script->parallelIon);

    if (script->hasBaselineScript())
        ion::BaselineScript::Trace(trc, script->baseline);
}<|MERGE_RESOLUTION|>--- conflicted
+++ resolved
@@ -1486,12 +1486,8 @@
     // Creating |this| is done before building Ion because it may change the
     // type information and invalidate compilation results.
     if (isConstructing && fp.thisValue().isPrimitive()) {
-<<<<<<< HEAD
+        RootedScript scriptRoot(cx, script);
         RootedObject callee(cx, fp.callee());
-=======
-        RootedScript scriptRoot(cx, script);
-        RootedObject callee(cx, &fp.callee());
->>>>>>> 61c27a18
         RootedObject obj(cx, js_CreateThisForFunction(cx, callee, newType));
         if (!obj)
             return Method_Skipped;
