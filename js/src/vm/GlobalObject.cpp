--- conflicted
+++ resolved
@@ -242,7 +242,25 @@
     return proto;
 }
 
-<<<<<<< HEAD
+bool
+LinkConstructorAndPrototype(JSContext *cx, JSObject *ctor, JSObject *proto)
+{
+    return ctor->defineProperty(cx, ATOM_TO_JSID(cx->runtime->atomState.classPrototypeAtom),
+                                ObjectValue(*proto), PropertyStub, StrictPropertyStub,
+                                JSPROP_PERMANENT | JSPROP_READONLY) &&
+           proto->defineProperty(cx, ATOM_TO_JSID(cx->runtime->atomState.constructorAtom),
+                                 ObjectValue(*ctor), PropertyStub, StrictPropertyStub, 0);
+}
+
+bool
+DefinePropertiesAndBrand(JSContext *cx, JSObject *obj, JSPropertySpec *ps, JSFunctionSpec *fs)
+{
+    if ((ps && !JS_DefineProperties(cx, obj, ps)) || (fs && !JS_DefineFunctions(cx, obj, fs)))
+        return false;
+    obj->brand(cx);
+    return true;
+}
+
 void
 GlobalDebuggees_finalize(JSContext *cx, JSObject *obj)
 {
@@ -302,24 +320,6 @@
         compartment()->removeDebuggee(cx, this);
         return false;
     }
-=======
-bool
-LinkConstructorAndPrototype(JSContext *cx, JSObject *ctor, JSObject *proto)
-{
-    return ctor->defineProperty(cx, ATOM_TO_JSID(cx->runtime->atomState.classPrototypeAtom),
-                                ObjectValue(*proto), PropertyStub, StrictPropertyStub,
-                                JSPROP_PERMANENT | JSPROP_READONLY) &&
-           proto->defineProperty(cx, ATOM_TO_JSID(cx->runtime->atomState.constructorAtom),
-                                 ObjectValue(*ctor), PropertyStub, StrictPropertyStub, 0);
-}
-
-bool
-DefinePropertiesAndBrand(JSContext *cx, JSObject *obj, JSPropertySpec *ps, JSFunctionSpec *fs)
-{
-    if ((ps && !JS_DefineProperties(cx, obj, ps)) || (fs && !JS_DefineFunctions(cx, obj, fs)))
-        return false;
-    obj->brand(cx);
->>>>>>> 26c75cc4
     return true;
 }
 
