--- conflicted
+++ resolved
@@ -331,25 +331,8 @@
  */
 #define JSINVOKE_FUNFLAGS       JSINVOKE_CONSTRUCT
 
-<<<<<<< HEAD
-extern bool
-InternalInvoke(JSContext *cx, JSObject *obj, const Value &fval, uintN flags,
-               uintN argc, const Value *argv, Value *rval);
-
-static JS_ALWAYS_INLINE bool
-InternalCall(JSContext *cx, JSObject *obj, const Value &fval, uintN argc,
-             const Value *argv, Value *rval)
-{
-    return InternalInvoke(cx, obj, fval, 0, argc, argv, rval);
-}
-
-static JS_ALWAYS_INLINE bool
-InternalConstruct(JSContext *cx, JSObject *obj, const Value &fval, uintN argc,
-                  const Value *argv, Value *rval)
-{
-    return InternalInvoke(cx, obj, fval, JSINVOKE_CONSTRUCT, argc, argv, rval);
-}
-=======
+#error "TODO: un-js_ and re-inline"
+
 /*
  * "Internal" calls may come from C or C++ code using a JSContext on which no
  * JS is running (!cx->fp), so they may need to push a dummy JSStackFrame.
@@ -363,7 +346,6 @@
 extern JSBool
 js_InternalInvoke(JSContext *cx, jsval thisv, jsval fval, uintN flags,
                   uintN argc, jsval *argv, jsval *rval);
->>>>>>> 1149a1b0
 
 extern bool
 InternalGetOrSet(JSContext *cx, JSObject *obj, jsid id, const Value &fval,
@@ -373,13 +355,8 @@
 Execute(JSContext *cx, JSObject *chain, JSScript *script,
         JSStackFrame *down, uintN flags, Value *result);
 
-<<<<<<< HEAD
 extern JS_REQUIRES_STACK bool
 InvokeConstructor(JSContext *cx, const InvokeArgsGuard &args, JSBool clampReturn);
-=======
-extern JS_REQUIRES_STACK JSBool
-js_InvokeConstructor(JSContext *cx, const js::InvokeArgsGuard &args);
->>>>>>> 1149a1b0
 
 extern JS_REQUIRES_STACK bool
 Interpret(JSContext *cx);
